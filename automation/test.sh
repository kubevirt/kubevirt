--- conflicted
+++ resolved
@@ -362,10 +362,7 @@
     export KUBEVIRT_E2E_FOCUS="\\[sig-network\\]"
   elif [[ $TARGET =~ sig-storage ]]; then
     export KUBEVIRT_E2E_FOCUS="\\[sig-storage\\]|\\[storage-req\\]"
-<<<<<<< HEAD
-=======
     export KUBEVIRT_E2E_SKIP="Migration"
->>>>>>> 32d6fe85
   elif [[ $TARGET =~ vgpu.* ]]; then
     export KUBEVIRT_E2E_FOCUS=MediatedDevices
   elif [[ $TARGET =~ sig-compute-realtime ]]; then
