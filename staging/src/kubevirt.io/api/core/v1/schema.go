/*
 * This file is part of the KubeVirt project
 *
 * Licensed under the Apache License, Version 2.0 (the "License");
 * you may not use this file except in compliance with the License.
 * You may obtain a copy of the License at
 *
 *     http://www.apache.org/licenses/LICENSE-2.0
 *
 * Unless required by applicable law or agreed to in writing, software
 * distributed under the License is distributed on an "AS IS" BASIS,
 * WITHOUT WARRANTIES OR CONDITIONS OF ANY KIND, either express or implied.
 * See the License for the specific language governing permissions and
 * limitations under the License.
 *
 * Copyright 2017, 2018 Red Hat, Inc.
 *
 */

package v1

import (
	"encoding/json"

	v1 "k8s.io/api/core/v1"
	"k8s.io/apimachinery/pkg/api/resource"
	"k8s.io/apimachinery/pkg/types"
)

type IOThreadsPolicy string

const (
	IOThreadsPolicyShared  IOThreadsPolicy = "shared"
	IOThreadsPolicyAuto    IOThreadsPolicy = "auto"
	CPUModeHostPassthrough                 = "host-passthrough"
	CPUModeHostModel                       = "host-model"
	DefaultCPUModel                        = CPUModeHostModel
)

/*
 ATTENTION: Rerun code generators when comments on structs or fields are modified.
*/

// Represents a disk created on the cluster level
type HostDisk struct {
	// The path to HostDisk image located on the cluster
	Path string `json:"path"`
	// Contains information if disk.img exists or should be created
	// allowed options are 'Disk' and 'DiskOrCreate'
	Type HostDiskType `json:"type"`
	// Capacity of the sparse disk
	// +optional
	Capacity resource.Quantity `json:"capacity,omitempty"`
	// Shared indicate whether the path is shared between nodes
	Shared *bool `json:"shared,omitempty"`
}

// ConfigMapVolumeSource adapts a ConfigMap into a volume.
// More info: https://kubernetes.io/docs/concepts/storage/volumes/#configmap
type ConfigMapVolumeSource struct {
	v1.LocalObjectReference `json:",inline"`
	// Specify whether the ConfigMap or it's keys must be defined
	// +optional
	Optional *bool `json:"optional,omitempty"`
	// The volume label of the resulting disk inside the VMI.
	// Different bootstrapping mechanisms require different values.
	// Typical values are "cidata" (cloud-init), "config-2" (cloud-init) or "OEMDRV" (kickstart).
	// +optional
	VolumeLabel string `json:"volumeLabel,omitempty"`
}

// SecretVolumeSource adapts a Secret into a volume.
type SecretVolumeSource struct {
	// Name of the secret in the pod's namespace to use.
	// More info: https://kubernetes.io/docs/concepts/storage/volumes#secret
	// +optional
	SecretName string `json:"secretName,omitempty"`
	// Specify whether the Secret or it's keys must be defined
	// +optional
	Optional *bool `json:"optional,omitempty"`
	// The volume label of the resulting disk inside the VMI.
	// Different bootstrapping mechanisms require different values.
	// Typical values are "cidata" (cloud-init), "config-2" (cloud-init) or "OEMDRV" (kickstart).
	// +optional
	VolumeLabel string `json:"volumeLabel,omitempty"`
}

// DownwardAPIVolumeSource represents a volume containing downward API info.
type DownwardAPIVolumeSource struct {
	// Fields is a list of downward API volume file
	// +optional
	Fields []v1.DownwardAPIVolumeFile `json:"fields,omitempty"`
	// The volume label of the resulting disk inside the VMI.
	// Different bootstrapping mechanisms require different values.
	// Typical values are "cidata" (cloud-init), "config-2" (cloud-init) or "OEMDRV" (kickstart).
	// +optional
	VolumeLabel string `json:"volumeLabel,omitempty"`
}

// ServiceAccountVolumeSource adapts a ServiceAccount into a volume.
type ServiceAccountVolumeSource struct {
	// Name of the service account in the pod's namespace to use.
	// More info: https://kubernetes.io/docs/tasks/configure-pod-container/configure-service-account/
	ServiceAccountName string `json:"serviceAccountName,omitempty"`
}

// DownwardMetricsVolumeSource adds a very small disk to VMIs which contains a limited view of host and guest
// metrics. The disk content is compatible with vhostmd (https://github.com/vhostmd/vhostmd) and vm-dump-metrics.
type DownwardMetricsVolumeSource struct {
}

// Represents a Sysprep volume source.
type SysprepSource struct {
	// Secret references a k8s Secret that contains Sysprep answer file named autounattend.xml that should be attached as disk of CDROM type.
	// + optional
	Secret *v1.LocalObjectReference `json:"secret,omitempty"`
	// ConfigMap references a ConfigMap that contains Sysprep answer file named autounattend.xml that should be attached as disk of CDROM type.
	// + optional
	ConfigMap *v1.LocalObjectReference `json:"configMap,omitempty"`
}

// Represents a cloud-init nocloud user data source.
// More info: http://cloudinit.readthedocs.io/en/latest/topics/datasources/nocloud.html
type CloudInitNoCloudSource struct {
	// UserDataSecretRef references a k8s secret that contains NoCloud userdata.
	// + optional
	UserDataSecretRef *v1.LocalObjectReference `json:"secretRef,omitempty"`
	// UserDataBase64 contains NoCloud cloud-init userdata as a base64 encoded string.
	// + optional
	UserDataBase64 string `json:"userDataBase64,omitempty"`
	// UserData contains NoCloud inline cloud-init userdata.
	// + optional
	UserData string `json:"userData,omitempty"`
	// NetworkDataSecretRef references a k8s secret that contains NoCloud networkdata.
	// + optional
	NetworkDataSecretRef *v1.LocalObjectReference `json:"networkDataSecretRef,omitempty"`
	// NetworkDataBase64 contains NoCloud cloud-init networkdata as a base64 encoded string.
	// + optional
	NetworkDataBase64 string `json:"networkDataBase64,omitempty"`
	// NetworkData contains NoCloud inline cloud-init networkdata.
	// + optional
	NetworkData string `json:"networkData,omitempty"`
}

// Represents a cloud-init config drive user data source.
// More info: https://cloudinit.readthedocs.io/en/latest/topics/datasources/configdrive.html
type CloudInitConfigDriveSource struct {
	// UserDataSecretRef references a k8s secret that contains config drive userdata.
	// + optional
	UserDataSecretRef *v1.LocalObjectReference `json:"secretRef,omitempty"`
	// UserDataBase64 contains config drive cloud-init userdata as a base64 encoded string.
	// + optional
	UserDataBase64 string `json:"userDataBase64,omitempty"`
	// UserData contains config drive inline cloud-init userdata.
	// + optional
	UserData string `json:"userData,omitempty"`
	// NetworkDataSecretRef references a k8s secret that contains config drive networkdata.
	// + optional
	NetworkDataSecretRef *v1.LocalObjectReference `json:"networkDataSecretRef,omitempty"`
	// NetworkDataBase64 contains config drive cloud-init networkdata as a base64 encoded string.
	// + optional
	NetworkDataBase64 string `json:"networkDataBase64,omitempty"`
	// NetworkData contains config drive inline cloud-init networkdata.
	// + optional
	NetworkData string `json:"networkData,omitempty"`
}

type DomainSpec struct {
	// Resources describes the Compute Resources required by this vmi.
	Resources ResourceRequirements `json:"resources,omitempty"`
	// CPU allow specified the detailed CPU topology inside the vmi.
	// +optional
	CPU *CPU `json:"cpu,omitempty"`
	// Memory allow specifying the VMI memory features.
	// +optional
	Memory *Memory `json:"memory,omitempty"`
	// Machine type.
	// +optional
	Machine *Machine `json:"machine,omitempty"`
	// Firmware.
	// +optional
	Firmware *Firmware `json:"firmware,omitempty"`
	// Clock sets the clock and timers of the vmi.
	// +optional
	Clock *Clock `json:"clock,omitempty"`
	// Features like acpi, apic, hyperv, smm.
	// +optional
	Features *Features `json:"features,omitempty"`
	// Devices allows adding disks, network interfaces, and others
	Devices Devices `json:"devices"`
	// Controls whether or not disks will share IOThreads.
	// Omitting IOThreadsPolicy disables use of IOThreads.
	// One of: shared, auto
	// +optional
	IOThreadsPolicy *IOThreadsPolicy `json:"ioThreadsPolicy,omitempty"`
	// Chassis specifies the chassis info passed to the domain.
	// +optional
	Chassis *Chassis `json:"chassis,omitempty"`
	// Launch Security setting of the vmi.
	// +optional
	LaunchSecurity *LaunchSecurity `json:"launchSecurity,omitempty"`
}

// Chassis specifies the chassis info passed to the domain.
type Chassis struct {
	Manufacturer string `json:"manufacturer,omitempty"`
	Version      string `json:"version,omitempty"`
	Serial       string `json:"serial,omitempty"`
	Asset        string `json:"asset,omitempty"`
	Sku          string `json:"sku,omitempty"`
}

// Represents the firmware blob used to assist in the domain creation process.
// Used for setting the QEMU BIOS file path for the libvirt domain.
type Bootloader struct {
	// If set (default), BIOS will be used.
	// +optional
	BIOS *BIOS `json:"bios,omitempty"`
	// If set, EFI will be used instead of BIOS.
	// +optional
	EFI *EFI `json:"efi,omitempty"`
}

// If set (default), BIOS will be used.
type BIOS struct {
	// If set, the BIOS output will be transmitted over serial
	// +optional
	UseSerial *bool `json:"useSerial,omitempty"`
}

// If set, EFI will be used instead of BIOS.
type EFI struct {
	// If set, SecureBoot will be enabled and the OVMF roms will be swapped for
	// SecureBoot-enabled ones.
	// Requires SMM to be enabled.
	// Defaults to true
	// +optional
	SecureBoot *bool `json:"secureBoot,omitempty"`
}

// If set, the VM will be booted from the defined kernel / initrd.
type KernelBootContainer struct {
	// Image that contains initrd / kernel files.
	Image string `json:"image"`
	// ImagePullSecret is the name of the Docker registry secret required to pull the image. The secret must already exist.
	// +optional
	ImagePullSecret string `json:"imagePullSecret,omitempty"`
	// Image pull policy.
	// One of Always, Never, IfNotPresent.
	// Defaults to Always if :latest tag is specified, or IfNotPresent otherwise.
	// Cannot be updated.
	// More info: https://kubernetes.io/docs/concepts/containers/images#updating-images
	// +optional
	ImagePullPolicy v1.PullPolicy `json:"imagePullPolicy,omitempty"`
	// The fully-qualified path to the kernel image in the host OS
	// +optional
	KernelPath string `json:"kernelPath,omitempty"`
	// the fully-qualified path to the ramdisk image in the host OS
	// +optional
	InitrdPath string `json:"initrdPath,omitempty"`
}

// Represents the firmware blob used to assist in the kernel boot process.
// Used for setting the kernel, initrd and command line arguments
type KernelBoot struct {
	// Arguments to be passed to the kernel at boot time
	KernelArgs string `json:"kernelArgs,omitempty"`
	// Container defines the container that containes kernel artifacts
	Container *KernelBootContainer `json:"container,omitempty"`
}

type ResourceRequirements struct {
	// Requests is a description of the initial vmi resources.
	// Valid resource keys are "memory" and "cpu".
	// +optional
	Requests v1.ResourceList `json:"requests,omitempty"`
	// Limits describes the maximum amount of compute resources allowed.
	// Valid resource keys are "memory" and "cpu".
	// +optional
	Limits v1.ResourceList `json:"limits,omitempty"`
	// Don't ask the scheduler to take the guest-management overhead into account. Instead
	// put the overhead only into the container's memory limit. This can lead to crashes if
	// all memory is in use on a node. Defaults to false.
	OvercommitGuestOverhead bool `json:"overcommitGuestOverhead,omitempty"`
}

// CPU allows specifying the CPU topology.
type CPU struct {
	// Cores specifies the number of cores inside the vmi.
	// Must be a value greater or equal 1.
	Cores uint32 `json:"cores,omitempty"`
	// Sockets specifies the number of sockets inside the vmi.
	// Must be a value greater or equal 1.
	Sockets uint32 `json:"sockets,omitempty"`
	// Threads specifies the number of threads inside the vmi.
	// Must be a value greater or equal 1.
	Threads uint32 `json:"threads,omitempty"`
	// Model specifies the CPU model inside the VMI.
	// List of available models https://github.com/libvirt/libvirt/tree/master/src/cpu_map.
	// It is possible to specify special cases like "host-passthrough" to get the same CPU as the node
	// and "host-model" to get CPU closest to the node one.
	// Defaults to host-model.
	// +optional
	Model string `json:"model,omitempty"`
	// Features specifies the CPU features list inside the VMI.
	// +optional
	Features []CPUFeature `json:"features,omitempty"`
	// DedicatedCPUPlacement requests the scheduler to place the VirtualMachineInstance on a node
	// with enough dedicated pCPUs and pin the vCPUs to it.
	// +optional
	DedicatedCPUPlacement bool `json:"dedicatedCpuPlacement,omitempty"`

	// NUMA allows specifying settings for the guest NUMA topology
	// +optional
	NUMA *NUMA `json:"numa,omitempty"`

	// IsolateEmulatorThread requests one more dedicated pCPU to be allocated for the VMI to place
	// the emulator thread on it.
	// +optional
	IsolateEmulatorThread bool `json:"isolateEmulatorThread,omitempty"`
	// Realtime instructs the virt-launcher to tune the VMI for lower latency, optional for real time workloads
	// +optional
	Realtime *Realtime `json:"realtime,omitempty"`
}

// Realtime holds the tuning knobs specific for realtime workloads.
type Realtime struct {
	// Mask defines the vcpu mask expression that defines which vcpus are used for realtime. Format matches libvirt's expressions.
	// Example: "0-3,^1","0,2,3","2-3"
	// +optional
	Mask string `json:"mask,omitempty"`
}

// NUMAGuestMappingPassthrough instructs kubevirt to model numa topology which is compatible with the CPU pinning on the guest.
// This will result in a subset of the node numa topology being passed through, ensuring that virtual numa nodes and their memory
// never cross boundaries coming from the node numa mapping.
type NUMAGuestMappingPassthrough struct {
	//  Mode define how memory is allocated from the nodes in a system
	// Strict mode means that the allocation will fail if the memory cannot be allocated on the target node.
	// Specifying a NUMA nodeset list without defining a memory mode attribute defaults to strict mode.
	// Interleave mode
	// Memory pages are allocated across nodes specified by a nodeset, but are allocated in a round-robin fashion.
	// Preferred mode
	// Memory is allocated from a single preferred memory node. If sufficient memory is not available, memory can be allocated from other nodes.
	// Defaults to Strict
	// +optional
	Mode string `json:"mode,omitempty"`
}

type NUMA struct {
	// GuestMappingPassthrough will create an efficient guest topology based on host CPUs exclusively assigned to a pod.
	// The created topology ensures that memory and CPUs on the virtual numa nodes never cross boundaries of host numa nodes.
	// +opitonal
	GuestMappingPassthrough *NUMAGuestMappingPassthrough `json:"guestMappingPassthrough,omitempty"`
}

// CPUFeature allows specifying a CPU feature.
type CPUFeature struct {
	// Name of the CPU feature
	Name string `json:"name"`
	// Policy is the CPU feature attribute which can have the following attributes:
	// force    - The virtual CPU will claim the feature is supported regardless of it being supported by host CPU.
	// require  - Guest creation will fail unless the feature is supported by the host CPU or the hypervisor is able to emulate it.
	// optional - The feature will be supported by virtual CPU if and only if it is supported by host CPU.
	// disable  - The feature will not be supported by virtual CPU.
	// forbid   - Guest creation will fail if the feature is supported by host CPU.
	// Defaults to require
	// +optional
	Policy string `json:"policy,omitempty"`
}

// Memory allows specifying the VirtualMachineInstance memory features.
type Memory struct {
	// Hugepages allow to use hugepages for the VirtualMachineInstance instead of regular memory.
	// +optional
	Hugepages *Hugepages `json:"hugepages,omitempty"`
	// Guest allows to specifying the amount of memory which is visible inside the Guest OS.
	// The Guest must lie between Requests and Limits from the resources section.
	// Defaults to the requested memory in the resources section if not specified.
	// + optional
	Guest *resource.Quantity `json:"guest,omitempty"`
}

// Hugepages allow to use hugepages for the VirtualMachineInstance instead of regular memory.
type Hugepages struct {
	// PageSize specifies the hugepage size, for x86_64 architecture valid values are 1Gi and 2Mi.
	PageSize string `json:"pageSize,omitempty"`
}

type Machine struct {
	// QEMU machine type is the actual chipset of the VirtualMachineInstance.
	// +optional
	Type string `json:"type"`
}

type Firmware struct {
	// UUID reported by the vmi bios.
	// Defaults to a random generated uid.
	UUID types.UID `json:"uuid,omitempty"`
	// Settings to control the bootloader that is used.
	// +optional
	Bootloader *Bootloader `json:"bootloader,omitempty"`
	// The system-serial-number in SMBIOS
	Serial string `json:"serial,omitempty"`
	// Settings to set the kernel for booting.
	// +optional
	KernelBoot *KernelBoot `json:"kernelBoot,omitempty"`
}

type Devices struct {
	// Fall back to legacy virtio 0.9 support if virtio bus is selected on devices.
	// This is helpful for old machines like CentOS6 or RHEL6 which
	// do not understand virtio_non_transitional (virtio 1.0).
	UseVirtioTransitional *bool `json:"useVirtioTransitional,omitempty"`
	// DisableHotplug disabled the ability to hotplug disks.
	DisableHotplug bool `json:"disableHotplug,omitempty"`
	// Disks describes disks, cdroms and luns which are connected to the vmi.
	Disks []Disk `json:"disks,omitempty"`
	// Watchdog describes a watchdog device which can be added to the vmi.
	Watchdog *Watchdog `json:"watchdog,omitempty"`
	// Interfaces describe network interfaces which are added to the vmi.
	Interfaces []Interface `json:"interfaces,omitempty"`
	// Inputs describe input devices
	Inputs []Input `json:"inputs,omitempty"`
	// Whether to attach a pod network interface. Defaults to true.
	AutoattachPodInterface *bool `json:"autoattachPodInterface,omitempty"`
	// Whether to attach the default graphics device or not.
	// VNC will not be available if set to false. Defaults to true.
	AutoattachGraphicsDevice *bool `json:"autoattachGraphicsDevice,omitempty"`
	// Whether to attach the default serial console or not.
	// Serial console access will not be available if set to false. Defaults to true.
	AutoattachSerialConsole *bool `json:"autoattachSerialConsole,omitempty"`
	// Whether to attach the Memory balloon device with default period.
	// Period can be adjusted in virt-config.
	// Defaults to true.
	// +optional
	AutoattachMemBalloon *bool `json:"autoattachMemBalloon,omitempty"`
	// Whether to have random number generator from host
	// +optional
	Rng *Rng `json:"rng,omitempty"`
	// Whether or not to enable virtio multi-queue for block devices.
	// Defaults to false.
	// +optional
	BlockMultiQueue *bool `json:"blockMultiQueue,omitempty"`
	// If specified, virtual network interfaces configured with a virtio bus will also enable the vhost multiqueue feature for network devices. The number of queues created depends on additional factors of the VirtualMachineInstance, like the number of guest CPUs.
	// +optional
	NetworkInterfaceMultiQueue *bool `json:"networkInterfaceMultiqueue,omitempty"`
	// Whether to attach a GPU device to the vmi.
	// +optional
	// +listType=atomic
	GPUs []GPU `json:"gpus,omitempty"`
	// Filesystems describes filesystem which is connected to the vmi.
	// +optional
	// +listType=atomic
	Filesystems []Filesystem `json:"filesystems,omitempty"`
	// Whether to attach a host device to the vmi.
	// +optional
	// +listType=atomic
	HostDevices []HostDevice `json:"hostDevices,omitempty"`
	// To configure and access client devices such as redirecting USB
	// +optional
	ClientPassthrough *ClientPassthroughDevices `json:"clientPassthrough,omitempty"`
	// Whether to emulate a sound device.
	// +optional
	Sound *SoundDevice `json:"sound,omitempty"`
}

// Represent a subset of client devices that can be accessed by VMI. At the
// moment only, USB devices using Usbredir's library and tooling. Another fit
// would be a smartcard with libcacard.
//
// The struct is currently empty as there is no immediate request for
// user-facing APIs. This structure simply turns on USB redirection of
// UsbClientPassthroughMaxNumberOf devices.
type ClientPassthroughDevices struct {
}

// Represents the upper limit allowed by QEMU + KubeVirt.
const (
	UsbClientPassthroughMaxNumberOf = 4
)

// Represents the user's configuration to emulate sound cards in the VMI.
type SoundDevice struct {
	// User's defined name for this sound device
	Name string `json:"name"`
	// We only support ich9 or ac97.
	// If SoundDevice is not set: No sound card is emulated.
	// If SoundDevice is set but Model is not: ich9
	// +optional
	Model string `json:"model,omitempty"`
}

type Input struct {
	// Bus indicates the bus of input device to emulate.
	// Supported values: virtio, usb.
	Bus string `json:"bus,omitempty"`
	// Type indicated the type of input device.
	// Supported values: tablet.
	Type string `json:"type"`
	// Name is the device name
	Name string `json:"name"`
}

type Filesystem struct {
	// Name is the device name
	Name string `json:"name"`
	// Virtiofs is supported
	Virtiofs *FilesystemVirtiofs `json:"virtiofs"`
}

type FilesystemVirtiofs struct{}

type GPU struct {
	// Name of the GPU device as exposed by a device plugin
	Name              string       `json:"name"`
	DeviceName        string       `json:"deviceName"`
	VirtualGPUOptions *VGPUOptions `json:"virtualGPUOptions,omitempty"`
	// If specified, the virtual network interface address and its tag will be provided to the guest via config drive
	// +optional
	Tag string `json:"tag,omitempty"`
}

type VGPUOptions struct {
	Display *VGPUDisplayOptions `json:"display,omitempty"`
}

type VGPUDisplayOptions struct {
	// Enabled determines if a display addapter backed by a vGPU should be enabled or disabled on the guest.
	// Defaults to true.
	// +optional
	Enabled *bool `json:"enabled,omitempty"`
	// Enables a boot framebuffer, until the guest OS loads a real GPU driver
	// Defaults to true.
	// +optional
	RamFB *FeatureState `json:"ramFB,omitempty"`
}

type HostDevice struct {
	Name string `json:"name"`
	// DeviceName is the resource name of the host device exposed by a device plugin
	DeviceName string `json:"deviceName"`
	// If specified, the virtual network interface address and its tag will be provided to the guest via config drive
	// +optional
	Tag string `json:"tag,omitempty"`
}

type Disk struct {
	// Name is the device name
	Name string `json:"name"`
	// DiskDevice specifies as which device the disk should be added to the guest.
	// Defaults to Disk.
	DiskDevice `json:",inline"`
	// BootOrder is an integer value > 0, used to determine ordering of boot devices.
	// Lower values take precedence.
	// Each disk or interface that has a boot order must have a unique value.
	// Disks without a boot order are not tried if a disk with a boot order exists.
	// +optional
	BootOrder *uint `json:"bootOrder,omitempty"`
	// Serial provides the ability to specify a serial number for the disk device.
	// +optional
	Serial string `json:"serial,omitempty"`
	// dedicatedIOThread indicates this disk should have an exclusive IO Thread.
	// Enabling this implies useIOThreads = true.
	// Defaults to false.
	// +optional
	DedicatedIOThread *bool `json:"dedicatedIOThread,omitempty"`
	// Cache specifies which kvm disk cache mode should be used.
	// Supported values are: CacheNone, CacheWriteThrough.
	// +optional
	Cache DriverCache `json:"cache,omitempty"`
	// IO specifies which QEMU disk IO mode should be used.
	// Supported values are: native, default, threads.
	// +optional
	IO DriverIO `json:"io,omitempty"`
	// If specified, disk address and its tag will be provided to the guest via config drive metadata
	// +optional
	Tag string `json:"tag,omitempty"`
	// If specified, the virtual disk will be presented with the given block sizes.
	// +optional
	BlockSize *BlockSize `json:"blockSize,omitempty"`
<<<<<<< HEAD
	// If specified, will set the disk qos
	// +optional
	IOTune *IOTune `json:"ioTune,omitempty"`
=======
	// If specified the disk is made sharable and multiple write from different VMs are permitted
	// +optional
	Shareable *bool `json:"shareable,omitempty"`
>>>>>>> 32d6fe85
}

// CustomBlockSize represents the desired logical and physical block size for a VM disk.
type CustomBlockSize struct {
	Logical  uint `json:"logical"`
	Physical uint `json:"physical"`
}

// BlockSize provides the option to change the block size presented to the VM for a disk.
// Only one of its members may be specified.
type BlockSize struct {
	Custom      *CustomBlockSize `json:"custom,omitempty"`
	MatchVolume *FeatureState    `json:"matchVolume,omitempty"`
}

// IOTune provides the option to add disk qos of a VM.
// TotalIopsSec cannot appear with read_iops_sec or write_iops_sec
// TotalBytesSec cannot appear with read_bytes_sec or write_bytes_sec.
// For more document: https://libvirt.org/formatdomain.html#elementsDisks
type IOTune struct {
	// TotalIopsSec
	// +optional
	TotalIopsSec uint64 `json:"totalIopsSec,omitempty"`
	// ReadIopsSec
	// +optional
	ReadIopsSec uint64 `json:"readIopsSec,omitempty"`
	// WriteIopsSec
	// +optional
	WriteIopsSec uint64 `json:"writeIopsSec,omitempty"`
	// TotalBytesSec
	// +optional
	TotalBytesSec uint64 `json:"totalBytesSec,omitempty"`
	// ReadBytesSec
	// +optional
	ReadBytesSec uint64 `json:"readBytesSec,omitempty"`
	// WriteBytesSec
	// +optional
	WriteBytesSec uint64 `json:"writeBytesSec,omitempty"`
}

// Represents the target of a volume to mount.
// Only one of its members may be specified.
type DiskDevice struct {
	// Attach a volume as a disk to the vmi.
	Disk *DiskTarget `json:"disk,omitempty"`
	// Attach a volume as a LUN to the vmi.
	LUN *LunTarget `json:"lun,omitempty"`
	// Attach a volume as a cdrom to the vmi.
	CDRom *CDRomTarget `json:"cdrom,omitempty"`
}

type DiskTarget struct {
	// Bus indicates the type of disk device to emulate.
	// supported values: virtio, sata, scsi.
	Bus string `json:"bus,omitempty"`
	// ReadOnly.
	// Defaults to false.
	ReadOnly bool `json:"readonly,omitempty"`
	// If specified, the virtual disk will be placed on the guests pci address with the specified PCI address. For example: 0000:81:01.10
	// +optional
	PciAddress string `json:"pciAddress,omitempty"`
}

type LaunchSecurity struct {
	// AMD Secure Encrypted Virtualization (SEV).
	SEV *SEV `json:"sev,omitempty"`
}

type SEV struct {
}

type LunTarget struct {
	// Bus indicates the type of disk device to emulate.
	// supported values: virtio, sata, scsi.
	Bus string `json:"bus,omitempty"`
	// ReadOnly.
	// Defaults to false.
	ReadOnly bool `json:"readonly,omitempty"`
}

// TrayState indicates if a tray of a cdrom is open or closed.
type TrayState string

const (
	// TrayStateOpen indicates that the tray of a cdrom is open.
	TrayStateOpen TrayState = "open"
	// TrayStateClosed indicates that the tray of a cdrom is closed.
	TrayStateClosed TrayState = "closed"
)

type CDRomTarget struct {
	// Bus indicates the type of disk device to emulate.
	// supported values: virtio, sata, scsi.
	Bus string `json:"bus,omitempty"`
	// ReadOnly.
	// Defaults to true.
	ReadOnly *bool `json:"readonly,omitempty"`
	// Tray indicates if the tray of the device is open or closed.
	// Allowed values are "open" and "closed".
	// Defaults to closed.
	// +optional
	Tray TrayState `json:"tray,omitempty"`
}

// Volume represents a named volume in a vmi.
type Volume struct {
	// Volume's name.
	// Must be a DNS_LABEL and unique within the vmi.
	// More info: https://kubernetes.io/docs/concepts/overview/working-with-objects/names/#names
	Name string `json:"name"`
	// VolumeSource represents the location and type of the mounted volume.
	// Defaults to Disk, if no type is specified.
	VolumeSource `json:",inline"`
}

// Represents the source of a volume to mount.
// Only one of its members may be specified.
type VolumeSource struct {
	// HostDisk represents a disk created on the cluster level
	// +optional
	HostDisk *HostDisk `json:"hostDisk,omitempty"`
	// PersistentVolumeClaimVolumeSource represents a reference to a PersistentVolumeClaim in the same namespace.
	// Directly attached to the vmi via qemu.
	// More info: https://kubernetes.io/docs/concepts/storage/persistent-volumes#persistentvolumeclaims
	// +optional
	PersistentVolumeClaim *PersistentVolumeClaimVolumeSource `json:"persistentVolumeClaim,omitempty"`
	// CloudInitNoCloud represents a cloud-init NoCloud user-data source.
	// The NoCloud data will be added as a disk to the vmi. A proper cloud-init installation is required inside the guest.
	// More info: http://cloudinit.readthedocs.io/en/latest/topics/datasources/nocloud.html
	// +optional
	CloudInitNoCloud *CloudInitNoCloudSource `json:"cloudInitNoCloud,omitempty"`
	// CloudInitConfigDrive represents a cloud-init Config Drive user-data source.
	// The Config Drive data will be added as a disk to the vmi. A proper cloud-init installation is required inside the guest.
	// More info: https://cloudinit.readthedocs.io/en/latest/topics/datasources/configdrive.html
	// +optional
	CloudInitConfigDrive *CloudInitConfigDriveSource `json:"cloudInitConfigDrive,omitempty"`
	// Represents a Sysprep volume source.
	// +optional
	Sysprep *SysprepSource `json:"sysprep,omitempty"`
	// ContainerDisk references a docker image, embedding a qcow or raw disk.
	// More info: https://kubevirt.gitbooks.io/user-guide/registry-disk.html
	// +optional
	ContainerDisk *ContainerDiskSource `json:"containerDisk,omitempty"`
	// Ephemeral is a special volume source that "wraps" specified source and provides copy-on-write image on top of it.
	// +optional
	Ephemeral *EphemeralVolumeSource `json:"ephemeral,omitempty"`
	// EmptyDisk represents a temporary disk which shares the vmis lifecycle.
	// More info: https://kubevirt.gitbooks.io/user-guide/disks-and-volumes.html
	// +optional
	EmptyDisk *EmptyDiskSource `json:"emptyDisk,omitempty"`
	// DataVolume represents the dynamic creation a PVC for this volume as well as
	// the process of populating that PVC with a disk image.
	// +optional
	DataVolume *DataVolumeSource `json:"dataVolume,omitempty"`
	// ConfigMapSource represents a reference to a ConfigMap in the same namespace.
	// More info: https://kubernetes.io/docs/tasks/configure-pod-container/configure-pod-configmap/
	// +optional
	ConfigMap *ConfigMapVolumeSource `json:"configMap,omitempty"`
	// SecretVolumeSource represents a reference to a secret data in the same namespace.
	// More info: https://kubernetes.io/docs/concepts/configuration/secret/
	// +optional
	Secret *SecretVolumeSource `json:"secret,omitempty"`
	// DownwardAPI represents downward API about the pod that should populate this volume
	// +optional
	DownwardAPI *DownwardAPIVolumeSource `json:"downwardAPI,omitempty"`
	// ServiceAccountVolumeSource represents a reference to a service account.
	// There can only be one volume of this type!
	// More info: https://kubernetes.io/docs/tasks/configure-pod-container/configure-service-account/
	// +optional
	ServiceAccount *ServiceAccountVolumeSource `json:"serviceAccount,omitempty"`
	// DownwardMetrics adds a very small disk to VMIs which contains a limited view of host and guest
	// metrics. The disk content is compatible with vhostmd (https://github.com/vhostmd/vhostmd) and vm-dump-metrics.
	DownwardMetrics *DownwardMetricsVolumeSource `json:"downwardMetrics,omitempty"`
}

// HotplugVolumeSource Represents the source of a volume to mount which are capable
// of being hotplugged on a live running VMI.
// Only one of its members may be specified.
type HotplugVolumeSource struct {
	// PersistentVolumeClaimVolumeSource represents a reference to a PersistentVolumeClaim in the same namespace.
	// Directly attached to the vmi via qemu.
	// More info: https://kubernetes.io/docs/concepts/storage/persistent-volumes#persistentvolumeclaims
	// +optional
	PersistentVolumeClaim *PersistentVolumeClaimVolumeSource `json:"persistentVolumeClaim,omitempty"`
	// DataVolume represents the dynamic creation a PVC for this volume as well as
	// the process of populating that PVC with a disk image.
	// +optional
	DataVolume *DataVolumeSource `json:"dataVolume,omitempty"`
}

type DataVolumeSource struct {
	// Name represents the name of the DataVolume in the same namespace
	Name string `json:"name"`
	// Hotpluggable indicates whether the volume can be hotplugged and hotunplugged.
	// +optional
	Hotpluggable bool `json:"hotpluggable,omitempty"`
}

// PersistentVolumeClaimVolumeSource represents a reference to a PersistentVolumeClaim in the same namespace.
// Directly attached to the vmi via qemu.
// More info: https://kubernetes.io/docs/concepts/storage/persistent-volumes#persistentvolumeclaims
type PersistentVolumeClaimVolumeSource struct {
	v1.PersistentVolumeClaimVolumeSource `json:",inline"`
	// Hotpluggable indicates whether the volume can be hotplugged and hotunplugged.
	// +optional
	Hotpluggable bool `json:"hotpluggable,omitempty"`
}

type EphemeralVolumeSource struct {
	// PersistentVolumeClaimVolumeSource represents a reference to a PersistentVolumeClaim in the same namespace.
	// Directly attached to the vmi via qemu.
	// More info: https://kubernetes.io/docs/concepts/storage/persistent-volumes#persistentvolumeclaims
	// +optional
	PersistentVolumeClaim *v1.PersistentVolumeClaimVolumeSource `json:"persistentVolumeClaim,omitempty"`
}

// EmptyDisk represents a temporary disk which shares the vmis lifecycle.
type EmptyDiskSource struct {
	// Capacity of the sparse disk.
	Capacity resource.Quantity `json:"capacity"`
}

// Represents a docker image with an embedded disk.
type ContainerDiskSource struct {
	// Image is the name of the image with the embedded disk.
	Image string `json:"image"`
	// ImagePullSecret is the name of the Docker registry secret required to pull the image. The secret must already exist.
	ImagePullSecret string `json:"imagePullSecret,omitempty"`
	// Path defines the path to disk file in the container
	Path string `json:"path,omitempty"`
	// Image pull policy.
	// One of Always, Never, IfNotPresent.
	// Defaults to Always if :latest tag is specified, or IfNotPresent otherwise.
	// Cannot be updated.
	// More info: https://kubernetes.io/docs/concepts/containers/images#updating-images
	// +optional
	ImagePullPolicy v1.PullPolicy `json:"imagePullPolicy,omitempty"`
}

// Exactly one of its members must be set.
type ClockOffset struct {
	// UTC sets the guest clock to UTC on each boot. If an offset is specified,
	// guest changes to the clock will be kept during reboots and are not reset.
	UTC *ClockOffsetUTC `json:"utc,omitempty"`
	// Timezone sets the guest clock to the specified timezone.
	// Zone name follows the TZ environment variable format (e.g. 'America/New_York').
	Timezone *ClockOffsetTimezone `json:"timezone,omitempty"`
}

// UTC sets the guest clock to UTC on each boot.
type ClockOffsetUTC struct {
	// OffsetSeconds specifies an offset in seconds, relative to UTC. If set,
	// guest changes to the clock will be kept during reboots and not reset.
	OffsetSeconds *int `json:"offsetSeconds,omitempty"`
}

// ClockOffsetTimezone sets the guest clock to the specified timezone.
// Zone name follows the TZ environment variable format (e.g. 'America/New_York').
type ClockOffsetTimezone string

// Represents the clock and timers of a vmi.
// +kubebuilder:pruning:PreserveUnknownFields
type Clock struct {
	// ClockOffset allows specifying the UTC offset or the timezone of the guest clock.
	ClockOffset `json:",inline"`
	// Timer specifies whih timers are attached to the vmi.
	// +optional
	Timer *Timer `json:"timer"`
}

// Represents all available timers in a vmi.
type Timer struct {
	// HPET (High Precision Event Timer) - multiple timers with periodic interrupts.
	HPET *HPETTimer `json:"hpet,omitempty"`
	// KVM 	(KVM clock) - lets guests read the host’s wall clock time (paravirtualized). For linux guests.
	KVM *KVMTimer `json:"kvm,omitempty"`
	// PIT (Programmable Interval Timer) - a timer with periodic interrupts.
	PIT *PITTimer `json:"pit,omitempty"`
	// RTC (Real Time Clock) - a continuously running timer with periodic interrupts.
	RTC *RTCTimer `json:"rtc,omitempty"`
	// Hyperv (Hypervclock) - lets guests read the host’s wall clock time (paravirtualized). For windows guests.
	Hyperv *HypervTimer `json:"hyperv,omitempty"`
}

// HPETTickPolicy determines what happens when QEMU misses a deadline for injecting a tick to the guest.
type HPETTickPolicy string

// PITTickPolicy determines what happens when QEMU misses a deadline for injecting a tick to the guest.
type PITTickPolicy string

// RTCTickPolicy determines what happens when QEMU misses a deadline for injecting a tick to the guest.
type RTCTickPolicy string

const (
	// HPETTickPolicyDelay delivers ticks at a constant rate. The guest time will
	// be delayed due to the late tick
	HPETTickPolicyDelay HPETTickPolicy = "delay"
	// HPETTickPolicyCatchup Delivers ticks at a higher rate to catch up with the
	// missed tick. The guest time should not be delayed once catchup is complete
	HPETTickPolicyCatchup HPETTickPolicy = "catchup"
	// HPETTickPolicyMerge merges the missed tick(s) into one tick and inject. The
	// guest time may be delayed, depending on how the OS reacts to the merging
	// of ticks.
	HPETTickPolicyMerge HPETTickPolicy = "merge"
	// HPETTickPolicyDiscard discards all missed ticks.
	HPETTickPolicyDiscard HPETTickPolicy = "discard"

	// PITTickPolicyDelay delivers ticks at a constant rate. The guest time will
	// be delayed due to the late tick.
	PITTickPolicyDelay PITTickPolicy = "delay"
	// PITTickPolicyCatchup Delivers ticks at a higher rate to catch up with the
	// missed tick. The guest time should not be delayed once catchup is complete.
	PITTickPolicyCatchup PITTickPolicy = "catchup"
	// PITTickPolicyDiscard discards all missed ticks.
	PITTickPolicyDiscard PITTickPolicy = "discard"

	// RTCTickPolicyDelay delivers ticks at a constant rate. The guest time will
	// be delayed due to the late tick.
	RTCTickPolicyDelay RTCTickPolicy = "delay"
	// RTCTickPolicyCatchup Delivers ticks at a higher rate to catch up with the
	// missed tick. The guest time should not be delayed once catchup is complete.
	RTCTickPolicyCatchup RTCTickPolicy = "catchup"
)

// RTCTimerTrack specifies from which source to track the time.
type RTCTimerTrack string

const (
	// TrackGuest tracks the guest time.
	TrackGuest RTCTimerTrack = "guest"
	// TrackWall tracks the host time.
	TrackWall RTCTimerTrack = "wall"
)

type RTCTimer struct {
	// TickPolicy determines what happens when QEMU misses a deadline for injecting a tick to the guest.
	// One of "delay", "catchup".
	TickPolicy RTCTickPolicy `json:"tickPolicy,omitempty"`
	// Enabled set to false makes sure that the machine type or a preset can't add the timer.
	// Defaults to true.
	// +optional
	Enabled *bool `json:"present,omitempty"`
	// Track the guest or the wall clock.
	Track RTCTimerTrack `json:"track,omitempty"`
}

type HPETTimer struct {
	// TickPolicy determines what happens when QEMU misses a deadline for injecting a tick to the guest.
	// One of "delay", "catchup", "merge", "discard".
	TickPolicy HPETTickPolicy `json:"tickPolicy,omitempty"`
	// Enabled set to false makes sure that the machine type or a preset can't add the timer.
	// Defaults to true.
	// +optional
	Enabled *bool `json:"present,omitempty"`
}

type PITTimer struct {
	// TickPolicy determines what happens when QEMU misses a deadline for injecting a tick to the guest.
	// One of "delay", "catchup", "discard".
	TickPolicy PITTickPolicy `json:"tickPolicy,omitempty"`
	// Enabled set to false makes sure that the machine type or a preset can't add the timer.
	// Defaults to true.
	// +optional
	Enabled *bool `json:"present,omitempty"`
}

type KVMTimer struct {
	// Enabled set to false makes sure that the machine type or a preset can't add the timer.
	// Defaults to true.
	// +optional
	Enabled *bool `json:"present,omitempty"`
}

type HypervTimer struct {
	// Enabled set to false makes sure that the machine type or a preset can't add the timer.
	// Defaults to true.
	// +optional
	Enabled *bool `json:"present,omitempty"`
}

type Features struct {
	// ACPI enables/disables ACPI inside the guest.
	// Defaults to enabled.
	// +optional
	ACPI FeatureState `json:"acpi,omitempty"`
	// Defaults to the machine type setting.
	// +optional
	APIC *FeatureAPIC `json:"apic,omitempty"`
	// Defaults to the machine type setting.
	// +optional
	Hyperv *FeatureHyperv `json:"hyperv,omitempty"`
	// SMM enables/disables System Management Mode.
	// TSEG not yet implemented.
	// +optional
	SMM *FeatureState `json:"smm,omitempty"`
	// Configure how KVM presence is exposed to the guest.
	// +optional
	KVM *FeatureKVM `json:"kvm,omitempty"`
	// Notify the guest that the host supports paravirtual spinlocks.
	// For older kernels this feature should be explicitly disabled.
	// +optional
	Pvspinlock *FeatureState `json:"pvspinlock,omitempty"`
}

type SyNICTimer struct {
	Enabled *bool         `json:"enabled,omitempty"`
	Direct  *FeatureState `json:"direct,omitempty"`
}

// Represents if a feature is enabled or disabled.
type FeatureState struct {
	// Enabled determines if the feature should be enabled or disabled on the guest.
	// Defaults to true.
	// +optional
	Enabled *bool `json:"enabled,omitempty"`
}

type FeatureAPIC struct {
	// Enabled determines if the feature should be enabled or disabled on the guest.
	// Defaults to true.
	// +optional
	Enabled *bool `json:"enabled,omitempty"`
	// EndOfInterrupt enables the end of interrupt notification in the guest.
	// Defaults to false.
	// +optional
	EndOfInterrupt bool `json:"endOfInterrupt,omitempty"`
}

type FeatureSpinlocks struct {
	// Enabled determines if the feature should be enabled or disabled on the guest.
	// Defaults to true.
	// +optional
	Enabled *bool `json:"enabled,omitempty"`
	// Retries indicates the number of retries.
	// Must be a value greater or equal 4096.
	// Defaults to 4096.
	// +optional
	Retries *uint32 `json:"spinlocks,omitempty"`
}

type FeatureVendorID struct {
	// Enabled determines if the feature should be enabled or disabled on the guest.
	// Defaults to true.
	// +optional
	Enabled *bool `json:"enabled,omitempty"`
	// VendorID sets the hypervisor vendor id, visible to the vmi.
	// String up to twelve characters.
	VendorID string `json:"vendorid,omitempty"`
}

// Hyperv specific features.
type FeatureHyperv struct {
	// Relaxed instructs the guest OS to disable watchdog timeouts.
	// Defaults to the machine type setting.
	// +optional
	Relaxed *FeatureState `json:"relaxed,omitempty"`
	// VAPIC improves the paravirtualized handling of interrupts.
	// Defaults to the machine type setting.
	// +optional
	VAPIC *FeatureState `json:"vapic,omitempty"`
	// Spinlocks allows to configure the spinlock retry attempts.
	// +optional
	Spinlocks *FeatureSpinlocks `json:"spinlocks,omitempty"`
	// VPIndex enables the Virtual Processor Index to help windows identifying virtual processors.
	// Defaults to the machine type setting.
	// +optional
	VPIndex *FeatureState `json:"vpindex,omitempty"`
	// Runtime improves the time accounting to improve scheduling in the guest.
	// Defaults to the machine type setting.
	// +optional
	Runtime *FeatureState `json:"runtime,omitempty"`
	// SyNIC enables the Synthetic Interrupt Controller.
	// Defaults to the machine type setting.
	// +optional
	SyNIC *FeatureState `json:"synic,omitempty"`
	// SyNICTimer enables Synthetic Interrupt Controller Timers, reducing CPU load.
	// Defaults to the machine type setting.
	// +optional
	SyNICTimer *SyNICTimer `json:"synictimer,omitempty"`
	// Reset enables Hyperv reboot/reset for the vmi. Requires synic.
	// Defaults to the machine type setting.
	// +optional
	Reset *FeatureState `json:"reset,omitempty"`
	// VendorID allows setting the hypervisor vendor id.
	// Defaults to the machine type setting.
	// +optional
	VendorID *FeatureVendorID `json:"vendorid,omitempty"`
	// Frequencies improves the TSC clock source handling for Hyper-V on KVM.
	// Defaults to the machine type setting.
	// +optional
	Frequencies *FeatureState `json:"frequencies,omitempty"`
	// Reenlightenment enables the notifications on TSC frequency changes.
	// Defaults to the machine type setting.
	// +optional
	Reenlightenment *FeatureState `json:"reenlightenment,omitempty"`
	// TLBFlush improves performances in overcommited environments. Requires vpindex.
	// Defaults to the machine type setting.
	// +optional
	TLBFlush *FeatureState `json:"tlbflush,omitempty"`
	// IPI improves performances in overcommited environments. Requires vpindex.
	// Defaults to the machine type setting.
	// +optional
	IPI *FeatureState `json:"ipi,omitempty"`
	// EVMCS Speeds up L2 vmexits, but disables other virtualization features. Requires vapic.
	// Defaults to the machine type setting.
	// +optional
	EVMCS *FeatureState `json:"evmcs,omitempty"`
}

type FeatureKVM struct {
	// Hide the KVM hypervisor from standard MSR based discovery.
	// Defaults to false
	Hidden bool `json:"hidden,omitempty"`
}

// WatchdogAction defines the watchdog action, if a watchdog gets triggered.
type WatchdogAction string

const (
	// WatchdogActionPoweroff will poweroff the vmi if the watchdog gets triggered.
	WatchdogActionPoweroff WatchdogAction = "poweroff"
	// WatchdogActionReset will reset the vmi if the watchdog gets triggered.
	WatchdogActionReset WatchdogAction = "reset"
	// WatchdogActionShutdown will shutdown the vmi if the watchdog gets triggered.
	WatchdogActionShutdown WatchdogAction = "shutdown"
)

// Named watchdog device.
type Watchdog struct {
	// Name of the watchdog.
	Name string `json:"name"`
	// WatchdogDevice contains the watchdog type and actions.
	// Defaults to i6300esb.
	WatchdogDevice `json:",inline"`
}

// Hardware watchdog device.
// Exactly one of its members must be set.
type WatchdogDevice struct {
	// i6300esb watchdog device.
	// +optional
	I6300ESB *I6300ESBWatchdog `json:"i6300esb,omitempty"`
}

// i6300esb watchdog device.
type I6300ESBWatchdog struct {
	// The action to take. Valid values are poweroff, reset, shutdown.
	// Defaults to reset.
	Action WatchdogAction `json:"action,omitempty"`
}

type Interface struct {
	// Logical name of the interface as well as a reference to the associated networks.
	// Must match the Name of a Network.
	Name string `json:"name"`
	// Interface model.
	// One of: e1000, e1000e, ne2k_pci, pcnet, rtl8139, virtio.
	// Defaults to virtio.
	// TODO:(ihar) switch to enums once opengen-api supports them. See: https://github.com/kubernetes/kube-openapi/issues/51
	Model string `json:"model,omitempty"`
	// BindingMethod specifies the method which will be used to connect the interface to the guest.
	// Defaults to Bridge.
	InterfaceBindingMethod `json:",inline"`
	// List of ports to be forwarded to the virtual machine.
	Ports []Port `json:"ports,omitempty"`
	// Interface MAC address. For example: de:ad:00:00:be:af or DE-AD-00-00-BE-AF.
	MacAddress string `json:"macAddress,omitempty"`
	// BootOrder is an integer value > 0, used to determine ordering of boot devices.
	// Lower values take precedence.
	// Each interface or disk that has a boot order must have a unique value.
	// Interfaces without a boot order are not tried.
	// +optional
	BootOrder *uint `json:"bootOrder,omitempty"`
	// If specified, the virtual network interface will be placed on the guests pci address with the specified PCI address. For example: 0000:81:01.10
	// +optional
	PciAddress string `json:"pciAddress,omitempty"`
	// If specified the network interface will pass additional DHCP options to the VMI
	// +optional
	DHCPOptions *DHCPOptions `json:"dhcpOptions,omitempty"`
	// If specified, the virtual network interface address and its tag will be provided to the guest via config drive
	// +optional
	Tag string `json:"tag,omitempty"`
}

// Extra DHCP options to use in the interface.
type DHCPOptions struct {
	// If specified will pass option 67 to interface's DHCP server
	// +optional
	BootFileName string `json:"bootFileName,omitempty"`
	// If specified will pass option 66 to interface's DHCP server
	// +optional
	TFTPServerName string `json:"tftpServerName,omitempty"`
	// If specified will pass the configured NTP server to the VM via DHCP option 042.
	// +optional
	NTPServers []string `json:"ntpServers,omitempty"`
	// If specified will pass extra DHCP options for private use, range: 224-254
	// +optional
	PrivateOptions []DHCPPrivateOptions `json:"privateOptions,omitempty"`
}

func (d *DHCPOptions) UnmarshalJSON(data []byte) error {
	type DHCPOptionsAlias DHCPOptions
	var dhcpOptionsAlias DHCPOptionsAlias

	if err := json.Unmarshal(data, &dhcpOptionsAlias); err != nil {
		return err
	}

	for i, ntpServer := range dhcpOptionsAlias.NTPServers {
		if sanitizedIP, err := sanitizeIP(ntpServer); err == nil {
			dhcpOptionsAlias.NTPServers[i] = sanitizedIP
		}
	}

	*d = DHCPOptions(dhcpOptionsAlias)
	return nil
}

// DHCPExtraOptions defines Extra DHCP options for a VM.
type DHCPPrivateOptions struct {
	// Option is an Integer value from 224-254
	// Required.
	Option int `json:"option"`
	// Value is a String value for the Option provided
	// Required.
	Value string `json:"value"`
}

// Represents the method which will be used to connect the interface to the guest.
// Only one of its members may be specified.
type InterfaceBindingMethod struct {
	Bridge     *InterfaceBridge     `json:"bridge,omitempty"`
	Slirp      *InterfaceSlirp      `json:"slirp,omitempty"`
	Masquerade *InterfaceMasquerade `json:"masquerade,omitempty"`
	SRIOV      *InterfaceSRIOV      `json:"sriov,omitempty"`
	Macvtap    *InterfaceMacvtap    `json:"macvtap,omitempty"`
}

type InterfaceBridge struct{}

type InterfaceSlirp struct{}

type InterfaceMasquerade struct{}

type InterfaceSRIOV struct{}

type InterfaceMacvtap struct{}

// Port represents a port to expose from the virtual machine.
// Default protocol TCP.
// The port field is mandatory
type Port struct {
	// If specified, this must be an IANA_SVC_NAME and unique within the pod. Each
	// named port in a pod must have a unique name. Name for the port that can be
	// referred to by services.
	// +optional
	Name string `json:"name,omitempty"`
	// Protocol for port. Must be UDP or TCP.
	// Defaults to "TCP".
	// +optional
	Protocol string `json:"protocol,omitempty"`
	// Number of port to expose for the virtual machine.
	// This must be a valid port number, 0 < x < 65536.
	Port int32 `json:"port"`
}

type AccessCredentialSecretSource struct {
	// SecretName represents the name of the secret in the VMI's namespace
	SecretName string `json:"secretName"`
}

type ConfigDriveSSHPublicKeyAccessCredentialPropagation struct{}

// AuthorizedKeysFile represents a path within the guest
// that ssh public keys should be propagated to
type AuthorizedKeysFile struct {
	// FilePath represents the place on the guest that the authorized_keys
	// file should be writen to. This is expected to be a full path including
	// both the base directory and file name.
	FilePath string `json:"filePath"`
}

type QemuGuestAgentUserPasswordAccessCredentialPropagation struct{}

type QemuGuestAgentSSHPublicKeyAccessCredentialPropagation struct {
	// Users represents a list of guest users that should have the ssh public keys
	// added to their authorized_keys file.
	// +listType=set
	Users []string `json:"users"`
}

// SSHPublicKeyAccessCredentialSource represents where to retrieve the ssh key
// credentials
// Only one of its members may be specified.
type SSHPublicKeyAccessCredentialSource struct {
	// Secret means that the access credential is pulled from a kubernetes secret
	// +optional
	Secret *AccessCredentialSecretSource `json:"secret,omitempty"`
}

// SSHPublicKeyAccessCredentialPropagationMethod represents the method used to
// inject a ssh public key into the vm guest.
// Only one of its members may be specified.
type SSHPublicKeyAccessCredentialPropagationMethod struct {
	// ConfigDrivePropagation means that the ssh public keys are injected
	// into the VM using metadata using the configDrive cloud-init provider
	// +optional
	ConfigDrive *ConfigDriveSSHPublicKeyAccessCredentialPropagation `json:"configDrive,omitempty"`

	// QemuGuestAgentAccessCredentailPropagation means ssh public keys are
	// dynamically injected into the vm at runtime via the qemu guest agent.
	// This feature requires the qemu guest agent to be running within the guest.
	// +optional
	QemuGuestAgent *QemuGuestAgentSSHPublicKeyAccessCredentialPropagation `json:"qemuGuestAgent,omitempty"`
}

// SSHPublicKeyAccessCredential represents a source and propagation method for
// injecting ssh public keys into a vm guest
type SSHPublicKeyAccessCredential struct {
	// Source represents where the public keys are pulled from
	Source SSHPublicKeyAccessCredentialSource `json:"source"`

	// PropagationMethod represents how the public key is injected into the vm guest.
	PropagationMethod SSHPublicKeyAccessCredentialPropagationMethod `json:"propagationMethod"`
}

// UserPasswordAccessCredentialSource represents where to retrieve the user password
// credentials
// Only one of its members may be specified.
type UserPasswordAccessCredentialSource struct {
	// Secret means that the access credential is pulled from a kubernetes secret
	// +optional
	Secret *AccessCredentialSecretSource `json:"secret,omitempty"`
}

// UserPasswordAccessCredentialPropagationMethod represents the method used to
// inject a user passwords into the vm guest.
// Only one of its members may be specified.
type UserPasswordAccessCredentialPropagationMethod struct {
	// QemuGuestAgentAccessCredentailPropagation means passwords are
	// dynamically injected into the vm at runtime via the qemu guest agent.
	// This feature requires the qemu guest agent to be running within the guest.
	// +optional
	QemuGuestAgent *QemuGuestAgentUserPasswordAccessCredentialPropagation `json:"qemuGuestAgent,omitempty"`
}

// UserPasswordAccessCredential represents a source and propagation method for
// injecting user passwords into a vm guest
// Only one of its members may be specified.
type UserPasswordAccessCredential struct {
	// Source represents where the user passwords are pulled from
	Source UserPasswordAccessCredentialSource `json:"source"`

	// propagationMethod represents how the user passwords are injected into the vm guest.
	PropagationMethod UserPasswordAccessCredentialPropagationMethod `json:"propagationMethod"`
}

// AccessCredential represents a credential source that can be used to
// authorize remote access to the vm guest
// Only one of its members may be specified.
type AccessCredential struct {
	// SSHPublicKey represents the source and method of applying a ssh public
	// key into a guest virtual machine.
	// +optional
	SSHPublicKey *SSHPublicKeyAccessCredential `json:"sshPublicKey,omitempty"`
	// UserPassword represents the source and method for applying a guest user's
	// password
	// +optional
	UserPassword *UserPasswordAccessCredential `json:"userPassword,omitempty"`
}

// Network represents a network type and a resource that should be connected to the vm.
type Network struct {
	// Network name.
	// Must be a DNS_LABEL and unique within the vm.
	// More info: https://kubernetes.io/docs/concepts/overview/working-with-objects/names/#names
	Name string `json:"name"`
	// NetworkSource represents the network type and the source interface that should be connected to the virtual machine.
	// Defaults to Pod, if no type is specified.
	NetworkSource `json:",inline"`
}

// Represents the source resource that will be connected to the vm.
// Only one of its members may be specified.
type NetworkSource struct {
	Pod    *PodNetwork    `json:"pod,omitempty"`
	Multus *MultusNetwork `json:"multus,omitempty"`
}

// Represents the stock pod network interface.
type PodNetwork struct {
	// CIDR for vm network.
	// Default 10.0.2.0/24 if not specified.
	VMNetworkCIDR string `json:"vmNetworkCIDR,omitempty"`

	// IPv6 CIDR for the vm network.
	// Defaults to fd10:0:2::/120 if not specified.
	VMIPv6NetworkCIDR string `json:"vmIPv6NetworkCIDR,omitempty"`
}

func (podNet *PodNetwork) UnmarshalJSON(data []byte) error {
	type PodNetworkAlias PodNetwork
	var podNetAlias PodNetworkAlias

	if err := json.Unmarshal(data, &podNetAlias); err != nil {
		return err
	}

	if sanitizedCIDR, err := sanitizeCIDR(podNetAlias.VMNetworkCIDR); err == nil {
		podNetAlias.VMNetworkCIDR = sanitizedCIDR
	}

	*podNet = PodNetwork(podNetAlias)
	return nil
}

// Rng represents the random device passed from host
type Rng struct {
}

// Represents the multus cni network.
type MultusNetwork struct {
	// References to a NetworkAttachmentDefinition CRD object. Format:
	// <networkName>, <namespace>/<networkName>. If namespace is not
	// specified, VMI namespace is assumed.
	NetworkName string `json:"networkName"`

	// Select the default network and add it to the
	// multus-cni.io/default-network annotation.
	Default bool `json:"default,omitempty"`
}<|MERGE_RESOLUTION|>--- conflicted
+++ resolved
@@ -579,15 +579,12 @@
 	// If specified, the virtual disk will be presented with the given block sizes.
 	// +optional
 	BlockSize *BlockSize `json:"blockSize,omitempty"`
-<<<<<<< HEAD
 	// If specified, will set the disk qos
 	// +optional
 	IOTune *IOTune `json:"ioTune,omitempty"`
-=======
 	// If specified the disk is made sharable and multiple write from different VMs are permitted
 	// +optional
 	Shareable *bool `json:"shareable,omitempty"`
->>>>>>> 32d6fe85
 }
 
 // CustomBlockSize represents the desired logical and physical block size for a VM disk.
