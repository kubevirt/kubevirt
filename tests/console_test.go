--- conflicted
+++ resolved
@@ -105,14 +105,6 @@
 			Context("with an alpine image", func() {
 				type vmiBuilder func() *v1.VirtualMachineInstance
 
-<<<<<<< HEAD
-				newVirtualMachineInstanceWithAlpineFileDisk := func() (*v1.VirtualMachineInstance, *cdiv1.DataVolume) {
-					return tests.NewRandomVirtualMachineInstanceWithFileDisk(cd.DataVolumeImportUrlForContainerDisk(cd.ContainerDiskAlpine), util.NamespaceTestDefault, k8sv1.ReadWriteOnce)
-				}
-
-				newVirtualMachineInstanceWithAlpineBlockDisk := func() (*v1.VirtualMachineInstance, *cdiv1.DataVolume) {
-					return tests.NewRandomVirtualMachineInstanceWithBlockDisk(cd.DataVolumeImportUrlForContainerDisk(cd.ContainerDiskAlpine), util.NamespaceTestDefault, k8sv1.ReadWriteOnce)
-=======
 				newVirtualMachineInstanceWithAlpineFileDisk := func() *v1.VirtualMachineInstance {
 					vmi, _ := tests.NewRandomVirtualMachineInstanceWithFileDisk(cd.DataVolumeImportUrlForContainerDisk(cd.ContainerDiskAlpine), util.NamespaceTestDefault, k8sv1.ReadWriteOnce)
 					return vmi
@@ -121,7 +113,6 @@
 				newVirtualMachineInstanceWithAlpineBlockDisk := func() *v1.VirtualMachineInstance {
 					vmi, _ := tests.NewRandomVirtualMachineInstanceWithBlockDisk(cd.DataVolumeImportUrlForContainerDisk(cd.ContainerDiskAlpine), util.NamespaceTestDefault, k8sv1.ReadWriteOnce)
 					return vmi
->>>>>>> 32d6fe85
 				}
 
 				table.DescribeTable("should return that we are running alpine", func(createVMI vmiBuilder) {
@@ -129,10 +120,6 @@
 					vmi = tests.RunVMIAndExpectLaunch(vmi, 120)
 					expectConsoleOutput(vmi, "login")
 				},
-<<<<<<< HEAD
-					table.Entry("[test_id:4636]with ContainerDisk", newVirtualMachineInstanceWithAlpineContainerDisk),
-=======
->>>>>>> 32d6fe85
 					table.Entry("[test_id:4637][storage-req]with Filesystem Disk", newVirtualMachineInstanceWithAlpineFileDisk),
 					table.Entry("[test_id:4638][storage-req]with Block Disk", newVirtualMachineInstanceWithAlpineBlockDisk),
 				)
