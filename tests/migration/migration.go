/*
 * This file is part of the KubeVirt project
 *
 * Licensed under the Apache License, Version 2.0 (the "License");
 * you may not use this file except in compliance with the License.
 * You may obtain a copy of the License at
 *
 *     http://www.apache.org/licenses/LICENSE-2.0
 *
 * Unless required by applicable law or agreed to in writing, software
 * distributed under the License is distributed on an "AS IS" BASIS,
 * WITHOUT WARRANTIES OR CONDITIONS OF ANY KIND, either express or implied.
 * See the License for the specific language governing permissions and
 * limitations under the License.
 *
 * Copyright 2018 Red Hat, Inc.
 *
 */

package migration

import (
	"context"
	"crypto/tls"
	"encoding/xml"
	"fmt"
	"path/filepath"
	"runtime"
	"strconv"
	"strings"
	"sync"
	"time"

	"kubevirt.io/kubevirt/tests/libmigration"

	"kubevirt.io/kubevirt/pkg/libvmi"
	libvmici "kubevirt.io/kubevirt/pkg/libvmi/cloudinit"
	"kubevirt.io/kubevirt/pkg/virt-controller/services"
	cmdclient "kubevirt.io/kubevirt/pkg/virt-handler/cmd-client"

	"kubevirt.io/kubevirt/pkg/apimachinery/patch"
	"kubevirt.io/kubevirt/tests/decorators"
	"kubevirt.io/kubevirt/tests/libnet/job"
	"kubevirt.io/kubevirt/tests/libnet/service"
	"kubevirt.io/kubevirt/tests/libnet/vmnetserver"

	"kubevirt.io/kubevirt/pkg/virt-controller/watch/topology"

	"kubevirt.io/kubevirt/tests/events"
	"kubevirt.io/kubevirt/tests/exec"
	"kubevirt.io/kubevirt/tests/framework/kubevirt"
	"kubevirt.io/kubevirt/tests/framework/matcher"
	"kubevirt.io/kubevirt/tests/libconfigmap"
	"kubevirt.io/kubevirt/tests/libinfra"
	"kubevirt.io/kubevirt/tests/testsuite"

	"kubevirt.io/kubevirt/pkg/virt-handler/cgroup"

	"kubevirt.io/kubevirt/pkg/controller"
	"kubevirt.io/kubevirt/pkg/util/hardware"
	virtconfig "kubevirt.io/kubevirt/pkg/virt-config"
	virthandler "kubevirt.io/kubevirt/pkg/virt-handler"
	"kubevirt.io/kubevirt/tests/clientcmd"
	"kubevirt.io/kubevirt/tests/framework/checks"
	"kubevirt.io/kubevirt/tests/libdv"
	"kubevirt.io/kubevirt/tests/libnode"
	"kubevirt.io/kubevirt/tests/util"
	"kubevirt.io/kubevirt/tools/vms-generator/utils"

	expect "github.com/google/goexpect"
	. "github.com/onsi/ginkgo/v2"
	. "github.com/onsi/gomega"
	k8sv1 "k8s.io/api/core/v1"
	"k8s.io/apimachinery/pkg/api/errors"
	"k8s.io/apimachinery/pkg/api/resource"
	k8smetav1 "k8s.io/apimachinery/pkg/apis/meta/v1"
	metav1 "k8s.io/apimachinery/pkg/apis/meta/v1"
	"k8s.io/apimachinery/pkg/labels"
	"k8s.io/apimachinery/pkg/types"
	"k8s.io/apimachinery/pkg/util/rand"

	"kubevirt.io/kubevirt/pkg/pointer"
	"kubevirt.io/kubevirt/tests/libvmifact"
	"kubevirt.io/kubevirt/tests/libwait"

	. "kubevirt.io/kubevirt/tests/framework/matcher"

	"kubevirt.io/kubevirt/pkg/virt-launcher/virtwrap/api"

	v1 "kubevirt.io/api/core/v1"
	"kubevirt.io/client-go/kubecli"
	"kubevirt.io/client-go/log"
	cdiv1 "kubevirt.io/containerized-data-importer-api/pkg/apis/core/v1beta1"

	"kubevirt.io/kubevirt/pkg/certificates/triple"
	"kubevirt.io/kubevirt/pkg/certificates/triple/cert"
	"kubevirt.io/kubevirt/tests"
	"kubevirt.io/kubevirt/tests/console"
	cd "kubevirt.io/kubevirt/tests/containerdisk"
	"kubevirt.io/kubevirt/tests/flags"
	"kubevirt.io/kubevirt/tests/libnet"
	"kubevirt.io/kubevirt/tests/libpod"
	"kubevirt.io/kubevirt/tests/libsecret"
	"kubevirt.io/kubevirt/tests/libstorage"
	"kubevirt.io/kubevirt/tests/watcher"
)

const (
	fedoraVMSize               = "256M"
	secretDiskSerial           = "D23YZ9W6WA5DJ487"
	stressDefaultVMSize        = "100M"
	stressLargeVMSize          = "400M"
	stressDefaultSleepDuration = 1600
)

var _ = SIGMigrationDescribe("VM Live Migration", func() {
	var (
		virtClient              kubecli.KubevirtClient
		migrationBandwidthLimit resource.Quantity
		err                     error
	)

	const (
		downwardTestLabelKey = "downwardTestLabelKey"
		downwardTestLabelVal = "downwardTestLabelVal"
	)

	createConfigMap := func(namespace string) string {
		name := "configmap-" + rand.String(5)
		data := map[string]string{
			"config1": "value1",
			"config2": "value2",
		}
<<<<<<< HEAD
		tests.CreateConfigMap(name, namespace, data)
		return name
	}

	createSecret := func(namespace string) string {
		name := "secret-" + rand.String(5)
		data := map[string]string{
			"user":     "admin",
			"password": "redhat",
		}
		virtCli := kubevirt.Client()

		_, err := virtCli.CoreV1().Secrets(namespace).Create(context.Background(), &k8sv1.Secret{
			ObjectMeta: metav1.ObjectMeta{Name: name},
			StringData: data,
		}, metav1.CreateOptions{})
		if !errors.IsAlreadyExists(err) {
			util.PanicOnError(err)
		}
=======
		cm := libconfigmap.New(name, data)
		cm, err := virtClient.CoreV1().ConfigMaps(namespace).Create(context.Background(), cm, metav1.CreateOptions{})
		Expect(err).ToNot(HaveOccurred())
>>>>>>> a5701acf
		return name
	}

	withKernelBoot := func() libvmi.Option {
		return func(vmi *v1.VirtualMachineInstance) {
			kernelBootFirmware := utils.GetVMIKernelBootWithRandName().Spec.Domain.Firmware
			if vmiFirmware := vmi.Spec.Domain.Firmware; vmiFirmware == nil {
				vmiFirmware = kernelBootFirmware
			} else {
				vmiFirmware.KernelBoot = kernelBootFirmware.KernelBoot
			}
		}
	}

	prepareVMIWithAllVolumeSources := func(namespace string) *v1.VirtualMachineInstance {
		name := "secret-" + rand.String(5)
		secret := libsecret.New(name, libsecret.DataString{"user": "admin", "password": "redhat"})
		_, err := kubevirt.Client().CoreV1().Secrets(namespace).Create(context.Background(), secret, metav1.CreateOptions{})
		if !errors.IsAlreadyExists(err) {
			Expect(err).ToNot(HaveOccurred())
		}

		configMapName := createConfigMap(namespace)

		return libvmifact.NewFedora(
			libvmi.WithNetwork(v1.DefaultPodNetwork()),
			libvmi.WithInterface(libvmi.InterfaceDeviceWithMasqueradeBinding()),
			libvmi.WithLabel(downwardTestLabelKey, downwardTestLabelVal),
			libvmi.WithDownwardAPIDisk("downwardapi-"+rand.String(5)),
			libvmi.WithServiceAccountDisk("default"),
			withKernelBoot(),
			libvmi.WithSecretDisk(secret.Name, secret.Name),
			libvmi.WithConfigMapDisk(configMapName, configMapName),
			libvmi.WithEmptyDisk("usb-disk", v1.DiskBusUSB, resource.MustParse("64Mi")),
			libvmi.WithCloudInitNoCloud(libvmici.WithNoCloudEncodedUserData("#!/bin/bash\necho 'hello'\n")),
		)
	}

	BeforeEach(func() {
		checks.SkipIfMigrationIsNotPossible()
		virtClient = kubevirt.Client()
		migrationBandwidthLimit = resource.MustParse("1Ki")
	})

	getVirtqemudPid := func(pod *k8sv1.Pod) string {
		stdout, stderr, err := exec.ExecuteCommandOnPodWithResults(pod, "compute",
			[]string{
				"pidof",
				"virtqemud",
			})
		errorMessageFormat := "faild after running `pidof virtqemud` with stdout:\n %v \n stderr:\n %v \n err: \n %v \n"
		Expect(err).ToNot(HaveOccurred(), fmt.Sprintf(errorMessageFormat, stdout, stderr, err))
		pid := strings.TrimSuffix(stdout, "\n")
		return pid
	}

	Context("with Headless service", func() {
		const subdomain = "mysub"

		AfterEach(func() {
			err := virtClient.CoreV1().Services(util.NamespaceTestDefault).Delete(context.Background(), subdomain, metav1.DeleteOptions{})
			if !errors.IsNotFound(err) {
				Expect(err).NotTo(HaveOccurred())
			}
		})

		It("should remain to able resolve the VM IP", func() {
			withHostnameAndSubdomain := func(hostname, subdomain string) libvmi.Option {
				return func(vmi *v1.VirtualMachineInstance) {
					vmi.Spec.Hostname = hostname
					vmi.Spec.Subdomain = subdomain

				}
			}
			const hostname = "alpine"
			const port int = 1500
			const labelKey = "subdomain"
			const labelValue = "mysub"

			vmi := libvmifact.NewCirros(
				withHostnameAndSubdomain(hostname, subdomain),
				libvmi.WithLabel(labelKey, labelValue),
				libvmi.WithNetwork(v1.DefaultPodNetwork()),
				libvmi.WithInterface(libvmi.InterfaceDeviceWithMasqueradeBinding()),
			)
			vmi = tests.RunVMIAndExpectLaunch(vmi, 240)

			By("Starting hello world in the VM")
			vmnetserver.StartTCPServer(vmi, port, console.LoginToCirros)

			By("Exposing headless service matching subdomain")
			service := service.BuildHeadlessSpec(subdomain, port, port, labelKey, labelValue)
			_, err = virtClient.CoreV1().Services(vmi.Namespace).Create(context.TODO(), service, metav1.CreateOptions{})
			Expect(err).ToNot(HaveOccurred())

			assertConnectivityToService := func(msg string) {
				By(msg)
				tcpJob := job.NewHelloWorldJobTCP(fmt.Sprintf("%s.%s", hostname, subdomain), strconv.FormatInt(int64(port), 10))
				tcpJob.Spec.BackoffLimit = pointer.P(int32(3))
				tcpJob, err := virtClient.BatchV1().Jobs(vmi.Namespace).Create(context.Background(), tcpJob, k8smetav1.CreateOptions{})
				Expect(err).ToNot(HaveOccurred())

				err = job.WaitForJobToSucceed(tcpJob, 90*time.Second)
				Expect(err).ToNot(HaveOccurred(), msg)
			}

			assertConnectivityToService("Asserting connectivity through service before migration")

			By("Executing a migration")
			migration := libmigration.New(vmi.Name, vmi.Namespace)
			migration = libmigration.RunMigrationAndExpectToCompleteWithDefaultTimeout(virtClient, migration)
			libmigration.ConfirmVMIPostMigration(virtClient, vmi, migration)

			assertConnectivityToService("Asserting connectivity through service after migration")

		})
	})

	Describe("Starting a VirtualMachineInstance ", func() {
		Context("with a bridge network interface", func() {
			It("[test_id:3226]should reject a migration of a vmi with a bridge interface", func() {
				vmi := libvmifact.NewAlpine(
					libvmi.WithInterface(libvmi.InterfaceDeviceWithBridgeBinding("default")),
					libvmi.WithNetwork(v1.DefaultPodNetwork()),
				)
				vmi = tests.RunVMIAndExpectLaunch(vmi, 240)

				// Verify console on last iteration to verify the VirtualMachineInstance is still booting properly
				// after being restarted multiple times
				By("Checking that the VirtualMachineInstance console has expected output")
				Expect(console.LoginToAlpine(vmi)).To(Succeed())

				Expect(vmi).To(HaveConditionFalse(v1.VirtualMachineInstanceIsMigratable))

				// execute a migration, wait for finalized state
				migration := libmigration.New(vmi.Name, vmi.Namespace)

				By("Starting a Migration")
				migration, err = virtClient.VirtualMachineInstanceMigration(migration.Namespace).Create(context.Background(), migration, metav1.CreateOptions{})
				Expect(err).To(HaveOccurred())
				Expect(err.Error()).To(ContainSubstring("InterfaceNotLiveMigratable"))
			})
		})
		Context("[Serial] with bandwidth limitations", Serial, func() {

			var repeatedlyMigrateWithBandwidthLimitation = func(vmi *v1.VirtualMachineInstance, bandwidth string, repeat int) time.Duration {
				var migrationDurationTotal time.Duration
				config := getCurrentKvConfig(virtClient)
				limit := resource.MustParse(bandwidth)
				config.MigrationConfiguration.BandwidthPerMigration = &limit
				tests.UpdateKubeVirtConfigValueAndWait(config)

				for x := 0; x < repeat; x++ {
					By("Checking that the VirtualMachineInstance console has expected output")
					Expect(console.LoginToAlpine(vmi)).To(Succeed())

					By("starting the migration")
					migration := libmigration.New(vmi.Name, vmi.Namespace)
					migration = libmigration.RunMigrationAndExpectToCompleteWithDefaultTimeout(virtClient, migration)

					// check VMI, confirm migration state
					libmigration.ConfirmVMIPostMigration(virtClient, vmi, migration)

					vmi, err := virtClient.VirtualMachineInstance(vmi.Namespace).Get(context.Background(), vmi.Name, metav1.GetOptions{})
					Expect(err).ToNot(HaveOccurred())
					migrationDuration := vmi.Status.MigrationState.EndTimestamp.Sub(vmi.Status.MigrationState.StartTimestamp.Time)
					log.DefaultLogger().Infof("Migration with bandwidth %v took: %v", bandwidth, migrationDuration)
					migrationDurationTotal += migrationDuration
				}
				return migrationDurationTotal
			}

			It("[test_id:6968]should apply them and result in different migration durations", func() {
				vmi := libvmifact.NewAlpineWithTestTooling(libnet.WithMasqueradeNetworking())
				By("Starting the VirtualMachineInstance")
				vmi = tests.RunVMIAndExpectLaunch(vmi, 240)

				durationLowBandwidth := repeatedlyMigrateWithBandwidthLimitation(vmi, "10Mi", 3)
				durationHighBandwidth := repeatedlyMigrateWithBandwidthLimitation(vmi, "128Mi", 3)
				Expect(durationHighBandwidth.Seconds() * 2).To(BeNumerically("<", durationLowBandwidth.Seconds()))
			})
		})
		Context("with a Alpine disk", func() {
			It("[test_id:6969]should be successfully migrate with a tablet device", func() {
				vmi := libvmifact.NewAlpineWithTestTooling(libnet.WithMasqueradeNetworking())
				vmi.Spec.Domain.Devices.Inputs = []v1.Input{
					{
						Name: "tablet0",
						Type: "tablet",
						Bus:  "usb",
					},
				}

				By("Starting the VirtualMachineInstance")
				vmi = tests.RunVMIAndExpectLaunch(vmi, 240)

				By("Checking that the VirtualMachineInstance console has expected output")
				Expect(console.LoginToAlpine(vmi)).To(Succeed())

				By("starting the migration")
				migration := libmigration.New(vmi.Name, vmi.Namespace)
				migration = libmigration.RunMigrationAndExpectToCompleteWithDefaultTimeout(virtClient, migration)

				// check VMI, confirm migration state
				libmigration.ConfirmVMIPostMigration(virtClient, vmi, migration)
			})
			It("should be successfully migrate with a WriteBack disk cache", func() {
				vmi := libvmifact.NewAlpineWithTestTooling(libnet.WithMasqueradeNetworking())
				vmi.Spec.Domain.Devices.Disks[0].Cache = v1.CacheWriteBack

				By("Starting the VirtualMachineInstance")
				vmi = tests.RunVMIAndExpectLaunch(vmi, 240)

				By("Checking that the VirtualMachineInstance console has expected output")
				Expect(console.LoginToAlpine(vmi)).To(Succeed())

				By("starting the migration")
				migration := libmigration.New(vmi.Name, vmi.Namespace)
				migration = libmigration.RunMigrationAndExpectToCompleteWithDefaultTimeout(virtClient, migration)

				// check VMI, confirm migration state
				libmigration.ConfirmVMIPostMigration(virtClient, vmi, migration)

				runningVMISpec, err := tests.GetRunningVMIDomainSpec(vmi)
				Expect(err).ToNot(HaveOccurred())

				disks := runningVMISpec.Devices.Disks
				By("checking if requested cache 'writeback' has been set")
				Expect(disks[0].Alias.GetName()).To(Equal("disk0"))
				Expect(disks[0].Driver.Cache).To(Equal(string(v1.CacheWriteBack)))
			})

			It("[test_id:6970]should migrate vmi with cdroms on various bus types", func() {
				vmi := libvmifact.NewAlpineWithTestTooling(
					libnet.WithMasqueradeNetworking(),
					libvmi.WithEphemeralCDRom("cdrom-0", v1.DiskBusSATA, cd.ContainerDiskFor(cd.ContainerDiskAlpine)),
					libvmi.WithEphemeralCDRom("cdrom-1", v1.DiskBusSCSI, cd.ContainerDiskFor(cd.ContainerDiskAlpine)),
				)

				By("Starting the VirtualMachineInstance")
				vmi = tests.RunVMIAndExpectLaunch(vmi, 240)

				By("Checking that the VirtualMachineInstance console has expected output")
				Expect(console.LoginToAlpine(vmi)).To(Succeed())

				// execute a migration, wait for finalized state
				By("starting the migration")
				migration := libmigration.New(vmi.Name, vmi.Namespace)
				migration = libmigration.RunMigrationAndExpectToCompleteWithDefaultTimeout(virtClient, migration)

				// check VMI, confirm migration state
				libmigration.ConfirmVMIPostMigration(virtClient, vmi, migration)
			})

			It("should migrate vmi with LiveMigrateIfPossible eviction strategy", func() {
				vmi := libvmifact.NewAlpineWithTestTooling(libnet.WithMasqueradeNetworking())
				strategy := v1.EvictionStrategyLiveMigrateIfPossible
				vmi.Spec.EvictionStrategy = &strategy

				By("Starting the VirtualMachineInstance")
				vmi = tests.RunVMIAndExpectLaunch(vmi, 240)

				By("Checking that the VirtualMachineInstance console has expected output")
				Expect(console.LoginToAlpine(vmi)).To(Succeed())

				// execute a migration, wait for finalized state
				By("starting the migration")
				migration := libmigration.New(vmi.Name, vmi.Namespace)
				migration = libmigration.RunMigrationAndExpectToCompleteWithDefaultTimeout(virtClient, migration)

				// check VMI, confirm migration state
				libmigration.ConfirmVMIPostMigration(virtClient, vmi, migration)
			})

			It("should migrate vmi and use Live Migration method with read-only disks", func() {
				By("Defining a VMI with PVC disk and read-only CDRoms")
				if !libstorage.HasCDI() {
					Skip("Skip DataVolume tests when CDI is not present")
				}
				sc, exists := libstorage.GetRWXBlockStorageClass()
				if !exists {
					Skip("Skip test when Block storage is not present")
				}
				dv := libdv.NewDataVolume(
					libdv.WithRegistryURLSourceAndPullMethod(cd.DataVolumeImportUrlForContainerDisk(cd.ContainerDiskAlpine), cdiv1.RegistryPullNode),
					libdv.WithPVC(
						libdv.PVCWithStorageClass(sc),
						libdv.PVCWithVolumeSize(cd.CirrosVolumeSize),
						libdv.PVCWithAccessMode(k8sv1.ReadWriteMany),
						libdv.PVCWithVolumeMode(k8sv1.PersistentVolumeBlock),
					),
				)

				dv, err = virtClient.CdiClient().CdiV1beta1().DataVolumes(testsuite.GetTestNamespace(dv)).Create(context.Background(), dv, metav1.CreateOptions{})
				Expect(err).ToNot(HaveOccurred())
				libstorage.EventuallyDV(dv, 240, Or(HaveSucceeded(), WaitForFirstConsumer()))
				vmi := libvmi.New(
					libvmi.WithInterface(libvmi.InterfaceDeviceWithMasqueradeBinding()),
					libvmi.WithNetwork(v1.DefaultPodNetwork()),
					libvmi.WithDataVolume("disk0", dv.Name),
					libvmi.WithResourceMemory("1Gi"),
					libvmi.WithEphemeralCDRom("cdrom-0", v1.DiskBusSATA, cd.ContainerDiskFor(cd.ContainerDiskAlpine)),
					libvmi.WithEphemeralCDRom("cdrom-1", v1.DiskBusSCSI, cd.ContainerDiskFor(cd.ContainerDiskAlpine)),
				)
				vmi.Spec.Hostname = string(cd.ContainerDiskAlpine)
				By("Starting the VirtualMachineInstance")
				vmi, err = virtClient.VirtualMachineInstance(testsuite.GetTestNamespace(vmi)).Create(context.Background(), vmi, metav1.CreateOptions{})
				Expect(err).ToNot(HaveOccurred())
				libwait.WaitForSuccessfulVMIStart(vmi, libwait.WithTimeout(240))

				// execute a migration, wait for finalized state
				By("starting the migration")
				migration := libmigration.New(vmi.Name, vmi.Namespace)
				migration = libmigration.RunMigrationAndExpectToCompleteWithDefaultTimeout(virtClient, migration)

				// check VMI, confirm migration state
				libmigration.ConfirmVMIPostMigration(virtClient, vmi, migration)

				By("Ensuring migration is using Live Migration method")
				Eventually(func() v1.VirtualMachineInstanceMigrationMethod {
					vmi, err = virtClient.VirtualMachineInstance(vmi.Namespace).Get(context.Background(), vmi.Name, metav1.GetOptions{})
					Expect(err).ShouldNot(HaveOccurred())
					return vmi.Status.MigrationMethod
				}, 20*time.Second, 1*time.Second).Should(Equal(v1.LiveMigration), "migration method is expected to be Live Migration")
			})

			DescribeTable("should migrate with a downwardMetrics", func(via libvmi.Option, metricsGetter libinfra.MetricsGetter) {
				vmi := libvmifact.NewFedora(
					libvmi.WithInterface(libvmi.InterfaceDeviceWithMasqueradeBinding()),
					libvmi.WithNetwork(v1.DefaultPodNetwork()),
					via,
				)
				vmi = tests.RunVMIAndExpectLaunch(vmi, 180)
				Expect(console.LoginToFedora(vmi)).To(Succeed())

				By("starting the migration")
				migration := libmigration.New(vmi.Name, vmi.Namespace)
				migration = libmigration.RunMigrationAndExpectToCompleteWithDefaultTimeout(virtClient, migration)

				libmigration.ConfirmVMIPostMigration(virtClient, vmi, migration)

				By("checking if the metrics are still updated after the migration")
				Eventually(func() error {
					_, err := metricsGetter(vmi)
					return err
				}, 20*time.Second, 1*time.Second).ShouldNot(HaveOccurred())
				metrics, err := metricsGetter(vmi)
				Expect(err).ToNot(HaveOccurred())
				timestamp := libinfra.GetTimeFromMetrics(metrics)
				Eventually(func() int {
					metrics, err := metricsGetter(vmi)
					Expect(err).ToNot(HaveOccurred())
					return libinfra.GetTimeFromMetrics(metrics)
				}, 10*time.Second, 1*time.Second).ShouldNot(Equal(timestamp))

				By("checking that the new nodename is reflected in the downward metrics")
				vmi, err = virtClient.VirtualMachineInstance(vmi.Namespace).Get(context.Background(), vmi.Name, metav1.GetOptions{})
				Expect(err).ToNot(HaveOccurred())
				Expect(libinfra.GetHostnameFromMetrics(metrics)).To(Equal(vmi.Status.NodeName))

			},
				Entry("[test_id:6971]disk", libvmi.WithDownwardMetricsVolume("vhostmd"), libinfra.GetDownwardMetricsDisk),
				Entry("channel", libvmi.WithDownwardMetricsChannel(), libinfra.GetDownwardMetricsVirtio),
			)

			It("[test_id:6842]should migrate with TSC frequency set", decorators.Invtsc, decorators.TscFrequencies, func() {
				vmi := libvmifact.NewAlpine(
					libvmi.WithInterface(libvmi.InterfaceDeviceWithMasqueradeBinding()),
					libvmi.WithNetwork(v1.DefaultPodNetwork()),
					libvmi.WithCPUFeature("invtsc", "require"),
					libvmi.WithEvictionStrategy(v1.EvictionStrategyLiveMigrate),
				)

				vmi = tests.RunVMIAndExpectLaunch(vmi, 180)
				Expect(console.LoginToAlpine(vmi)).To(Succeed())

				By("Checking the TSC frequency on the Domain XML")
				domainSpec, err := tests.GetRunningVMIDomainSpec(vmi)
				Expect(err).ToNot(HaveOccurred())
				timerFrequency := ""
				for _, timer := range domainSpec.Clock.Timer {
					if timer.Name == "tsc" {
						timerFrequency = timer.Frequency
					}
				}
				Expect(timerFrequency).ToNot(BeEmpty())

				By("starting the migration")
				migration := libmigration.New(vmi.Name, vmi.Namespace)
				migration = libmigration.RunMigrationAndExpectToCompleteWithDefaultTimeout(virtClient, migration)

				libmigration.ConfirmVMIPostMigration(virtClient, vmi, migration)

				By("Checking the TSC frequency on the Domain XML on the new node")
				domainSpec, err = tests.GetRunningVMIDomainSpec(vmi)
				Expect(err).ToNot(HaveOccurred())
				timerFrequency = ""
				for _, timer := range domainSpec.Clock.Timer {
					if timer.Name == "tsc" {
						timerFrequency = timer.Frequency
					}
				}
				Expect(timerFrequency).ToNot(BeEmpty())
			})

			It("[test_id:4113]should be successfully migrate with cloud-init disk with devices on the root bus", func() {
				vmi := libvmifact.NewAlpineWithTestTooling(libnet.WithMasqueradeNetworking())
				vmi.Annotations = map[string]string{
					v1.PlacePCIDevicesOnRootComplex: "true",
				}

				By("Starting the VirtualMachineInstance")
				vmi = tests.RunVMIAndExpectLaunch(vmi, 240)

				By("Checking that the VirtualMachineInstance console has expected output")
				Expect(console.LoginToAlpine(vmi)).To(Succeed())

				// execute a migration, wait for finalized state
				By("starting the migration")
				migration := libmigration.New(vmi.Name, vmi.Namespace)
				migration = libmigration.RunMigrationAndExpectToCompleteWithDefaultTimeout(virtClient, migration)

				// check VMI, confirm migration state
				libmigration.ConfirmVMIPostMigration(virtClient, vmi, migration)

				By("checking that we really migrated a VMI with only the root bus")
				domSpec, err := tests.GetRunningVMIDomainSpec(vmi)
				Expect(err).ToNot(HaveOccurred())
				rootPortController := []api.Controller{}
				for _, c := range domSpec.Devices.Controllers {
					if c.Model == "pcie-root-port" {
						rootPortController = append(rootPortController, c)
					}
				}
				Expect(rootPortController).To(BeEmpty(), "libvirt should not add additional buses to the root one")
			})

			It("[test_id:9795]should migrate vmi with a usb disk", func() {

				vmi := libvmifact.NewAlpineWithTestTooling(
					libvmi.WithEmptyDisk("uniqueusbdisk", v1.DiskBusUSB, resource.MustParse("128Mi")),
					libvmi.WithInterface(libvmi.InterfaceDeviceWithMasqueradeBinding()),
					libvmi.WithNetwork(v1.DefaultPodNetwork()),
				)

				By("Starting the VirtualMachineInstance")
				vmi = tests.RunVMIAndExpectLaunch(vmi, 240)

				By("Checking that the VirtualMachineInstance console has expected output")
				Expect(console.LoginToAlpine(vmi)).To(Succeed())

				// execute a migration, wait for finalized state
				By("starting the migration")
				migration := libmigration.New(vmi.Name, vmi.Namespace)
				migration = libmigration.RunMigrationAndExpectToCompleteWithDefaultTimeout(virtClient, migration)

				// check VMI, confirm migration state
				libmigration.ConfirmVMIPostMigration(virtClient, vmi, migration)
			})

			It("[test_id:1783]should be successfully migrated multiple times with cloud-init disk", func() {
				vmi := libvmifact.NewAlpineWithTestTooling(libnet.WithMasqueradeNetworking())

				By("Starting the VirtualMachineInstance")
				vmi = tests.RunVMIAndExpectLaunch(vmi, 240)

				By("Checking that the VirtualMachineInstance console has expected output")
				Expect(console.LoginToAlpine(vmi)).To(Succeed())

				num := 4

				for i := 0; i < num; i++ {
					// execute a migration, wait for finalized state
					By(fmt.Sprintf("Starting the Migration for iteration %d", i))
					migration := libmigration.New(vmi.Name, vmi.Namespace)
					migration = libmigration.RunMigrationAndExpectToCompleteWithDefaultTimeout(virtClient, migration)

					// check VMI, confirm migration state
					libmigration.ConfirmVMIPostMigration(virtClient, vmi, migration)
					libmigration.ConfirmMigrationDataIsStored(virtClient, migration, vmi)

					By("Check if Migrated VMI has updated IP and IPs fields")
					Eventually(func() error {
						newvmi, err := virtClient.VirtualMachineInstance(vmi.Namespace).Get(context.Background(), vmi.Name, metav1.GetOptions{})
						Expect(err).ToNot(HaveOccurred(), "Should successfully get new VMI")
						vmiPod, err := libpod.GetPodByVirtualMachineInstance(newvmi, vmi.Namespace)
						Expect(err).NotTo(HaveOccurred())
						return libnet.ValidateVMIandPodIPMatch(newvmi, vmiPod)
					}, 180*time.Second, time.Second).Should(Succeed(), "Should have updated IP and IPs fields")
				}
			})

			// We had a bug that prevent migrations and graceful shutdown when the libvirt connection
			// is reset. This can occur for many reasons, one easy way to trigger it is to
			// force virtqemud down, which will result in virt-launcher respawning it.
			// Previously, we'd stop getting events after libvirt reconnect, which
			// prevented things like migration. This test verifies we can migrate after
			// resetting virtqemud
			It("[test_id:4746]should migrate even if virtqemud has restarted at some point.", func() {
				vmi := libvmifact.NewAlpineWithTestTooling(libnet.WithMasqueradeNetworking())

				By("Starting the VirtualMachineInstance")
				vmi = tests.RunVMIAndExpectLaunch(vmi, 240)

				By("Checking that the VirtualMachineInstance console has expected output")
				Expect(console.LoginToAlpine(vmi)).To(Succeed())

				pods, err := virtClient.CoreV1().Pods(vmi.Namespace).List(context.Background(), metav1.ListOptions{
					LabelSelector: v1.CreatedByLabel + "=" + string(vmi.GetUID()),
				})
				Expect(err).ToNot(HaveOccurred(), "Should list pods successfully")
				Expect(pods.Items).To(HaveLen(1), "There should be only one VMI pod")

				// find virtqemud pid
				pid := getVirtqemudPid(&pods.Items[0])

				// kill virtqemud
				By(fmt.Sprintf("Killing virtqemud with pid %s", pid))
				stdout, stderr, err := exec.ExecuteCommandOnPodWithResults(&pods.Items[0], "compute",
					[]string{
						"kill",
						"-9",
						pid,
					})
				errorMessageFormat := "failed after running `kill -9 %v` with stdout:\n %v \n stderr:\n %v \n err: \n %v \n"
				Expect(err).ToNot(HaveOccurred(), fmt.Sprintf(errorMessageFormat, pid, stdout, stderr, err))

				// wait for both virtqemud to respawn and all connections to re-establish
				time.Sleep(30 * time.Second)

				// ensure new pid comes online
				newPid := getVirtqemudPid(&pods.Items[0])
				Expect(pid).ToNot(Equal(newPid), fmt.Sprintf("expected virtqemud to be cycled. original pid %s new pid %s", pid, newPid))

				// execute a migration, wait for finalized state
				By(fmt.Sprintf("Starting the Migration"))
				migration := libmigration.New(vmi.Name, vmi.Namespace)
				migration = libmigration.RunMigrationAndExpectToCompleteWithDefaultTimeout(virtClient, migration)

				// check VMI, confirm migration state
				libmigration.ConfirmVMIPostMigration(virtClient, vmi, migration)
			})

			It("[test_id:6972]should migrate to a persistent (non-transient) libvirt domain.", func() {
				vmi := libvmifact.NewAlpineWithTestTooling(libnet.WithMasqueradeNetworking())

				By("Starting the VirtualMachineInstance")
				vmi = tests.RunVMIAndExpectLaunch(vmi, 240)

				By("Checking that the VirtualMachineInstance console has expected output")
				Expect(console.LoginToAlpine(vmi)).To(Succeed())

				// execute a migration, wait for finalized state
				By(fmt.Sprintf("Starting the Migration"))
				migration := libmigration.New(vmi.Name, vmi.Namespace)
				migration = libmigration.RunMigrationAndExpectToCompleteWithDefaultTimeout(virtClient, migration)

				// check VMI, confirm migration state
				libmigration.ConfirmVMIPostMigration(virtClient, vmi, migration)

				// ensure the libvirt domain is persistent
				vmi, err = virtClient.VirtualMachineInstance(vmi.Namespace).Get(context.Background(), vmi.Name, metav1.GetOptions{})
				Expect(err).ToNot(HaveOccurred())
				persistent, err := libvirtDomainIsPersistent(vmi)
				Expect(err).ToNot(HaveOccurred(), "Should list libvirt domains successfully")
				Expect(persistent).To(BeTrue(), "The VMI was not found in the list of libvirt persistent domains")
				libmigration.EnsureNoMigrationMetadataInPersistentXML(vmi)
			})
			It("[test_id:6973]should be able to successfully migrate with a paused vmi", func() {
				vmi := libvmifact.NewAlpineWithTestTooling(libnet.WithMasqueradeNetworking())

				By("Starting the VirtualMachineInstance")
				vmi = tests.RunVMIAndExpectLaunch(vmi, 240)

				By("Checking that the VirtualMachineInstance console has expected output")
				Expect(console.LoginToAlpine(vmi)).To(Succeed())

				By("Pausing the VirtualMachineInstance")
				err := virtClient.VirtualMachineInstance(vmi.Namespace).Pause(context.Background(), vmi.Name, &v1.PauseOptions{})
				Expect(err).ToNot(HaveOccurred())
				Eventually(matcher.ThisVMI(vmi), 30*time.Second, 2*time.Second).Should(matcher.HaveConditionTrue(v1.VirtualMachineInstancePaused))

				By("verifying that the vmi is still paused before migration")
				isPausedb, err := libvirtDomainIsPaused(vmi)
				Expect(err).ToNot(HaveOccurred(), "Should get domain state successfully")
				Expect(isPausedb).To(BeTrue(), "The VMI should be paused before migration, but it is not.")

				By("starting the migration")
				migration := libmigration.New(vmi.Name, vmi.Namespace)
				migration = libmigration.RunMigrationAndExpectToCompleteWithDefaultTimeout(virtClient, migration)

				// check VMI, confirm migration state
				libmigration.ConfirmVMIPostMigration(virtClient, vmi, migration)

				By("verifying that the vmi is still paused after migration")
				isPaused, err := libvirtDomainIsPaused(vmi)
				Expect(err).ToNot(HaveOccurred(), "Should get domain state successfully")
				Expect(isPaused).To(BeTrue(), "The VMI should be paused after migration, but it is not.")

				By("verify that VMI can be unpaused after migration")
				command := clientcmd.NewRepeatableVirtctlCommand("unpause", "vmi", "--namespace", vmi.Namespace, vmi.Name)
				Expect(command()).To(Succeed(), "should successfully unpause tthe vmi")
				Eventually(matcher.ThisVMI(vmi), 30*time.Second, 2*time.Second).Should(matcher.HaveConditionMissingOrFalse(v1.VirtualMachineInstancePaused))

				By("verifying that the vmi is running")
				isPaused, err = libvirtDomainIsPaused(vmi)
				Expect(err).ToNot(HaveOccurred(), "Should get domain state successfully")
				Expect(isPaused).To(BeFalse(), "The VMI should be running, but it is not.")
			})
		})

		Context("with an pending target pod", func() {
			var nodes *k8sv1.NodeList
			BeforeEach(func() {
				Eventually(func() []k8sv1.Node {
					nodes = libnode.GetAllSchedulableNodes(virtClient)
					return nodes.Items
				}, 60*time.Second, 1*time.Second).ShouldNot(BeEmpty(), "There should be some compute node")
			})

			It("should automatically cancel unschedulable migration after a timeout period", func() {
				// Add node affinity to ensure VMI affinity rules block target pod from being created
				vmi := libvmifact.NewFedora(libnet.WithMasqueradeNetworking(), libvmi.WithNodeAffinityFor(nodes.Items[0].Name))
				vmi.Spec.Domain.Resources.Requests[k8sv1.ResourceMemory] = resource.MustParse(fedoraVMSize)

				By("Starting the VirtualMachineInstance")
				vmi = tests.RunVMIAndExpectLaunch(vmi, 240)

				// execute a migration that is expected to fail
				By("Starting the Migration")
				migration := libmigration.New(vmi.Name, vmi.Namespace)
				migration.Annotations = map[string]string{v1.MigrationUnschedulablePodTimeoutSecondsAnnotation: "130"}

				var err error
				Eventually(func() error {
					migration, err = virtClient.VirtualMachineInstanceMigration(migration.Namespace).Create(context.Background(), migration, metav1.CreateOptions{})
					return err
				}, 5, 1*time.Second).Should(Succeed(), "migration creation should succeed")

				By("Should receive warning event that target pod is currently unschedulable")
				ctx, cancel := context.WithCancel(context.Background())
				defer cancel()
				watcher.New(migration).
					Timeout(60*time.Second).
					SinceWatchedObjectResourceVersion().
					WaitFor(ctx, watcher.WarningEvent, "migrationTargetPodUnschedulable")

				By("Migration should observe a timeout period before canceling unschedulable target pod")
				Consistently(func() error {

					migration, err := virtClient.VirtualMachineInstanceMigration(migration.Namespace).Get(context.Background(), migration.Name, metav1.GetOptions{})
					if err != nil {
						return err
					}

					if migration.Status.Phase == v1.MigrationFailed {
						return fmt.Errorf("Migration should observe timeout period before transitioning to failed state")
					}
					return nil

				}, 1*time.Minute, 10*time.Second).Should(Succeed())

				By("Migration should fail eventually due to pending target pod timeout")
				Eventually(func() error {
					migration, err := virtClient.VirtualMachineInstanceMigration(migration.Namespace).Get(context.Background(), migration.Name, metav1.GetOptions{})
					if err != nil {
						return err
					}

					if migration.Status.Phase != v1.MigrationFailed {
						return fmt.Errorf("Waiting on migration with phase %s to reach phase Failed", migration.Status.Phase)
					}
					return nil
				}, 2*time.Minute, 5*time.Second).Should(Succeed(), "migration creation should fail")
			})

			It("should automatically cancel pending target pod after a catch all timeout period", func() {
				vmi := libvmifact.NewFedora(libnet.WithMasqueradeNetworking())
				vmi.Spec.Domain.Resources.Requests[k8sv1.ResourceMemory] = resource.MustParse(fedoraVMSize)

				By("Starting the VirtualMachineInstance")
				vmi = tests.RunVMIAndExpectLaunch(vmi, 240)

				// execute a migration that is expected to fail
				By("Starting the Migration")
				migration := libmigration.New(vmi.Name, vmi.Namespace)
				migration.Annotations = map[string]string{v1.MigrationPendingPodTimeoutSecondsAnnotation: "130"}

				// Add a fake continer image to the target pod to force a image pull failure which
				// keeps the target pod in pending state
				// Make sure to actually use an image repository we own here so no one
				// can somehow figure out a way to execute custom logic in our func tests.
				migration.Annotations[v1.FuncTestMigrationTargetImageOverrideAnnotation] = "quay.io/kubevirtci/some-fake-image:" + rand.String(12)

				By("Starting a Migration")
				var err error
				Eventually(func() error {
					migration, err = virtClient.VirtualMachineInstanceMigration(migration.Namespace).Create(context.Background(), migration, metav1.CreateOptions{})
					return err
				}, 5, 1*time.Second).Should(Succeed(), "migration creation should succeed")

				By("Migration should observe a timeout period before canceling pending target pod")
				Consistently(func() error {

					migration, err := virtClient.VirtualMachineInstanceMigration(migration.Namespace).Get(context.Background(), migration.Name, metav1.GetOptions{})
					if err != nil {
						return err
					}

					if migration.Status.Phase == v1.MigrationFailed {
						return fmt.Errorf("Migration should observe timeout period before transitioning to failed state")
					}
					return nil

				}, 1*time.Minute, 10*time.Second).Should(Succeed())

				By("Migration should fail eventually due to pending target pod timeout")
				Eventually(func() error {
					migration, err := virtClient.VirtualMachineInstanceMigration(migration.Namespace).Get(context.Background(), migration.Name, metav1.GetOptions{})
					if err != nil {
						return err
					}

					if migration.Status.Phase != v1.MigrationFailed {
						return fmt.Errorf("Waiting on migration with phase %s to reach phase Failed", migration.Status.Phase)
					}
					return nil
				}, 2*time.Minute, 5*time.Second).Should(Succeed(), "migration creation should fail")
			})
		})
		Context("[Serial] with auto converge enabled", Serial, func() {
			BeforeEach(func() {

				// set autoconverge flag
				config := getCurrentKvConfig(virtClient)
				allowAutoConverage := true
				config.MigrationConfiguration.AllowAutoConverge = &allowAutoConverage
				tests.UpdateKubeVirtConfigValueAndWait(config)
			})

			It("[test_id:3237]should complete a migration", func() {
				vmi := libvmifact.NewFedora(libnet.WithMasqueradeNetworking())
				vmi.Spec.Domain.Resources.Requests[k8sv1.ResourceMemory] = resource.MustParse(fedoraVMSize)

				By("Starting the VirtualMachineInstance")
				vmi = tests.RunVMIAndExpectLaunch(vmi, 240)

				// Need to wait for cloud init to finnish and start the agent inside the vmi.
				Eventually(matcher.ThisVMI(vmi), 12*time.Minute, 2*time.Second).Should(matcher.HaveConditionTrue(v1.VirtualMachineInstanceAgentConnected))

				By("Checking that the VirtualMachineInstance console has expected output")
				Expect(console.LoginToFedora(vmi)).To(Succeed())

				runStressTest(vmi, stressDefaultVMSize, stressDefaultSleepDuration)

				// execute a migration, wait for finalized state
				By("Starting the Migration")
				migration := libmigration.New(vmi.Name, vmi.Namespace)
				migration = libmigration.RunMigrationAndExpectToCompleteWithDefaultTimeout(virtClient, migration)

				// check VMI, confirm migration state
				libmigration.ConfirmVMIPostMigration(virtClient, vmi, migration)
			})
		})
		Context("with setting guest time", func() {
			It("[test_id:4114]should set an updated time after a migration", func() {
				vmi := libvmifact.NewFedora(libnet.WithMasqueradeNetworking())
				vmi.Spec.Domain.Resources.Requests[k8sv1.ResourceMemory] = resource.MustParse(fedoraVMSize)
				vmi.Spec.Domain.Devices.Rng = &v1.Rng{}

				By("Starting the VirtualMachineInstance")
				vmi = tests.RunVMIAndExpectLaunch(vmi, 240)

				By("Checking that the VirtualMachineInstance console has expected output")
				Expect(console.LoginToFedora(vmi)).To(Succeed())

				// Need to wait for cloud init to finnish and start the agent inside the vmi.
				Eventually(matcher.ThisVMI(vmi), 12*time.Minute, 2*time.Second).Should(matcher.HaveConditionTrue(v1.VirtualMachineInstanceAgentConnected))

				By("Set wrong time on the guest")
				Expect(console.SafeExpectBatch(vmi, []expect.Batcher{
					&expect.BSnd{S: "date +%T -s 23:26:00\n"},
					&expect.BExp{R: console.PromptExpression},
				}, 15)).To(Succeed(), "should set guest time")

				// execute a migration, wait for finalized state
				By("Starting the Migration")
				migration := libmigration.New(vmi.Name, vmi.Namespace)
				migration = libmigration.RunMigrationAndExpectToCompleteWithDefaultTimeout(virtClient, migration)

				// check VMI, confirm migration state
				libmigration.ConfirmVMIPostMigration(virtClient, vmi, migration)
				Eventually(matcher.ThisVMI(vmi), 12*time.Minute, 2*time.Second).Should(matcher.HaveConditionTrue(v1.VirtualMachineInstanceAgentConnected))

				By("Checking that the migrated VirtualMachineInstance has an updated time")
				if !console.OnPrivilegedPrompt(vmi, 60) {
					Expect(console.LoginToFedora(vmi)).To(Succeed())
				}

				By("Waiting for the agent to set the right time")
				Eventually(func() error {
					// get current time on the node
					output := tests.RunCommandOnVmiPod(vmi, []string{"date", "+%H:%M"})
					expectedTime := strings.TrimSpace(output)
					log.DefaultLogger().Infof("expoected time: %v", expectedTime)

					By("Checking that the guest has an updated time")
					return console.SafeExpectBatch(vmi, []expect.Batcher{
						&expect.BSnd{S: "date +%H:%M\n"},
						&expect.BExp{R: expectedTime},
					}, 30)
				}, 240*time.Second, 1*time.Second).Should(Succeed())
			})
		})

		Context("with an Alpine DataVolume", func() {
			BeforeEach(func() {
				if !libstorage.HasCDI() {
					Skip("Skip DataVolume tests when CDI is not present")
				}
			})

			It("[test_id:3239]should reject a migration of a vmi with a non-shared data volume", func() {
				sc, foundSC := libstorage.GetRWOFileSystemStorageClass()
				if !foundSC {
					Skip("Skip test when Filesystem storage is not present")
				}

				dataVolume := libdv.NewDataVolume(
					libdv.WithRegistryURLSourceAndPullMethod(cd.DataVolumeImportUrlForContainerDisk(cd.ContainerDiskAlpine), cdiv1.RegistryPullNode),
					libdv.WithPVC(libdv.PVCWithStorageClass(sc)),
				)

				vmi := libvmi.New(
					libvmi.WithInterface(libvmi.InterfaceDeviceWithMasqueradeBinding()),
					libvmi.WithNetwork(v1.DefaultPodNetwork()),
					libvmi.WithDataVolume("disk0", dataVolume.Name),
					libvmi.WithResourceMemory("1Gi"),
				)

				dataVolume, err = virtClient.CdiClient().CdiV1beta1().DataVolumes(testsuite.GetTestNamespace(nil)).Create(context.Background(), dataVolume, metav1.CreateOptions{})
				Expect(err).ToNot(HaveOccurred())

				libstorage.EventuallyDV(dataVolume, 240, Or(HaveSucceeded(), WaitForFirstConsumer()))

				vmi = tests.RunVMIAndExpectLaunch(vmi, 240)

				// Verify console on last iteration to verify the VirtualMachineInstance is still booting properly
				// after being restarted multiple times
				By("Checking that the VirtualMachineInstance console has expected output")
				Expect(console.LoginToAlpine(vmi)).To(Succeed())

				Expect(vmi).Should(matcher.HaveConditionFalse(v1.VirtualMachineInstanceIsMigratable))

				// execute a migration, wait for finalized state
				migration := libmigration.New(vmi.Name, vmi.Namespace)

				By("Starting a Migration")
				migration, err = virtClient.VirtualMachineInstanceMigration(migration.Namespace).Create(context.Background(), migration, metav1.CreateOptions{})
				Expect(err).To(HaveOccurred())
				Expect(err.Error()).To(ContainSubstring("DisksNotLiveMigratable"))
			})
			It("[test_id:1479][storage-req] should migrate a vmi with a shared block disk", decorators.StorageReq, func() {
				sc, exists := libstorage.GetRWXBlockStorageClass()
				if !exists {
					Skip("Skip test when Block storage is not present")
				}

				By("Starting the VirtualMachineInstance")
				vmi := newVMIWithDataVolumeForMigration(cd.ContainerDiskAlpine, k8sv1.ReadWriteMany, sc)
				vmi = tests.RunVMIAndExpectLaunch(vmi, 300)

				By("Checking that the VirtualMachineInstance console has expected output")
				Expect(console.LoginToAlpine(vmi)).To(Succeed())

				By("Starting a Migration")
				migration := libmigration.New(vmi.Name, vmi.Namespace)
				migration = libmigration.RunMigrationAndExpectToCompleteWithDefaultTimeout(virtClient, migration)

				// check VMI, confirm migration state
				libmigration.ConfirmVMIPostMigration(virtClient, vmi, migration)
			})
			It("[test_id:6974]should reject additional migrations on the same VMI if the first one is not finished", func() {
				vmi := libvmifact.NewFedora(libnet.WithMasqueradeNetworking())
				vmi.Spec.Domain.Resources.Requests[k8sv1.ResourceMemory] = resource.MustParse(fedoraVMSize)

				By("Starting the VirtualMachineInstance")
				vmi = tests.RunVMIAndExpectLaunch(vmi, 240)

				// Need to wait for cloud init to finish and start the agent inside the vmi.
				Eventually(matcher.ThisVMI(vmi), 12*time.Minute, 2*time.Second).Should(matcher.HaveConditionTrue(v1.VirtualMachineInstanceAgentConnected))

				By("Checking that the VirtualMachineInstance console has expected output")
				Expect(console.LoginToFedora(vmi)).To(Succeed())

				// Only stressing the VMI for 60 seconds to ensure the first migration eventually succeeds
				By("Stressing the VMI")
				runStressTest(vmi, stressDefaultVMSize, 60)

				By("Starting a first migration")
				migration1 := libmigration.New(vmi.Name, vmi.Namespace)
				migration1, err = virtClient.VirtualMachineInstanceMigration(migration1.Namespace).Create(context.Background(), migration1, metav1.CreateOptions{})
				Expect(err).ToNot(HaveOccurred())

				// Successfully tested with 40, but requests start getting throttled above 10, which is better to avoid to prevent flakyness
				By("Starting 10 more migrations expecting all to fail to create")
				var wg sync.WaitGroup
				for n := 0; n < 10; n++ {
					wg.Add(1)
					go func(n int) {
						defer GinkgoRecover()
						defer wg.Done()
						migration := libmigration.New(vmi.Name, vmi.Namespace)
						_, err = virtClient.VirtualMachineInstanceMigration(migration.Namespace).Create(context.Background(), migration, metav1.CreateOptions{})
						Expect(err).To(HaveOccurred(), fmt.Sprintf("Extra migration %d should have failed to create", n))
						Expect(err.Error()).To(ContainSubstring(`admission webhook "migration-create-validator.kubevirt.io" denied the request: in-flight migration detected.`))
					}(n)
				}
				wg.Wait()

				libmigration.ExpectMigrationToSucceedWithDefaultTimeout(virtClient, migration1)
			})
		})
		Context("[storage-req]with an Alpine shared block volume PVC", decorators.StorageReq, func() {
			var sc string
			var exists bool

			BeforeEach(func() {
				sc, exists = libstorage.GetRWXBlockStorageClass()
				if !exists {
					Skip("Skip test when Block storage is not present")
				}
			})

			It("[test_id:1854]should migrate a VMI with shared and non-shared disks", func() {
				// Start the VirtualMachineInstance with PVC and Ephemeral Disks
				vmi := newVMIWithDataVolumeForMigration(cd.ContainerDiskAlpine, k8sv1.ReadWriteMany, sc)
				image := cd.ContainerDiskFor(cd.ContainerDiskAlpine)
				tests.AddEphemeralDisk(vmi, "myephemeral", v1.VirtIO, image)

				By("Starting the VirtualMachineInstance")
				vmi = tests.RunVMIAndExpectLaunch(vmi, 180)

				By("Checking that the VirtualMachineInstance console has expected output")
				Expect(console.LoginToAlpine(vmi)).To(Succeed())

				By("Starting a Migration")
				migration := libmigration.New(vmi.Name, vmi.Namespace)
				migration = libmigration.RunMigrationAndExpectToCompleteWithDefaultTimeout(virtClient, migration)

				// check VMI, confirm migration state
				libmigration.ConfirmVMIPostMigration(virtClient, vmi, migration)
			})
			It("[release-blocker][test_id:1377]should be successfully migrated multiple times", func() {
				// Start the VirtualMachineInstance with the PVC attached
				vmi := tests.RunVMIAndExpectLaunch(newVMIWithDataVolumeForMigration(cd.ContainerDiskAlpine, k8sv1.ReadWriteMany, sc), 180)

				By("Checking that the VirtualMachineInstance console has expected output")
				Expect(console.LoginToAlpine(vmi)).To(Succeed())

				// execute a migration, wait for finalized state
				migration := libmigration.New(vmi.Name, vmi.Namespace)
				migration = libmigration.RunMigrationAndExpectToComplete(virtClient, migration, 180)

				// check VMI, confirm migration state
				libmigration.ConfirmVMIPostMigration(virtClient, vmi, migration)
			})

			It("[test_id:3240]should be successfully with a cloud init", func() {
				// Start the VirtualMachineInstance with the PVC attached
				vmi := newVMIWithDataVolumeForMigration(cd.ContainerDiskCirros, k8sv1.ReadWriteMany, sc, libvmi.WithCloudInitNoCloud(libvmici.WithNoCloudEncodedUserData("#!/bin/bash\necho 'hello'\n")))
				vmi.Spec.Hostname = fmt.Sprintf("%s", cd.ContainerDiskCirros)
				vmi = tests.RunVMIAndExpectLaunch(vmi, 180)

				By("Checking that the VirtualMachineInstance console has expected output")
				Expect(console.LoginToCirros(vmi)).To(Succeed())

				By("Checking that MigrationMethod is set to BlockMigration")
				Expect(vmi.Status.MigrationMethod).To(Equal(v1.BlockMigration))

				// execute a migration, wait for finalized state
				By("Starting the Migration for iteration")
				migration := libmigration.New(vmi.Name, vmi.Namespace)
				migration = libmigration.RunMigrationAndExpectToCompleteWithDefaultTimeout(virtClient, migration)

				// check VMI, confirm migration state
				libmigration.ConfirmVMIPostMigration(virtClient, vmi, migration)
			})
		})

		Context("with a Fedora shared NFS PVC (using nfs ipv4 address), cloud init and service account", func() {
			var vmi *v1.VirtualMachineInstance
			var dv *cdiv1.DataVolume
			var storageClass string

			createDV := func(namespace string) {
				url := "docker://" + cd.ContainerDiskFor(cd.ContainerDiskFedoraTestTooling)
				dv = libdv.NewDataVolume(
					libdv.WithRegistryURLSourceAndPullMethod(url, cdiv1.RegistryPullNode),
					libdv.WithPVC(
						libdv.PVCWithStorageClass(storageClass),
						libdv.PVCWithVolumeSize(cd.FedoraVolumeSize),
						libdv.PVCWithReadWriteManyAccessMode(),
					),
				)

				dv, err = virtClient.CdiClient().CdiV1beta1().DataVolumes(testsuite.GetTestNamespace(nil)).Create(context.Background(), dv, metav1.CreateOptions{})
				Expect(err).ToNot(HaveOccurred())
			}

			BeforeEach(func() {
				var foundSC bool
				storageClass, foundSC = libstorage.GetRWXFileSystemStorageClass()
				if !foundSC {
					Skip("Skip test when Filesystem storage is not present")
				}
			})

			AfterEach(func() {
				libstorage.DeleteDataVolume(&dv)
			})

			It("[test_id:2653] should be migrated successfully, using guest agent on VM with default migration configuration", func() {
				By("Creating the DV")
				createDV(testsuite.NamespacePrivileged)
				VMIMigrationWithGuestAgent(virtClient, dv.Name, fedoraVMSize, nil)
			})

			It("[test_id:6975] should have guest agent functional after migration", func() {
				By("Creating the DV")
				createDV(testsuite.GetTestNamespace(nil))
				By("Creating the VMI")
				vmi = libvmi.New(
					libvmi.WithInterface(libvmi.InterfaceDeviceWithMasqueradeBinding()),
					libvmi.WithNetwork(v1.DefaultPodNetwork()),
					libvmi.WithPersistentVolumeClaim("disk0", dv.Name),
					libvmi.WithResourceMemory(fedoraVMSize),
					libvmi.WithRng(),
					libvmi.WithCloudInitNoCloud(libvmici.WithNoCloudEncodedUserData("#!/bin/bash\n echo hello\n")),
				)

				vmi = tests.RunVMIAndExpectLaunchIgnoreWarnings(vmi, 180)

				By("Checking guest agent")
				Eventually(matcher.ThisVMI(vmi), 12*time.Minute, 2*time.Second).Should(matcher.HaveConditionTrue(v1.VirtualMachineInstanceAgentConnected))

				By("Starting the Migration for iteration")
				migration := libmigration.New(vmi.Name, vmi.Namespace)
				_ = libmigration.RunMigrationAndExpectToCompleteWithDefaultTimeout(virtClient, migration)

				By("Agent stays connected")
				Consistently(matcher.ThisVMI(vmi), 5*time.Minute, 10*time.Second).Should(matcher.HaveConditionTrue(v1.VirtualMachineInstanceAgentConnected))
			})
		})

		createDataVolumePVCAndChangeDiskImgPermissions := func(namespace, size string) *cdiv1.DataVolume {
			// Create DV and alter permission of disk.img
			sc, foundSC := libstorage.GetRWXFileSystemStorageClass()
			if !foundSC {
				Skip("Skip test when Filesystem storage is not present")
			}

			dv := libdv.NewDataVolume(
				libdv.WithRegistryURLSourceAndPullMethod(cd.DataVolumeImportUrlForContainerDisk(cd.ContainerDiskAlpine), cdiv1.RegistryPullNode),
				libdv.WithPVC(
					libdv.PVCWithStorageClass(sc),
					libdv.PVCWithVolumeSize(size),
					libdv.PVCWithReadWriteManyAccessMode(),
				),
				libdv.WithForceBindAnnotation(),
			)

			dv, err = virtClient.CdiClient().CdiV1beta1().DataVolumes(namespace).Create(context.Background(), dv, metav1.CreateOptions{})
			Expect(err).ToNot(HaveOccurred())
			var pvc *k8sv1.PersistentVolumeClaim
			Eventually(func() *k8sv1.PersistentVolumeClaim {
				pvc, err = virtClient.CoreV1().PersistentVolumeClaims(dv.Namespace).Get(context.Background(), dv.Name, metav1.GetOptions{})
				if err != nil {
					return nil
				}
				return pvc
			}, 30*time.Second).Should(Not(BeNil()))
			By("waiting for the dv import to pvc to finish")
			libstorage.EventuallyDV(dv, 180, HaveSucceeded())
			libstorage.ChangeImgFilePermissionsToNonQEMU(pvc)
			return dv
		}

		Context("[Serial] migration to nonroot", Serial, func() {
			var dv *cdiv1.DataVolume
			size := "256Mi"
			var clusterIsRoot bool

			BeforeEach(func() {
				clusterIsRoot = checks.HasFeature(virtconfig.Root)
				if !clusterIsRoot {
					tests.EnableFeatureGate(virtconfig.Root)
				}
			})
			AfterEach(func() {
				if !clusterIsRoot {
					tests.DisableFeatureGate(virtconfig.Root)
				} else {
					tests.EnableFeatureGate(virtconfig.Root)
				}
				libstorage.DeleteDataVolume(&dv)
			})

			DescribeTable("should migrate root implementation to nonroot", func(createVMI func() *v1.VirtualMachineInstance, loginFunc console.LoginToFunction) {
				By("Create a VMI that will run root(default)")
				vmi := createVMI()

				By("Starting the VirtualMachineInstance")
				// Resizing takes too long and therefor a warning is thrown
				vmi = tests.RunVMIAndExpectLaunchIgnoreWarnings(vmi, 240)

				By("Checking that the VirtualMachineInstance console has expected output")
				Expect(loginFunc(vmi)).To(Succeed())

				By("Checking that the launcher is running as root")
				Expect(getIdOfLauncher(vmi)).To(Equal("0"))

				tests.DisableFeatureGate(virtconfig.Root)

				By("Starting new migration and waiting for it to succeed")
				migration := libmigration.New(vmi.Name, vmi.Namespace)
				migration = libmigration.RunMigrationAndExpectToComplete(virtClient, migration, 340)

				By("Verifying Second Migration Succeeeds")
				libmigration.ConfirmVMIPostMigration(virtClient, vmi, migration)

				By("Checking that the launcher is running as qemu")
				Expect(getIdOfLauncher(vmi)).To(Equal("107"))
				By("Checking that the VirtualMachineInstance console has expected output")
				Expect(loginFunc(vmi)).To(Succeed())

				vmi, err := ThisVMI(vmi)()
				Expect(err).ToNot(HaveOccurred())
				Expect(vmi.Annotations).To(HaveKey(v1.DeprecatedNonRootVMIAnnotation))
			},
				Entry("[test_id:8609] with simple VMI", func() *v1.VirtualMachineInstance {
					return libvmifact.NewAlpine(
						libvmi.WithInterface(libvmi.InterfaceDeviceWithMasqueradeBinding()),
						libvmi.WithNetwork(v1.DefaultPodNetwork()))
				}, console.LoginToAlpine),

				Entry("[test_id:8610] with DataVolume", func() *v1.VirtualMachineInstance {
					dv = createDataVolumePVCAndChangeDiskImgPermissions(testsuite.NamespacePrivileged, size)
					// Use the DataVolume
					return libvmi.New(
						libvmi.WithInterface(libvmi.InterfaceDeviceWithMasqueradeBinding()),
						libvmi.WithNetwork(v1.DefaultPodNetwork()),
						libvmi.WithDataVolume("disk0", dv.Name),
						libvmi.WithResourceMemory("1Gi"),
					)
				}, console.LoginToAlpine),

				Entry("[test_id:8611] with CD + CloudInit + SA + ConfigMap + Secret + DownwardAPI + Kernel Boot", func() *v1.VirtualMachineInstance {
					return prepareVMIWithAllVolumeSources(testsuite.NamespacePrivileged)
				}, console.LoginToFedora),

				Entry("[test_id:8612] with PVC", func() *v1.VirtualMachineInstance {
					dv = createDataVolumePVCAndChangeDiskImgPermissions(testsuite.NamespacePrivileged, size)
					// Use the Underlying PVC
					return libvmi.New(
						libvmi.WithInterface(libvmi.InterfaceDeviceWithMasqueradeBinding()),
						libvmi.WithNetwork(v1.DefaultPodNetwork()),
						libvmi.WithPersistentVolumeClaim("disk0", dv.Name),
						libvmi.WithResourceMemory("128Mi"),
					)
				}, console.LoginToAlpine),
			)
		})
		Context("[Serial] migration to root", Serial, func() {
			var dv *cdiv1.DataVolume
			var clusterIsRoot bool
			size := "256Mi"

			BeforeEach(func() {
				clusterIsRoot = checks.HasFeature(virtconfig.Root)
				if clusterIsRoot {
					tests.DisableFeatureGate(virtconfig.Root)
				}
			})
			AfterEach(func() {
				if clusterIsRoot {
					tests.EnableFeatureGate(virtconfig.Root)
				} else {
					tests.DisableFeatureGate(virtconfig.Root)
				}
				if dv != nil {
					libstorage.DeleteDataVolume(&dv)
					dv = nil
				}
			})

			DescribeTable("should migrate nonroot implementation to root", func(createVMI func() *v1.VirtualMachineInstance, loginFunc console.LoginToFunction) {
				By("Create a VMI that will run root(default)")
				vmi := createVMI()
				// force VMI on privileged namespace since we will be migrating to a root VMI
				vmi.Namespace = testsuite.NamespacePrivileged

				By("Starting the VirtualMachineInstance")
				// Resizing takes too long and therefor a warning is thrown
				vmi = tests.RunVMIAndExpectLaunchIgnoreWarnings(vmi, 240)

				By("Checking that the VirtualMachineInstance console has expected output")
				Expect(loginFunc(vmi)).To(Succeed())

				By("Checking that the launcher is running as root")
				Expect(getIdOfLauncher(vmi)).To(Equal("107"))

				tests.EnableFeatureGate(virtconfig.Root)

				By("Starting new migration and waiting for it to succeed")
				migration := libmigration.New(vmi.Name, vmi.Namespace)
				migration = libmigration.RunMigrationAndExpectToComplete(virtClient, migration, 340)

				By("Verifying Second Migration Succeeeds")
				libmigration.ConfirmVMIPostMigration(virtClient, vmi, migration)

				By("Checking that the launcher is running as qemu")
				Expect(getIdOfLauncher(vmi)).To(Equal("0"))
				By("Checking that the VirtualMachineInstance console has expected output")
				Expect(loginFunc(vmi)).To(Succeed())

				vmi, err := ThisVMI(vmi)()
				Expect(err).ToNot(HaveOccurred())
				Expect(vmi.Annotations).ToNot(HaveKey(v1.DeprecatedNonRootVMIAnnotation))
			},
				Entry("with simple VMI", func() *v1.VirtualMachineInstance {
					return libvmifact.NewAlpine(
						libvmi.WithInterface(libvmi.InterfaceDeviceWithMasqueradeBinding()),
						libvmi.WithNetwork(v1.DefaultPodNetwork()))
				}, console.LoginToAlpine),

				Entry("with DataVolume", func() *v1.VirtualMachineInstance {
					dv = createDataVolumePVCAndChangeDiskImgPermissions(testsuite.NamespacePrivileged, size)
					// Use the DataVolume
					return libvmi.New(
						libvmi.WithInterface(libvmi.InterfaceDeviceWithMasqueradeBinding()),
						libvmi.WithNetwork(v1.DefaultPodNetwork()),
						libvmi.WithDataVolume("disk0", dv.Name),
						libvmi.WithResourceMemory("1Gi"),
					)
				}, console.LoginToAlpine),

				Entry("with CD + CloudInit + SA + ConfigMap + Secret + DownwardAPI + Kernel Boot", func() *v1.VirtualMachineInstance {
					return prepareVMIWithAllVolumeSources(testsuite.NamespacePrivileged)
				}, console.LoginToFedora),

				Entry("with PVC", func() *v1.VirtualMachineInstance {
					dv = createDataVolumePVCAndChangeDiskImgPermissions(testsuite.NamespacePrivileged, size)
					// Use the underlying PVC
					return libvmi.New(
						libvmi.WithInterface(libvmi.InterfaceDeviceWithMasqueradeBinding()),
						libvmi.WithNetwork(v1.DefaultPodNetwork()),
						libvmi.WithPersistentVolumeClaim("disk0", dv.Name),
						libvmi.WithResourceMemory("128Mi"),
					)

				}, console.LoginToAlpine),
			)
		})
		Context("migration security", func() {
			Context("[Serial] with TLS disabled", Serial, func() {
				It("[test_id:6976] should be successfully migrated", func() {
					cfg := getCurrentKvConfig(virtClient)
					cfg.MigrationConfiguration.DisableTLS = pointer.P(true)
					tests.UpdateKubeVirtConfigValueAndWait(cfg)

					vmi := libvmifact.NewAlpineWithTestTooling(libnet.WithMasqueradeNetworking())

					By("Starting the VirtualMachineInstance")
					vmi = tests.RunVMIAndExpectLaunch(vmi, 240)

					By("Checking that the VirtualMachineInstance console has expected output")
					Expect(console.LoginToAlpine(vmi)).To(Succeed())

					By("starting the migration")
					migration := libmigration.New(vmi.Name, vmi.Namespace)
					migration = libmigration.RunMigrationAndExpectToCompleteWithDefaultTimeout(virtClient, migration)

					// check VMI, confirm migration state
					libmigration.ConfirmVMIPostMigration(virtClient, vmi, migration)
				})

				It("[test_id:6977]should not secure migrations with TLS", func() {
					cfg := getCurrentKvConfig(virtClient)
					cfg.MigrationConfiguration.BandwidthPerMigration = resource.NewQuantity(1, resource.BinarySI)
					cfg.MigrationConfiguration.DisableTLS = pointer.P(true)
					tests.UpdateKubeVirtConfigValueAndWait(cfg)
					vmi := libvmifact.NewFedora(libnet.WithMasqueradeNetworking())
					vmi.Spec.Domain.Resources.Requests[k8sv1.ResourceMemory] = resource.MustParse(fedoraVMSize)

					By("Starting the VirtualMachineInstance")
					vmi = tests.RunVMIAndExpectLaunch(vmi, 240)

					// Need to wait for cloud init to finish and start the agent inside the vmi.
					Eventually(matcher.ThisVMI(vmi), 12*time.Minute, 2*time.Second).Should(matcher.HaveConditionTrue(v1.VirtualMachineInstanceAgentConnected))

					// Run
					Expect(console.LoginToFedora(vmi)).To(Succeed())

					runStressTest(vmi, stressDefaultVMSize, stressDefaultSleepDuration)

					// execute a migration, wait for finalized state
					By("Starting the Migration")
					migration := libmigration.New(vmi.Name, vmi.Namespace)
					migration, err = virtClient.VirtualMachineInstanceMigration(migration.Namespace).Create(context.Background(), migration, metav1.CreateOptions{})

					By("Waiting for the proxy connection details to appear")
					Eventually(func() bool {
						migratingVMI, err := virtClient.VirtualMachineInstance(vmi.Namespace).Get(context.Background(), vmi.Name, metav1.GetOptions{})
						Expect(err).ToNot(HaveOccurred())
						if migratingVMI.Status.MigrationState == nil {
							return false
						}

						if migratingVMI.Status.MigrationState.TargetNodeAddress == "" || len(migratingVMI.Status.MigrationState.TargetDirectMigrationNodePorts) == 0 {
							return false
						}
						vmi = migratingVMI
						return true
					}, 60*time.Second, 1*time.Second).Should(BeTrue())

					By("checking if we fail to connect with our own cert")
					tlsConfig := temporaryTLSConfig()

					handler, err := libnode.GetVirtHandlerPod(virtClient, vmi.Status.MigrationState.TargetNode)
					Expect(err).ToNot(HaveOccurred())

					var wg sync.WaitGroup
					wg.Add(len(vmi.Status.MigrationState.TargetDirectMigrationNodePorts))

					i := 0
					errors := make(chan error, len(vmi.Status.MigrationState.TargetDirectMigrationNodePorts))
					for port := range vmi.Status.MigrationState.TargetDirectMigrationNodePorts {
						portI, _ := strconv.Atoi(port)
						go func(i int, port int) {
							defer GinkgoRecover()
							defer wg.Done()
							stopChan := make(chan struct{})
							defer close(stopChan)
							Expect(libpod.ForwardPorts(handler, []string{fmt.Sprintf("4321%d:%d", i, port)}, stopChan, 10*time.Second)).To(Succeed())
							_, err := tls.Dial("tcp", fmt.Sprintf("localhost:4321%d", i), tlsConfig)
							Expect(err).To(HaveOccurred())
							errors <- err
						}(i, portI)
						i++
					}
					wg.Wait()
					close(errors)

					By("checking that we were never able to connect")
					for err := range errors {
						Expect(err.Error()).To(Or(ContainSubstring("EOF"), ContainSubstring("first record does not look like a TLS handshake")))
					}
				})
			})
			Context("with TLS enabled", func() {
				BeforeEach(func() {
					cfg := getCurrentKvConfig(virtClient)
					tlsEnabled := cfg.MigrationConfiguration.DisableTLS == nil || *cfg.MigrationConfiguration.DisableTLS == false
					if !tlsEnabled {
						Skip("test requires secure migrations to be enabled")
					}
				})

				It("[test_id:2303][posneg:negative] should secure migrations with TLS", func() {
					vmi := libvmifact.NewFedora(libnet.WithMasqueradeNetworking())
					vmi.Spec.Domain.Resources.Requests[k8sv1.ResourceMemory] = resource.MustParse(fedoraVMSize)

					By("Limiting the bandwidth of migrations in the test namespace")
					CreateMigrationPolicy(virtClient, PreparePolicyAndVMIWithBandwidthLimitation(vmi, migrationBandwidthLimit))

					By("Starting the VirtualMachineInstance")
					vmi = tests.RunVMIAndExpectLaunch(vmi, 240)

					// Need to wait for cloud init to finish and start the agent inside the vmi.
					Eventually(matcher.ThisVMI(vmi), 12*time.Minute, 2*time.Second).Should(matcher.HaveConditionTrue(v1.VirtualMachineInstanceAgentConnected))

					// Run
					Expect(console.LoginToFedora(vmi)).To(Succeed())

					// execute a migration, wait for finalized state
					By("Starting the Migration")
					migration := libmigration.New(vmi.Name, vmi.Namespace)
					migration, err = virtClient.VirtualMachineInstanceMigration(migration.Namespace).Create(context.Background(), migration, metav1.CreateOptions{})
					Expect(err).ToNot(HaveOccurred())

					By("Waiting for the proxy connection details to appear")
					Eventually(func() bool {
						migratingVMI, err := virtClient.VirtualMachineInstance(vmi.Namespace).Get(context.Background(), vmi.Name, metav1.GetOptions{})
						Expect(err).ToNot(HaveOccurred())
						if migratingVMI.Status.MigrationState == nil {
							return false
						}

						if migratingVMI.Status.MigrationState.TargetNodeAddress == "" || len(migratingVMI.Status.MigrationState.TargetDirectMigrationNodePorts) == 0 {
							return false
						}
						vmi = migratingVMI
						return true
					}, 60*time.Second, 1*time.Second).Should(BeTrue())

					By("checking if we fail to connect with our own cert")
					tlsConfig := temporaryTLSConfig()

					handler, err := libnode.GetVirtHandlerPod(virtClient, vmi.Status.MigrationState.TargetNode)
					Expect(err).ToNot(HaveOccurred())

					var wg sync.WaitGroup
					wg.Add(len(vmi.Status.MigrationState.TargetDirectMigrationNodePorts))

					i := 0
					errors := make(chan error, len(vmi.Status.MigrationState.TargetDirectMigrationNodePorts))
					for port := range vmi.Status.MigrationState.TargetDirectMigrationNodePorts {
						portI, _ := strconv.Atoi(port)
						go func(i int, port int) {
							defer GinkgoRecover()
							defer wg.Done()
							stopChan := make(chan struct{})
							defer close(stopChan)
							Expect(libpod.ForwardPorts(handler, []string{fmt.Sprintf("4321%d:%d", i, port)}, stopChan, 10*time.Second)).To(Succeed())
							conn, err := tls.Dial("tcp", fmt.Sprintf("localhost:4321%d", i), tlsConfig)
							if conn != nil {
								b := make([]byte, 1)
								_, err = conn.Read(b)
							}
							Expect(err).To(HaveOccurred())
							errors <- err
						}(i, portI)
						i++
					}
					wg.Wait()
					close(errors)

					By("checking that we were never able to connect")
					tlsErrorFound := false
					for err := range errors {
						if strings.Contains(err.Error(), "remote error: tls:") {
							tlsErrorFound = true
						}
						Expect(err.Error()).To(Or(ContainSubstring("remote error: tls: unknown certificate authority"), Or(ContainSubstring("remote error: tls: bad certificate")), ContainSubstring("EOF")))
					}

					Expect(tlsErrorFound).To(BeTrue())
				})
			})
		})

		Context("[Serial] migration monitor", Serial, func() {
			var createdPods []string
			AfterEach(func() {
				for _, podName := range createdPods {
					Eventually(func() error {
						err := virtClient.CoreV1().Pods(testsuite.NamespacePrivileged).Delete(context.Background(), podName, metav1.DeleteOptions{})
						return err
					}, 10*time.Second, 1*time.Second).Should(MatchError(errors.IsNotFound, "k8serrors.IsNotFound"), "Should delete helper pod")
				}
			})
			BeforeEach(func() {
				createdPods = []string{}
				cfg := getCurrentKvConfig(virtClient)
				var timeout int64 = 5
				cfg.MigrationConfiguration = &v1.MigrationConfiguration{
					CompletionTimeoutPerGiB: &timeout,
				}
				tests.UpdateKubeVirtConfigValueAndWait(cfg)
			})
			Context("without progress", func() {

				BeforeEach(func() {
					cfg := getCurrentKvConfig(virtClient)
					cfg.MigrationConfiguration = &v1.MigrationConfiguration{
						ProgressTimeout:         pointer.P(int64(5)),
						CompletionTimeoutPerGiB: pointer.P(int64(5)),
						BandwidthPerMigration:   resource.NewQuantity(1, resource.BinarySI),
					}
					tests.UpdateKubeVirtConfigValueAndWait(cfg)
				})

				It("[test_id:2227] should abort a vmi migration", func() {
					vmi := libvmifact.NewFedora(libnet.WithMasqueradeNetworking())
					vmi.Spec.Domain.Resources.Requests[k8sv1.ResourceMemory] = resource.MustParse("1Gi")

					By("Starting the VirtualMachineInstance")
					vmi = tests.RunVMIAndExpectLaunch(vmi, 240)

					By("Checking that the VirtualMachineInstance console has expected output")
					Expect(console.LoginToFedora(vmi)).To(Succeed())

					// Need to wait for cloud init to finish and start the agent inside the vmi.
					Eventually(matcher.ThisVMI(vmi), 12*time.Minute, 2*time.Second).Should(matcher.HaveConditionTrue(v1.VirtualMachineInstanceAgentConnected))

					runStressTest(vmi, stressLargeVMSize, stressDefaultSleepDuration)

					// execute a migration, wait for finalized state
					By("Starting the Migration")
					migration := libmigration.New(vmi.Name, vmi.Namespace)
					migrationUID := libmigration.RunMigrationAndExpectFailure(migration, 180)

					// check VMI, confirm migration state
					vmi = libmigration.ConfirmVMIPostMigrationFailed(vmi, migrationUID)
					Expect(vmi.Status.MigrationState.FailureReason).To(ContainSubstring("has been aborted"))
				})

			})
			It("[test_id:6978] Should detect a failed migration", func() {
				vmi := libvmifact.NewFedora(libnet.WithMasqueradeNetworking())
				vmi.Spec.Domain.Resources.Requests[k8sv1.ResourceMemory] = resource.MustParse("1Gi")

				By("Starting the VirtualMachineInstance")
				vmi = tests.RunVMIAndExpectLaunch(vmi, 240)

				By("Checking that the VirtualMachineInstance console has expected output")
				Expect(console.LoginToFedora(vmi)).To(Succeed())

				domSpec, err := tests.GetRunningVMIDomainSpec(vmi)
				Expect(err).ToNot(HaveOccurred())
				emulator := filepath.Base(strings.TrimPrefix(domSpec.Devices.Emulator, "/"))
				// ensure that we only match the process
				emulator = "[" + emulator[0:1] + "]" + emulator[1:]

				// launch killer pod on every node that isn't the vmi's node
				By("Starting our migration killer pods")
				nodes := libnode.GetAllSchedulableNodes(virtClient)
				Expect(nodes.Items).ToNot(BeEmpty(), "There should be some compute node")
				for idx, entry := range nodes.Items {
					if entry.Name == vmi.Status.NodeName {
						continue
					}

					podName := fmt.Sprintf("migration-killer-pod-%d", idx)

					// kill the handler right as we detect the qemu target process come online
					pod := libpod.RenderPrivilegedPod(podName, []string{"/bin/bash", "-c"}, []string{fmt.Sprintf("while true; do ps aux | grep -v \"defunct\" | grep -v \"D\" | grep \"%s\" && pkill -9 virt-handler && sleep 5; done", emulator)})

					pod.Spec.NodeName = entry.Name
					createdPod, err := virtClient.CoreV1().Pods(pod.Namespace).Create(context.Background(), pod, metav1.CreateOptions{})
					Expect(err).ToNot(HaveOccurred(), "Should create helper pod")
					createdPods = append(createdPods, createdPod.Name)
				}
				Expect(createdPods).ToNot(BeEmpty(), "There is no node for migration")

				// execute a migration, wait for finalized state
				By("Starting the Migration")
				migration := libmigration.New(vmi.Name, vmi.Namespace)
				migrationUID := libmigration.RunMigrationAndExpectFailure(migration, 180)

				// check VMI, confirm migration state
				vmi = libmigration.ConfirmVMIPostMigrationFailed(vmi, migrationUID)
				// Not sure how consistent the entire error is, so just making sure the failure happened in libvirt. Example string:
				// Live migration failed error encountered during MigrateToURI3 libvirt api call: virError(Code=1, Domain=7, Message='internal error: client socket is closed'
				Expect(vmi.Status.MigrationState.FailureReason).To(ContainSubstring("libvirt api call"))

				By("Removing our migration killer pods")
				for _, podName := range createdPods {
					Eventually(func() error {
						err := virtClient.CoreV1().Pods(testsuite.NamespacePrivileged).Delete(context.Background(), podName, metav1.DeleteOptions{})
						return err
					}, 10*time.Second, 1*time.Second).Should(MatchError(errors.IsNotFound, "k8serrors.IsNotFound"), "Should delete helper pod")

					Eventually(func() error {
						_, err := virtClient.CoreV1().Pods(testsuite.NamespacePrivileged).Get(context.Background(), podName, metav1.GetOptions{})
						return err
					}, 300*time.Second, 1*time.Second).Should(
						SatisfyAll(HaveOccurred(), WithTransform(errors.IsNotFound, BeTrue())),
						"The killer pod should be gone within the given timeout",
					)
				}

				By("Waiting for virt-handler to come back online")
				Eventually(func() error {
					handler, err := virtClient.AppsV1().DaemonSets(flags.KubeVirtInstallNamespace).Get(context.Background(), "virt-handler", metav1.GetOptions{})
					if err != nil {
						return err
					}

					if handler.Status.DesiredNumberScheduled == handler.Status.NumberAvailable {
						return nil
					}
					return fmt.Errorf("waiting for virt-handler pod to come back online")
				}, 120*time.Second, 1*time.Second).Should(Succeed(), "Virt handler should come online")

				By("Starting new migration and waiting for it to succeed")
				migration = libmigration.New(vmi.Name, vmi.Namespace)
				migration = libmigration.RunMigrationAndExpectToComplete(virtClient, migration, 340)

				By("Verifying Second Migration Succeeeds")
				libmigration.ConfirmVMIPostMigration(virtClient, vmi, migration)
			})

			It("old finalized migrations should get garbage collected", func() {
				vmi := libvmifact.NewFedora(libnet.WithMasqueradeNetworking())
				vmi.Spec.Domain.Resources.Requests[k8sv1.ResourceMemory] = resource.MustParse("1Gi")

				// this annotation causes virt launcher to immediately fail a migration
				vmi.Annotations = map[string]string{v1.FuncTestForceLauncherMigrationFailureAnnotation: ""}

				By("Starting the VirtualMachineInstance")
				vmi = tests.RunVMIAndExpectLaunch(vmi, 240)

				for i := 0; i < 10; i++ {
					// execute a migration, wait for finalized state
					By("Starting the Migration")
					migration := libmigration.New(vmi.Name, vmi.Namespace)
					migration.Name = fmt.Sprintf("%s-iter-%d", vmi.Name, i)
					migrationUID := libmigration.RunMigrationAndExpectFailure(migration, 180)

					// check VMI, confirm migration state
					vmi = libmigration.ConfirmVMIPostMigrationFailed(vmi, migrationUID)
					Expect(vmi.Status.MigrationState.FailureReason).To(ContainSubstring("Failed migration to satisfy functional test condition"))

					Eventually(func() error {
						vmi, err = virtClient.VirtualMachineInstance(vmi.Namespace).Get(context.Background(), vmi.Name, metav1.GetOptions{})
						Expect(err).ToNot(HaveOccurred())

						pod, err := virtClient.CoreV1().Pods(vmi.Namespace).Get(context.Background(), vmi.Status.MigrationState.TargetPod, metav1.GetOptions{})
						Expect(err).ToNot(HaveOccurred())

						if pod.Status.Phase == k8sv1.PodFailed || pod.Status.Phase == k8sv1.PodSucceeded {
							return nil
						}

						return fmt.Errorf("still waiting on target pod to complete, current phase is %s", pod.Status.Phase)
					}, 10*time.Second, time.Second).Should(Succeed(), "Target pod should exit quickly after migration fails.")
				}

				migrations, err := virtClient.VirtualMachineInstanceMigration(vmi.Namespace).List(context.Background(), metav1.ListOptions{})
				Expect(err).ToNot(HaveOccurred())
				Expect(migrations.Items).To(HaveLen(5))
			})

			It("[test_id:6979]Target pod should exit after failed migration", func() {
				vmi := libvmifact.NewFedora(libnet.WithMasqueradeNetworking())
				vmi.Spec.Domain.Resources.Requests[k8sv1.ResourceMemory] = resource.MustParse("1Gi")

				// this annotation causes virt launcher to immediately fail a migration
				vmi.Annotations = map[string]string{v1.FuncTestForceLauncherMigrationFailureAnnotation: ""}

				By("Starting the VirtualMachineInstance")
				vmi = tests.RunVMIAndExpectLaunch(vmi, 240)

				// execute a migration, wait for finalized state
				By("Starting the Migration")
				migration := libmigration.New(vmi.Name, vmi.Namespace)
				migrationUID := libmigration.RunMigrationAndExpectFailure(migration, 180)

				// check VMI, confirm migration state
				vmi = libmigration.ConfirmVMIPostMigrationFailed(vmi, migrationUID)
				Expect(vmi.Status.MigrationState.FailureReason).To(ContainSubstring("Failed migration to satisfy functional test condition"))

				Eventually(func() error {
					vmi, err = virtClient.VirtualMachineInstance(vmi.Namespace).Get(context.Background(), vmi.Name, metav1.GetOptions{})
					Expect(err).ToNot(HaveOccurred())

					pod, err := virtClient.CoreV1().Pods(vmi.Namespace).Get(context.Background(), vmi.Status.MigrationState.TargetPod, metav1.GetOptions{})
					Expect(err).ToNot(HaveOccurred())

					if pod.Status.Phase == k8sv1.PodFailed || pod.Status.Phase == k8sv1.PodSucceeded {
						return nil
					}

					return fmt.Errorf("still waiting on target pod to complete, current phase is %s", pod.Status.Phase)
				}, 10*time.Second, time.Second).Should(Succeed(), "Target pod should exit quickly after migration fails.")
			})

			It("[test_id:6980]Migration should fail if target pod fails during target preparation", func() {
				vmi := libvmifact.NewFedora(libnet.WithMasqueradeNetworking())
				vmi.Spec.Domain.Resources.Requests[k8sv1.ResourceMemory] = resource.MustParse("1Gi")

				// this annotation causes virt launcher to immediately fail a migration
				vmi.Annotations = map[string]string{v1.FuncTestBlockLauncherPrepareMigrationTargetAnnotation: ""}

				By("Starting the VirtualMachineInstance")
				vmi = tests.RunVMIAndExpectLaunch(vmi, 240)

				// execute a migration
				By("Starting the Migration")
				migration := libmigration.New(vmi.Name, vmi.Namespace)
				migration, err = virtClient.VirtualMachineInstanceMigration(migration.Namespace).Create(context.Background(), migration, metav1.CreateOptions{})
				Expect(err).ToNot(HaveOccurred())

				By("Waiting for Migration to reach Preparing Target Phase")
				Eventually(func() v1.VirtualMachineInstanceMigrationPhase {
					migration, err = virtClient.VirtualMachineInstanceMigration(migration.Namespace).Get(context.Background(), migration.Name, metav1.GetOptions{})
					Expect(err).ToNot(HaveOccurred())

					phase := migration.Status.Phase
					Expect(phase).NotTo(Equal(v1.MigrationSucceeded))
					return phase
				}, 120, 1*time.Second).Should(Equal(v1.MigrationPreparingTarget))

				By("Killing the target pod and expecting failure")
				vmi, err = virtClient.VirtualMachineInstance(vmi.Namespace).Get(context.Background(), vmi.Name, metav1.GetOptions{})
				Expect(err).ToNot(HaveOccurred())
				Expect(vmi.Status.MigrationState).ToNot(BeNil())
				Expect(vmi.Status.MigrationState.TargetPod).ToNot(Equal(""))

				err = virtClient.CoreV1().Pods(vmi.Namespace).Delete(context.Background(), vmi.Status.MigrationState.TargetPod, metav1.DeleteOptions{})
				Expect(err).ToNot(HaveOccurred())

				By("Expecting VMI migration failure")
				Eventually(func() error {
					vmi, err = virtClient.VirtualMachineInstance(vmi.Namespace).Get(context.Background(), vmi.Name, metav1.GetOptions{})
					Expect(err).ToNot(HaveOccurred())
					vmi, err = virtClient.VirtualMachineInstance(vmi.Namespace).Get(context.Background(), vmi.Name, metav1.GetOptions{})
					Expect(err).ToNot(HaveOccurred())
					Expect(vmi.Status.MigrationState).ToNot(BeNil())

					if !vmi.Status.MigrationState.Failed {
						return fmt.Errorf("Waiting on vmi's migration state to be marked as failed")
					}

					// once set to failed, we expect start and end times and completion to be set as well.
					Expect(vmi.Status.MigrationState.StartTimestamp).ToNot(BeNil())
					Expect(vmi.Status.MigrationState.EndTimestamp).ToNot(BeNil())
					Expect(vmi.Status.MigrationState.Completed).To(BeTrue())

					return nil
				}, 120*time.Second, time.Second).Should(Succeed(), "vmi's migration state should be finalized as failed after target pod exits")
			})
			It("Migration should generate empty isos of the right size on the target", func() {
				By("Creating a VMI with cloud-init and config maps")
				configMapName := "configmap-" + rand.String(5)
				secretName := "secret-" + rand.String(5)
				downwardAPIName := "downwardapi-" + rand.String(5)
				config_data := map[string]string{
					"config1": "value1",
					"config2": "value2",
				}
				cm := libconfigmap.New(configMapName, config_data)
				cm, err := virtClient.CoreV1().ConfigMaps(testsuite.GetTestNamespace(cm)).Create(context.Background(), cm, metav1.CreateOptions{})
				Expect(err).ToNot(HaveOccurred())

				secret := libsecret.New(secretName, libsecret.DataString{"user": "admin", "password": "community"})
				secret, err = kubevirt.Client().CoreV1().Secrets(testsuite.GetTestNamespace(nil)).Create(context.Background(), secret, metav1.CreateOptions{})
				if !errors.IsAlreadyExists(err) {
					Expect(err).ToNot(HaveOccurred())
				}

<<<<<<< HEAD
				tests.CreateConfigMap(configMapName, testsuite.GetTestNamespace(nil), config_data)
				tests.CreateSecret(secretName, testsuite.GetTestNamespace(nil), secret_data)
				virtCli := kubevirt.Client()

				_, err := virtCli.CoreV1().Secrets(testsuite.GetTestNamespace(nil)).Create(context.Background(), &k8sv1.Secret{
					ObjectMeta: metav1.ObjectMeta{Name: secretName},
					StringData: secret_data,
				}, metav1.CreateOptions{})
				if !errors.IsAlreadyExists(err) {
					util.PanicOnError(err)
				}
				vmi := libvmi.NewAlpine(
=======
				vmi := libvmifact.NewAlpine(
>>>>>>> a5701acf
					libvmi.WithInterface(libvmi.InterfaceDeviceWithMasqueradeBinding()),
					libvmi.WithNetwork(v1.DefaultPodNetwork()),
					libvmi.WithConfigMapDisk(configMapName, configMapName),
					libvmi.WithSecretDisk(secretName, secretName),
					libvmi.WithServiceAccountDisk("default"),
					libvmi.WithDownwardAPIDisk(downwardAPIName),
				)
				// In case there are no existing labels add labels to add some data to the downwardAPI disk
				if vmi.ObjectMeta.Labels == nil {
					vmi.ObjectMeta.Labels = map[string]string{downwardTestLabelKey: downwardTestLabelVal}
				}

				// this annotation causes virt launcher to immediately fail a migration
				vmi.Annotations = map[string]string{v1.FuncTestBlockLauncherPrepareMigrationTargetAnnotation: ""}

				By("Starting the VirtualMachineInstance")
				vmi = tests.RunVMIAndExpectLaunch(vmi, 240)

				// execute a migration
				By("Starting the Migration")
				migration := libmigration.New(vmi.Name, vmi.Namespace)
				migration, err = virtClient.VirtualMachineInstanceMigration(migration.Namespace).Create(context.Background(), migration, metav1.CreateOptions{})
				Expect(err).ToNot(HaveOccurred())

				By("Waiting for Migration to reach Preparing Target Phase")
				Eventually(func() v1.VirtualMachineInstanceMigrationPhase {
					migration, err = virtClient.VirtualMachineInstanceMigration(migration.Namespace).Get(context.Background(), migration.Name, metav1.GetOptions{})
					Expect(err).ToNot(HaveOccurred())

					phase := migration.Status.Phase
					Expect(phase).NotTo(Equal(v1.MigrationSucceeded))
					return phase
				}, 120, 1*time.Second).Should(Equal(v1.MigrationPreparingTarget))

				vmi, err = virtClient.VirtualMachineInstance(vmi.Namespace).Get(context.Background(), vmi.Name, metav1.GetOptions{})
				Expect(err).ToNot(HaveOccurred())
				Expect(vmi.Status.MigrationState).ToNot(BeNil())
				Expect(vmi.Status.MigrationState.TargetPod).ToNot(Equal(""))

				By("Sanity checking the volume status size and the actual virt-launcher file")
				for _, volume := range vmi.Spec.Volumes {
					for _, volType := range []string{"cloud-init", "configmap-", "default-", "downwardapi-", "secret-"} {
						if strings.HasPrefix(volume.Name, volType) {
							for _, volStatus := range vmi.Status.VolumeStatus {
								if volStatus.Name == volume.Name {
									Expect(volStatus.Size).To(BeNumerically(">", 0), "Size of volume %s is 0", volume.Name)
									volPath := virthandler.IsoGuestVolumePath(vmi.Namespace, vmi.Name, &volume)
									if volPath == "" {
										continue
									}
									// Wait for the iso to be created
									Eventually(func() error {
										output, err := runCommandOnVmiTargetPod(vmi, []string{"/bin/bash", "-c", "[[ -f " + volPath + " ]] && echo found || true"})
										if err != nil {
											return err
										}
										if !strings.Contains(output, "found") {
											return fmt.Errorf("%s never appeared", volPath)
										}
										return nil
									}, 30*time.Second, time.Second).Should(Not(HaveOccurred()))
									output, err := runCommandOnVmiTargetPod(vmi, []string{"/bin/bash", "-c", "/usr/bin/stat --printf=%s " + volPath})
									Expect(err).ToNot(HaveOccurred())
									Expect(strconv.Atoi(output)).To(Equal(int(volStatus.Size)), "ISO file for volume %s is not the right size", volume.Name)
									output, err = runCommandOnVmiTargetPod(vmi, []string{"/bin/bash", "-c", fmt.Sprintf(`/usr/bin/cmp -n %d %s /dev/zero || true`, volStatus.Size, volPath)})
									Expect(err).ToNot(HaveOccurred())
									Expect(output).ToNot(ContainSubstring("differ"), "ISO file for volume %s is not empty", volume.Name)
								}
							}
						}
					}
				}
			})
		})
		Context("[storage-req]with an Alpine non-shared block volume PVC", decorators.StorageReq, func() {

			It("[test_id:1862][posneg:negative]should reject migrations for a non-migratable vmi", func() {
				sc, exists := libstorage.GetRWOBlockStorageClass()
				if !exists {
					Skip("Skip test when Block storage is not present")
				}

				// Start the VirtualMachineInstance with the PVC attached
				vmi := newVMIWithDataVolumeForMigration(cd.ContainerDiskAlpine, k8sv1.ReadWriteOnce, sc)
				vmi.Spec.Hostname = string(cd.ContainerDiskAlpine)
				vmi = tests.RunVMIAndExpectLaunch(vmi, 180)

				By("Checking that the VirtualMachineInstance console has expected output")
				Expect(console.LoginToAlpine(vmi)).To(Succeed())

				Expect(vmi).Should(HaveConditionFalse(v1.VirtualMachineInstanceIsMigratable))

				// execute a migration, wait for finalized state
				migration := libmigration.New(vmi.Name, vmi.Namespace)

				By("Starting a Migration")
				_, err = virtClient.VirtualMachineInstanceMigration(migration.Namespace).Create(context.Background(), migration, metav1.CreateOptions{})
				Expect(err).To(HaveOccurred())
				Expect(err.Error()).To(ContainSubstring("DisksNotLiveMigratable"))
			})
		})

		Context("live migration cancelation", func() {
			type vmiBuilder func() *v1.VirtualMachineInstance

			newVirtualMachineInstanceWithFedoraContainerDisk := func() *v1.VirtualMachineInstance {
				return libvmifact.NewFedora(libnet.WithMasqueradeNetworking())
			}

			newVirtualMachineInstanceWithFedoraRWXBlockDisk := func() *v1.VirtualMachineInstance {
				if !libstorage.HasCDI() {
					Skip("Skip DataVolume tests when CDI is not present")
				}

				sc, foundSC := libstorage.GetBlockStorageClass(k8sv1.ReadWriteMany)
				if !foundSC {
					Skip("Skip test when Block storage is not present")
				}

				dv := libdv.NewDataVolume(
					libdv.WithRegistryURLSourceAndPullMethod(cd.DataVolumeImportUrlForContainerDisk(cd.ContainerDiskFedoraTestTooling), cdiv1.RegistryPullNode),
					libdv.WithPVC(
						libdv.PVCWithStorageClass(sc),
						libdv.PVCWithVolumeSize(cd.FedoraVolumeSize),
						libdv.PVCWithReadWriteManyAccessMode(),
						libdv.PVCWithBlockVolumeMode(),
					),
				)

				dv, err = virtClient.CdiClient().CdiV1beta1().DataVolumes(testsuite.GetTestNamespace(nil)).Create(context.Background(), dv, metav1.CreateOptions{})
				Expect(err).ToNot(HaveOccurred())
				libstorage.EventuallyDV(dv, 600, Or(HaveSucceeded(), PendingPopulation()))
				vmi := libvmi.New(
					libvmi.WithInterface(libvmi.InterfaceDeviceWithMasqueradeBinding()),
					libvmi.WithNetwork(v1.DefaultPodNetwork()),
					libvmi.WithDataVolume("disk0", dv.Name),
					libvmi.WithResourceMemory("1Gi"),
					libvmi.WithCloudInitNoCloud(libvmici.WithNoCloudEncodedUserData("#!/bin/bash\n echo hello\n")),
				)
				return vmi
			}

			DescribeTable("should be able to cancel a migration", decorators.SigStorage, func(createVMI vmiBuilder, with_virtctl bool) {
				vmi := createVMI()
				vmi.Spec.Domain.Resources.Requests[k8sv1.ResourceMemory] = resource.MustParse(fedoraVMSize)

				By("Limiting the bandwidth of migrations in the test namespace")
				CreateMigrationPolicy(virtClient, PreparePolicyAndVMIWithBandwidthLimitation(vmi, migrationBandwidthLimit))

				By("Starting the VirtualMachineInstance")
				vmi = tests.RunVMIAndExpectLaunch(vmi, 240)

				By("Starting the Migration")
				migration := libmigration.New(vmi.Name, vmi.Namespace)

				migration = libmigration.RunAndCancelMigration(migration, vmi, with_virtctl, 180)

				// check VMI, confirm migration state
				libmigration.ConfirmVMIPostMigrationAborted(vmi, string(migration.UID), 180)

				By("Waiting for the migration object to disappear")
				libwait.WaitForMigrationToDisappearWithTimeout(migration, 240)
			},
				Entry("[sig-storage][test_id:2226] with ContainerDisk", newVirtualMachineInstanceWithFedoraContainerDisk, false),
				Entry("[sig-storage][storage-req][test_id:2731] with RWX block disk from block volume PVC", decorators.StorageReq, newVirtualMachineInstanceWithFedoraRWXBlockDisk, false),
				Entry("[sig-storage][test_id:2228] with ContainerDisk and virtctl", newVirtualMachineInstanceWithFedoraContainerDisk, true),
				Entry("[sig-storage][storage-req][test_id:2732] with RWX block disk and virtctl", decorators.StorageReq, newVirtualMachineInstanceWithFedoraRWXBlockDisk, true))

			DescribeTable("Immediate migration cancellation after migration starts running", func(with_virtctl bool) {
				vmi := libvmifact.NewFedora(libnet.WithMasqueradeNetworking())
				vmi.Spec.Domain.Resources.Requests[k8sv1.ResourceMemory] = resource.MustParse(fedoraVMSize)

				By("Limiting the bandwidth of migrations in the test namespace")
				CreateMigrationPolicy(virtClient, PreparePolicyAndVMIWithBandwidthLimitation(vmi, migrationBandwidthLimit))

				By("Starting the VirtualMachineInstance")
				vmi = tests.RunVMIAndExpectLaunch(vmi, 240)
				sourcePod, err := libpod.GetPodByVirtualMachineInstance(vmi, vmi.Namespace)
				Expect(err).NotTo(HaveOccurred())

				// execute a migration, wait for finalized state
				By("Starting the Migration")
				migration := libmigration.New(vmi.Name, vmi.Namespace)

				migration = libmigration.RunAndImmediatelyCancelMigration(migration, vmi, with_virtctl, 60)

				// check VMI, confirm migration state
				libmigration.ConfirmVMIPostMigrationAborted(vmi, string(migration.UID), 60)

				By("Waiting for the target virt-launcher pod to disappear")
				labelSelector, err := labels.Parse(fmt.Sprintf("%s=virt-launcher,%s=%s", v1.AppLabel, v1.CreatedByLabel, string(vmi.GetUID())))
				Expect(err).NotTo(HaveOccurred())

				Eventually(func() error {
					vmiPods, err := virtClient.CoreV1().Pods(vmi.GetNamespace()).List(context.Background(), metav1.ListOptions{LabelSelector: labelSelector.String()})
					Expect(err).NotTo(HaveOccurred())
					Expect(len(vmiPods.Items)).To(BeNumerically("<=", 2), "vmi has 3 active pods")

					if len(vmiPods.Items) == 1 {
						return nil
					}

					var targetPodPhase k8sv1.PodPhase
					for _, pod := range vmiPods.Items {
						if pod.Name == sourcePod.Name {
							continue
						}

						targetPodPhase = pod.Status.Phase
					}

					Expect(targetPodPhase).ToNot(BeEmpty())

					if targetPodPhase != k8sv1.PodSucceeded && targetPodPhase != k8sv1.PodFailed {
						return fmt.Errorf("pod phase is not expected to be %v", targetPodPhase)
					}

					return nil
				}, 30*time.Second, 2*time.Second).ShouldNot(HaveOccurred(), "target migration pod is expected to disappear after migration cancellation")

				By("Waiting for the migration object to disappear")
				libwait.WaitForMigrationToDisappearWithTimeout(migration, 20)
			},
				Entry("[sig-compute][test_id:3241]cancel a migration by deleting vmim object", false),
				Entry("[sig-compute][test_id:8583]cancel a migration with virtctl", true),
			)

			DescribeTable("Immediate migration cancellation before migration starts running", func(with_virtctl bool) {
				vmi := libvmifact.NewFedora(libnet.WithMasqueradeNetworking())
				vmi.Spec.Domain.Resources.Requests[k8sv1.ResourceMemory] = resource.MustParse(fedoraVMSize)

				By("Limiting the bandwidth of migrations in the test namespace")
				CreateMigrationPolicy(virtClient, PreparePolicyAndVMIWithBandwidthLimitation(vmi, migrationBandwidthLimit))

				By("Starting the VirtualMachineInstance")
				vmi = tests.RunVMIAndExpectLaunch(vmi, 240)
				vmiOriginalNode := vmi.Status.NodeName

				// execute a migration, wait for finalized state
				By("Starting the Migration")
				migration := libmigration.New(vmi.Name, vmi.Namespace)

				By("Starting a Migration")
				const timeout = 180
				Eventually(func() error {
					migration, err = virtClient.VirtualMachineInstanceMigration(migration.Namespace).Create(context.Background(), migration, metav1.CreateOptions{})
					return err
				}, timeout, 1*time.Second).ShouldNot(HaveOccurred())

				By("Waiting until the Migration has UID")
				Eventually(func() bool {
					migration, err = virtClient.VirtualMachineInstanceMigration(migration.Namespace).Get(context.Background(), migration.Name, metav1.GetOptions{})
					Expect(err).ToNot(HaveOccurred())
					return migration.UID != ""
				}, timeout, 1*time.Second).Should(BeTrue())

				By("Cancelling migration")
				libmigration.CancelMigration(migration, vmi.Name, with_virtctl)

				By("Waiting for the migration object to disappear")
				libwait.WaitForMigrationToDisappearWithTimeout(migration, 240)

				By("Retrieving the VMI post migration")
				vmi, err = virtClient.VirtualMachineInstance(vmi.Namespace).Get(context.Background(), vmi.Name, metav1.GetOptions{})
				Expect(err).ToNot(HaveOccurred())

				By("Verifying the VMI's migration state")
				Expect(vmi.Status.MigrationState).To(BeNil())

				By("Verifying the VMI's is in the running state and on original node")
				Expect(vmi.Status.Phase).To(Equal(v1.Running))
				Expect(vmi.Status.NodeName).To(Equal(vmiOriginalNode), "expecting VMI to not migrate")
			},
				Entry("[sig-compute][test_id:8584]cancel a migration by deleting vmim object", false),
				Entry("[sig-compute][test_id:8585]cancel a migration with virtctl", true),
			)

			Context("[Serial]when target pod cannot be scheduled and is suck in Pending phase", Serial, func() {

				var nodesSetUnschedulable []string

				BeforeEach(func() {
					By("Keeping only one schedulable node")
					schedulableNodes := libnode.GetAllSchedulableNodes(virtClient).Items
					Expect(schedulableNodes).NotTo(And(BeEmpty(), HaveLen(1)))

					// Iterate on all schedulable nodes but one
					for _, schedulableNode := range schedulableNodes[:len(schedulableNodes)-1] {
						libnode.SetNodeUnschedulable(schedulableNode.Name, virtClient)
						nodesSetUnschedulable = append(nodesSetUnschedulable, schedulableNode.Name)
					}
				})

				AfterEach(func() {
					By("Restoring nodes to be schedulable")
					for _, schedulableNodeName := range nodesSetUnschedulable {
						libnode.SetNodeSchedulable(schedulableNodeName, virtClient)
					}
				})

				It("should be able to properly abort migration", func() {
					By("Starting a VirtualMachineInstance")
					vmi := libvmifact.NewGuestless(
						libvmi.WithInterface(libvmi.InterfaceDeviceWithMasqueradeBinding()),
						libvmi.WithNetwork(v1.DefaultPodNetwork()),
					)
					vmi = tests.RunVMIAndExpectLaunch(vmi, 240)

					By("Trying to migrate VM and expect for the migration to get stuck")
					migration := libmigration.New(vmi.Name, vmi.Namespace)
					migration = libmigration.RunMigration(virtClient, migration)
					expectMigrationSchedulingPhase := func() v1.VirtualMachineInstanceMigrationPhase {
						migration, err = virtClient.VirtualMachineInstanceMigration(migration.Namespace).Get(context.Background(), migration.Name, metav1.GetOptions{})
						Expect(err).ShouldNot(HaveOccurred())

						return migration.Status.Phase
					}
					Eventually(expectMigrationSchedulingPhase, 30*time.Second, 1*time.Second).Should(Equal(v1.MigrationScheduling))
					Consistently(expectMigrationSchedulingPhase, 60*time.Second, 5*time.Second).Should(Equal(v1.MigrationScheduling))

					By("Finding VMI's pod and expecting one to be running and the other to be pending")
					labelSelector, err := labels.Parse(fmt.Sprintf(v1.AppLabel + "=virt-launcher," + v1.CreatedByLabel + "=" + string(vmi.GetUID())))
					Expect(err).ShouldNot(HaveOccurred())

					vmiPods, err := virtClient.CoreV1().Pods(vmi.GetNamespace()).List(context.Background(), metav1.ListOptions{LabelSelector: labelSelector.String()})
					Expect(err).ShouldNot(HaveOccurred())
					Expect(vmiPods.Items).To(HaveLen(2), "two pods are expected for stuck vmi: source and target pods")

					var sourcePod *k8sv1.Pod
					for _, pod := range vmiPods.Items {

						if pod.Status.Phase == k8sv1.PodRunning {
							sourcePod = pod.DeepCopy()
						} else {
							Expect(pod.Status.Phase).ToNot(Or(Equal(k8sv1.PodSucceeded), Equal(k8sv1.PodFailed), Equal(k8sv1.PodUnknown)),
								"VMI is expected to have exactly 2 pods: one running and one pending")
						}
					}

					By("Aborting the migration")
					err = virtClient.VirtualMachineInstanceMigration(migration.Namespace).Delete(context.Background(), migration.Name, metav1.DeleteOptions{})
					Expect(err).ShouldNot(HaveOccurred())

					By("Expecting migration to be deleted")
					Eventually(func() error {
						_, err = virtClient.VirtualMachineInstanceMigration(migration.Namespace).Get(context.Background(), migration.Name, metav1.GetOptions{})
						return err
					}, 60*time.Second, 5*time.Second).Should(MatchError(errors.IsNotFound, "k8serrors.IsNotFound"))

					By("Making sure source pod is still running")
					sourcePod, err = virtClient.CoreV1().Pods(sourcePod.Namespace).Get(context.Background(), sourcePod.Name, metav1.GetOptions{})
					Expect(err).ShouldNot(HaveOccurred())
					Expect(sourcePod.Status.Phase).To(Equal(k8sv1.PodRunning))

					By("Making sure the VMI's migration state remains nil")
					Consistently(func() error {
						vmi, err = virtClient.VirtualMachineInstance(vmi.Namespace).Get(context.Background(), vmi.Name, metav1.GetOptions{})
						if err != nil {
							return err
						}

						if vmi.Status.MigrationState != nil {
							return fmt.Errorf("migration state is expected to be nil")
						}

						return nil
					}, 30*time.Second, 5*time.Second).ShouldNot(HaveOccurred())
				})

			})

		})

		Context("with a host-model cpu", func() {
			getNodeHostModel := func(node *k8sv1.Node) (hostModel string) {
				for key := range node.Labels {
					if strings.HasPrefix(key, v1.HostModelCPULabel) {
						hostModel = strings.TrimPrefix(key, v1.HostModelCPULabel)
						break
					}
				}
				Expect(hostModel).ToNot(BeEmpty(), "must find node's host model")
				return hostModel
			}
			getNodeHostRequiredFeatures := func(node *k8sv1.Node) (features []string) {
				for key := range node.Labels {
					if strings.HasPrefix(key, v1.HostModelRequiredFeaturesLabel) {
						features = append(features, strings.TrimPrefix(key, v1.HostModelRequiredFeaturesLabel))
					}
				}
				return features
			}
			isModelSupportedOnNode := func(node *k8sv1.Node, model string) bool {
				for key := range node.Labels {
					if strings.HasPrefix(key, v1.HostModelCPULabel) && strings.Contains(key, model) {
						return true
					}
				}
				return false
			}
			isFeatureSupported := func(node *k8sv1.Node, feature string) bool {
				for key := range node.Labels {
					if strings.HasPrefix(key, v1.CPUFeatureLabel) && strings.Contains(key, feature) {
						return true
					}
				}
				return false
			}
			expectFeatureToBeSupportedOnNode := func(node *k8sv1.Node, features []string) {
				supportedFeatures := make(map[string]bool)
				for _, feature := range features {
					supportedFeatures[feature] = isFeatureSupported(node, feature)
				}

				Expect(supportedFeatures).Should(Not(ContainElement(false)),
					"copy features must be supported on node")
			}

			It("[test_id:6981]should migrate only to nodes supporting right cpu model", func() {
				sourceNode, targetNode, err := libmigration.GetValidSourceNodeAndTargetNodeForHostModelMigration(virtClient)
				if err != nil {
					Skip(err.Error())
				}

				By("Creating a VMI with default CPU mode to land in source node")
				vmi := libvmifact.NewAlpine(
					libvmi.WithInterface(libvmi.InterfaceDeviceWithMasqueradeBinding()),
					libvmi.WithNetwork(v1.DefaultPodNetwork()),
					libvmi.WithEvictionStrategy(v1.EvictionStrategyLiveMigrate),
					libvmi.WithCPUModel(v1.CPUModeHostModel),
				)
				By("Making sure the vmi start running on the source node and will be able to run only in source/target nodes")
				nodeAffinityRule, err := libmigration.CreateNodeAffinityRuleToMigrateFromSourceToTargetAndBack(sourceNode, targetNode)
				Expect(err).ToNot(HaveOccurred())
				vmi.Spec.Affinity = &k8sv1.Affinity{
					NodeAffinity: nodeAffinityRule,
				}

				By("Starting the VirtualMachineInstance")
				vmi = tests.RunVMIAndExpectLaunch(vmi, 240)
				Expect(vmi.Spec.Domain.CPU.Model).To(Equal(v1.CPUModeHostModel))

				By("Fetching original host CPU model & supported CPU features")
				originalNode, err := virtClient.CoreV1().Nodes().Get(context.Background(), vmi.Status.NodeName, metav1.GetOptions{})
				Expect(err).ToNot(HaveOccurred())

				hostModel := getNodeHostModel(originalNode)
				requiredFeatures := getNodeHostRequiredFeatures(originalNode)

				By("Starting the migration and expecting it to end successfully")
				migration := libmigration.New(vmi.Name, vmi.Namespace)
				_ = libmigration.RunMigrationAndExpectToCompleteWithDefaultTimeout(virtClient, migration)

				By("Ensuring that target pod has correct nodeSelector label")
				vmi, err = virtClient.VirtualMachineInstance(vmi.Namespace).Get(context.Background(), vmi.Name, metav1.GetOptions{})
				Expect(err).ToNot(HaveOccurred())
				vmiPod, err := libpod.GetPodByVirtualMachineInstance(vmi, vmi.Namespace)
				Expect(err).NotTo(HaveOccurred())

				Expect(vmiPod.Spec.NodeSelector).To(HaveKey(v1.SupportedHostModelMigrationCPU+hostModel),
					"target pod is expected to have correct nodeSelector label defined")

				By("Ensuring that target node has correct CPU mode & features")
				newNode, err := virtClient.CoreV1().Nodes().Get(context.Background(), vmi.Status.NodeName, metav1.GetOptions{})
				Expect(err).ToNot(HaveOccurred())
				Expect(isModelSupportedOnNode(newNode, hostModel)).To(BeTrue(), "original host model should be supported on new node")
				expectFeatureToBeSupportedOnNode(newNode, requiredFeatures)
			})

			Context("[Serial]Should trigger event if vmi with host-model start on source node with uniq host-model", Serial, func() {

				var vmi *v1.VirtualMachineInstance
				var node *k8sv1.Node

				const fakeHostModelLabel = v1.HostModelCPULabel + "fake-model"

				BeforeEach(func() {
					By("Creating a VMI with default CPU mode")
					vmi = alpineVMIWithEvictionStrategy()
					vmi.Spec.Domain.CPU = &v1.CPU{Model: v1.CPUModeHostModel}

					By("Starting the VirtualMachineInstance")
					vmi = tests.RunVMIAndExpectLaunch(vmi, 240)

					By("Saving the original node's state")
					node, err = virtClient.CoreV1().Nodes().Get(context.Background(), vmi.Status.NodeName, metav1.GetOptions{})
					Expect(err).ToNot(HaveOccurred())

					node = libinfra.ExpectStoppingNodeLabellerToSucceed(node.Name, virtClient)
				})

				AfterEach(func() {
					By("Resuming node labeller")
					node = libinfra.ExpectResumingNodeLabellerToSucceed(node.Name, virtClient)
					_, doesFakeHostLabelExists := node.Labels[fakeHostModelLabel]
					Expect(doesFakeHostLabelExists).To(BeFalse(), fmt.Sprintf("label %s is expected to disappear from node %s", fakeHostModelLabel, node.Name))
				})

				It("[test_id:7505]when no node is suited for host model", func() {
					By("Changing node labels to support fake host model")
					// Remove all supported host models
					for key := range node.Labels {
						if strings.HasPrefix(key, v1.HostModelCPULabel) {
							libnode.RemoveLabelFromNode(node.Name, key)
						}
					}
					node = libnode.AddLabelToNode(node.Name, fakeHostModelLabel, "true")

					Eventually(func() bool {
						node, err = virtClient.CoreV1().Nodes().Get(context.Background(), node.Name, metav1.GetOptions{})
						Expect(err).ShouldNot(HaveOccurred())

						labelValue, ok := node.Labels[v1.HostModelCPULabel+"fake-model"]
						return ok && labelValue == "true"
					}, 10*time.Second, 1*time.Second).Should(BeTrue(), "Node should have fake host model")

					By("Starting the migration")
					migration := libmigration.New(vmi.Name, vmi.Namespace)
					_ = libmigration.RunMigration(virtClient, migration)

					events.ExpectEvent(vmi, k8sv1.EventTypeWarning, controller.NoSuitableNodesForHostModelMigration)
				})

			})

			Context("[Serial]Should trigger event if the nodes doesn't contain MigrationSelectorLabel for the vmi host-model type", Serial, func() {

				var vmi *v1.VirtualMachineInstance
				var nodes []k8sv1.Node

				BeforeEach(func() {
					nodes = libnode.GetAllSchedulableNodes(virtClient).Items
					if len(nodes) == 1 || len(nodes) > 10 {
						Skip("This test can't run with single node and it's too slow to run with more than 10 nodes")
					}

					By("Creating a VMI with default CPU mode")
					vmi = alpineVMIWithEvictionStrategy()
					vmi.Spec.Domain.CPU = &v1.CPU{Model: v1.CPUModeHostModel}

					By("Starting the VirtualMachineInstance")
					vmi = tests.RunVMIAndExpectLaunch(vmi, 240)

					for indx, node := range nodes {
						patchedNode := libinfra.ExpectStoppingNodeLabellerToSucceed(node.Name, virtClient)
						Expect(patchedNode).ToNot(BeNil())
						nodes[indx] = *patchedNode
					}
				})

				AfterEach(func() {
					By("Restore node to its original state")
					for _, node := range nodes {
						updatedNode := libinfra.ExpectResumingNodeLabellerToSucceed(node.Name, virtClient)

						supportedHostModelLabelExists := false
						for labelKey := range updatedNode.Labels {
							if strings.HasPrefix(labelKey, v1.SupportedHostModelMigrationCPU) {
								supportedHostModelLabelExists = true
								break
							}
						}
						Expect(supportedHostModelLabelExists).To(BeTrue(), fmt.Sprintf("label with %s prefix is supposed to exist for node %s", v1.SupportedHostModelMigrationCPU, updatedNode.Name))
					}
				})

				It("no node contain suited SupportedHostModelMigrationCPU label", func() {
					By("Changing node labels to support fake host model")
					// Remove all supported host models
					for _, node := range nodes {
						currNode, err := virtClient.CoreV1().Nodes().Get(context.Background(), node.Name, metav1.GetOptions{})
						Expect(err).ShouldNot(HaveOccurred())
						for key := range currNode.Labels {
							if strings.HasPrefix(key, v1.SupportedHostModelMigrationCPU) {
								libnode.RemoveLabelFromNode(currNode.Name, key)
							}
						}
					}

					By("Starting the migration")
					migration := libmigration.New(vmi.Name, vmi.Namespace)
					_ = libmigration.RunMigration(virtClient, migration)

					events.ExpectEvent(vmi, k8sv1.EventTypeWarning, controller.NoSuitableNodesForHostModelMigration)
				})

			})

		})

		Context("parallel migration threads", func() {
			const numberOfMigrationThreads uint = 4

			newVmi := func() *v1.VirtualMachineInstance {
				return libvmifact.NewCirros(
					libvmi.WithInterface(libvmi.InterfaceDeviceWithMasqueradeBinding()),
					libvmi.WithNetwork(v1.DefaultPodNetwork()),
				)
			}

			Context("should", func() {
				setMigrationParallelismWithAnnotation := func(vmi *v1.VirtualMachineInstance) {
					if vmi.Annotations == nil {
						vmi.Annotations = map[string]string{}
					}
					vmi.Annotations[cmdclient.MultiThreadedQemuMigrationAnnotation] = fmt.Sprintf("%d", numberOfMigrationThreads)
				}

				DescribeTable("run successfully when configured through", func(setParallelMigration func(vmi *v1.VirtualMachineInstance)) {
					vmi := newVmi()

					By("Setting parallel migration")
					setParallelMigration(vmi)

					By("Running vmi %s" + vmi.Name)
					vmi = tests.RunVMIAndExpectLaunch(vmi, 240)

					By("Starting the Migration")
					migration := libmigration.New(vmi.Name, vmi.Namespace)
					_ = libmigration.RunMigrationAndExpectToComplete(virtClient, migration, 180)
				},
					Entry("a VMI annotation", setMigrationParallelismWithAnnotation),
				)
			})
		})

		Context("[Serial] with migration policies", Serial, func() {

			confirmMigrationPolicyName := func(vmi *v1.VirtualMachineInstance, expectedName *string) {
				By("Verifying the VMI's configuration source")
				if expectedName == nil {
					Expect(vmi.Status.MigrationState.MigrationPolicyName).To(BeNil())
				} else {
					Expect(vmi.Status.MigrationState.MigrationPolicyName).ToNot(BeNil())
					Expect(*vmi.Status.MigrationState.MigrationPolicyName).To(Equal(*expectedName))
				}
			}

			DescribeTable("migration policy", func(defineMigrationPolicy bool) {
				By("Updating config to allow auto converge")
				config := getCurrentKvConfig(virtClient)
				config.MigrationConfiguration.AllowAutoConverge = pointer.P(true)
				tests.UpdateKubeVirtConfigValueAndWait(config)

				vmi := libvmifact.NewAlpine(
					libvmi.WithInterface(libvmi.InterfaceDeviceWithMasqueradeBinding()),
					libvmi.WithNetwork(v1.DefaultPodNetwork()),
				)

				var expectedPolicyName *string
				if defineMigrationPolicy {
					By("Creating a migration policy that overrides cluster policy")
					policy := GeneratePolicyAndAlignVMI(vmi)
					policy.Spec.AllowAutoConverge = pointer.P(false)

					_, err := virtClient.MigrationPolicy().Create(context.Background(), policy, metav1.CreateOptions{})
					Expect(err).ToNot(HaveOccurred())

					expectedPolicyName = &policy.Name
				}

				By("Starting the VirtualMachineInstance")
				vmi = tests.RunVMIAndExpectLaunch(vmi, 240)

				By("Starting the Migration")
				migration := libmigration.New(vmi.Name, vmi.Namespace)
				migration = libmigration.RunMigrationAndExpectToComplete(virtClient, migration, 180)

				// check VMI, confirm migration state
				libmigration.ConfirmVMIPostMigration(virtClient, vmi, migration)

				By("Retrieving the VMI post migration")
				vmi, err = virtClient.VirtualMachineInstance(vmi.Namespace).Get(context.Background(), vmi.Name, metav1.GetOptions{})
				Expect(err).ToNot(HaveOccurred())

				Expect(vmi.Status.MigrationState.MigrationConfiguration).ToNot(BeNil())
				confirmMigrationPolicyName(vmi, expectedPolicyName)
			},
				Entry("should override cluster-wide policy if defined", true),
				Entry("should not affect cluster-wide policy if not defined", false),
			)

		})

		Context("[Serial] with freePageReporting", Serial, func() {

			BeforeEach(func() {
				kv := util.GetCurrentKv(virtClient)
				kvConfigurationCopy := kv.Spec.Configuration.DeepCopy()
				kvConfigurationCopy.VirtualMachineOptions = nil
				tests.UpdateKubeVirtConfigValueAndWait(*kvConfigurationCopy)
			})

			It("should be able to migrate", func() {
				vmi := libvmifact.NewAlpineWithTestTooling(libnet.WithMasqueradeNetworking())

				By("Starting the VirtualMachineInstance")
				vmi = tests.RunVMIAndExpectLaunch(vmi, 240)

				By("Checking that the VirtualMachineInstance console has expected output")
				Expect(console.LoginToAlpine(vmi)).To(Succeed())

				domXml, err := tests.GetRunningVirtualMachineInstanceDomainXML(virtClient, vmi)
				Expect(err).ToNot(HaveOccurred())
				domSpec := &api.DomainSpec{}
				Expect(xml.Unmarshal([]byte(domXml), domSpec)).To(Succeed())
				Expect(domSpec.Devices.Ballooning.FreePageReporting).To(BeEquivalentTo("on"))

				By("starting the migration")
				migration := libmigration.New(vmi.Name, vmi.Namespace)
				migration = libmigration.RunMigrationAndExpectToCompleteWithDefaultTimeout(virtClient, migration)

				vmi = libmigration.ConfirmVMIPostMigration(virtClient, vmi, migration)

				domXml, err = tests.GetRunningVirtualMachineInstanceDomainXML(virtClient, vmi)
				Expect(err).ToNot(HaveOccurred())
				domSpec = &api.DomainSpec{}
				Expect(xml.Unmarshal([]byte(domXml), domSpec)).To(Succeed())
				Expect(domSpec.Devices.Ballooning.FreePageReporting).To(BeEquivalentTo("on"))
			})

		})
	})

	Context("with sata disks", func() {

		It("[test_id:1853]VM with containerDisk + CloudInit + ServiceAccount + ConfigMap + Secret + DownwardAPI + External Kernel Boot + USB Disk", func() {
			vmi := prepareVMIWithAllVolumeSources(testsuite.GetTestNamespace(nil))

			Expect(vmi.Spec.Domain.Devices.Disks).To(HaveLen(7))
			Expect(vmi.Spec.Domain.Devices.Interfaces).To(HaveLen(1))

			vmi = tests.RunVMIAndExpectLaunch(vmi, 180)

			// execute a migration, wait for finalized state
			By("Starting the Migration")
			migration := libmigration.New(vmi.Name, vmi.Namespace)
			migration = libmigration.RunMigrationAndExpectToCompleteWithDefaultTimeout(virtClient, migration)

			// check VMI, confirm migration state
			libmigration.ConfirmVMIPostMigration(virtClient, vmi, migration)
		})
	})

	Context("[test_id:8482] Migration Metrics", func() {
		It("exposed to prometheus during VM migration", func() {
			vmi := libvmifact.NewFedora(libnet.WithMasqueradeNetworking())
			vmi.Spec.Domain.Resources.Requests[k8sv1.ResourceMemory] = resource.MustParse(fedoraVMSize)

			By("Limiting the bandwidth of migrations in the test namespace")
			CreateMigrationPolicy(virtClient, PreparePolicyAndVMIWithBandwidthLimitation(vmi, migrationBandwidthLimit))

			By("Starting the VirtualMachineInstance")
			vmi = tests.RunVMIAndExpectLaunch(vmi, 240)

			By("Checking that the VirtualMachineInstance console has expected output")
			Expect(console.LoginToFedora(vmi)).To(Succeed())

			// Need to wait for cloud init to finnish and start the agent inside the vmi.
			Eventually(matcher.ThisVMI(vmi), 12*time.Minute, 2*time.Second).Should(matcher.HaveConditionTrue(v1.VirtualMachineInstanceAgentConnected))

			// execute a migration, wait for finalized state
			By("Starting the Migration")
			migration := libmigration.New(vmi.Name, vmi.Namespace)
			libmigration.RunMigrationAndCollectMigrationMetrics(vmi, migration)
		})
	})

	Context("[Serial] With Huge Pages", Serial, func() {
		DescribeTable("should consume hugepages ", func(hugepageSize string, memory string) {
			hugepageType := k8sv1.ResourceName(k8sv1.ResourceHugePagesPrefix + hugepageSize)

			count := 0
			nodes, err := virtClient.CoreV1().Nodes().List(context.Background(), metav1.ListOptions{})
			ExpectWithOffset(1, err).ToNot(HaveOccurred())

			for _, node := range nodes.Items {
				// Cmp returns -1, 0, or 1 for less than, equal to, or greater than
				if v, ok := node.Status.Capacity[hugepageType]; ok && v.Cmp(resource.MustParse(memory)) == 1 {
					count += 1
				}
			}

			if count < 2 {
				Skip(fmt.Sprintf("Not enough nodes with hugepages %s capacity. Need 2, found %d.", hugepageType, count))
			}

			hugepagesVmi := libvmifact.NewAlpine(
				libvmi.WithNamespace(testsuite.GetTestNamespace(nil)),
				libvmi.WithInterface(libvmi.InterfaceDeviceWithMasqueradeBinding()),
				libvmi.WithNetwork(v1.DefaultPodNetwork()),
				libvmi.WithResourceMemory(memory),
				libvmi.WithHugepages(hugepageSize),
			)

			By("Starting hugepages VMI")
			_, err = virtClient.VirtualMachineInstance(hugepagesVmi.Namespace).Create(context.Background(), hugepagesVmi, metav1.CreateOptions{})
			Expect(err).ToNot(HaveOccurred())
			libwait.WaitForSuccessfulVMIStart(hugepagesVmi)

			By("starting the migration")
			migration := libmigration.New(hugepagesVmi.Name, hugepagesVmi.Namespace)
			migration = libmigration.RunMigrationAndExpectToCompleteWithDefaultTimeout(virtClient, migration)

			// check VMI, confirm migration state
			libmigration.ConfirmVMIPostMigration(virtClient, hugepagesVmi, migration)
		},
			Entry("[test_id:6983]hugepages-2Mi", "2Mi", "64Mi"),
			Entry("[test_id:6984]hugepages-1Gi", "1Gi", "1Gi"),
		)
	})

	Context("[Serial] with CPU pinning and huge pages", Serial, decorators.RequiresTwoWorkerNodesWithCPUManager, func() {
		It("should not make migrations fail", func() {
			checks.SkipTestIfNotEnoughNodesWithCPUManagerWith2MiHugepages(2)
			var err error
			cpuVMI := libvmifact.NewAlpine(
				libvmi.WithNamespace(testsuite.GetTestNamespace(nil)),
				libvmi.WithInterface(libvmi.InterfaceDeviceWithMasqueradeBinding()),
				libvmi.WithNetwork(v1.DefaultPodNetwork()),
				libvmi.WithResourceMemory("128Mi"),
				libvmi.WithDedicatedCPUPlacement(),
				libvmi.WithCPUCount(3, 1, 1),
				libvmi.WithHugepages("2Mi"),
			)

			By("Starting a VirtualMachineInstance")
			cpuVMI, err = virtClient.VirtualMachineInstance(cpuVMI.Namespace).Create(context.Background(), cpuVMI, metav1.CreateOptions{})
			Expect(err).ToNot(HaveOccurred())
			libwait.WaitForSuccessfulVMIStart(cpuVMI)

			By("Performing a migration")
			migration := libmigration.New(cpuVMI.Name, cpuVMI.Namespace)
			libmigration.RunMigrationAndExpectToCompleteWithDefaultTimeout(virtClient, migration)
		})
		Context("and NUMA passthrough", decorators.RequiresTwoWorkerNodesWithCPUManager, func() {
			It("should not make migrations fail", func() {
				checks.SkipTestIfNoFeatureGate(virtconfig.NUMAFeatureGate)
				checks.SkipTestIfNotEnoughNodesWithCPUManagerWith2MiHugepages(2)
				var err error
				cpuVMI := libvmifact.NewAlpine(
					libvmi.WithNamespace(testsuite.GetTestNamespace(nil)),
					libvmi.WithInterface(libvmi.InterfaceDeviceWithMasqueradeBinding()),
					libvmi.WithNetwork(v1.DefaultPodNetwork()),
					libvmi.WithResourceMemory("128Mi"),
					libvmi.WithDedicatedCPUPlacement(),
					libvmi.WithCPUCount(3, 1, 1),
					libvmi.WithNUMAGuestMappingPassthrough(),
					libvmi.WithHugepages("2Mi"),
				)

				By("Starting a VirtualMachineInstance")
				cpuVMI, err = virtClient.VirtualMachineInstance(cpuVMI.Namespace).Create(context.Background(), cpuVMI, metav1.CreateOptions{})
				Expect(err).ToNot(HaveOccurred())
				libwait.WaitForSuccessfulVMIStart(cpuVMI)

				By("Performing a migration")
				migration := libmigration.New(cpuVMI.Name, cpuVMI.Namespace)
				libmigration.RunMigrationAndExpectToCompleteWithDefaultTimeout(virtClient, migration)
			})
		})
	})

	Context("[Serial]Testing host-model cpuModel edge cases in the cluster if the cluster is host-model migratable", Serial, func() {

		var sourceNode *k8sv1.Node
		var targetNode *k8sv1.Node

		const fakeRequiredFeature = v1.HostModelRequiredFeaturesLabel + "fakeFeature"
		const fakeHostModel = v1.HostModelCPULabel + "fakeHostModel"

		BeforeEach(func() {
			sourceNode, targetNode, err = libmigration.GetValidSourceNodeAndTargetNodeForHostModelMigration(virtClient)
			if err != nil {
				Skip(err.Error())
			}
			targetNode = libinfra.ExpectStoppingNodeLabellerToSucceed(targetNode.Name, virtClient)
		})

		AfterEach(func() {
			By("Resuming node labeller")
			targetNode = libinfra.ExpectResumingNodeLabellerToSucceed(targetNode.Name, virtClient)

			By("Validating that fake labels are being removed")
			for _, labelKey := range []string{fakeRequiredFeature, fakeHostModel} {
				_, fakeLabelExists := targetNode.Labels[labelKey]
				Expect(fakeLabelExists).To(BeFalse(), fmt.Sprintf("fake feature %s is expected to disappear form node %s", labelKey, targetNode.Name))
			}
		})

		It("Should be able to migrate back to the initial node from target node with host-model even if target is newer than source", func() {
			libnode.AddLabelToNode(targetNode.Name, fakeRequiredFeature, "true")

			vmiToMigrate := libvmifact.NewFedora(
				libvmi.WithInterface(libvmi.InterfaceDeviceWithMasqueradeBinding()),
				libvmi.WithNetwork(v1.DefaultPodNetwork()),
			)
			By("Creating a VMI with default CPU mode to land in source node")
			vmiToMigrate.Spec.Domain.CPU = &v1.CPU{Model: v1.CPUModeHostModel}
			By("Making sure the vmi start running on the source node and will be able to run only in source/target nodes")
			nodeAffinityRule, err := libmigration.CreateNodeAffinityRuleToMigrateFromSourceToTargetAndBack(sourceNode, targetNode)
			Expect(err).ToNot(HaveOccurred())
			vmiToMigrate.Spec.Affinity = &k8sv1.Affinity{
				NodeAffinity: nodeAffinityRule,
			}
			By("Starting the VirtualMachineInstance")
			vmiToMigrate = tests.RunVMIAndExpectLaunch(vmiToMigrate, 240)
			Expect(vmiToMigrate.Status.NodeName).To(Equal(sourceNode.Name))
			Expect(console.LoginToFedora(vmiToMigrate)).To(Succeed())

			// execute a migration, wait for finalized state
			By("Starting the Migration to target node(with the amazing feature")
			migration := libmigration.New(vmiToMigrate.Name, vmiToMigrate.Namespace)
			libmigration.RunMigrationAndExpectToCompleteWithDefaultTimeout(virtClient, migration)

			vmiToMigrate, err = virtClient.VirtualMachineInstance(vmiToMigrate.Namespace).Get(context.Background(), vmiToMigrate.GetName(), metav1.GetOptions{})
			Expect(err).ShouldNot(HaveOccurred())
			Expect(vmiToMigrate.Status.NodeName).To(Equal(targetNode.Name))

			labelsBeforeMigration := make(map[string]string)
			labelsAfterMigration := make(map[string]string)
			By("Fetching virt-launcher pod")
			virtLauncherPod, err := libpod.GetPodByVirtualMachineInstance(vmiToMigrate, vmiToMigrate.Namespace)
			Expect(err).NotTo(HaveOccurred())
			for key, value := range virtLauncherPod.Spec.NodeSelector {
				if strings.HasPrefix(key, v1.CPUFeatureLabel) {
					labelsBeforeMigration[key] = value
				}
			}

			By("Starting the Migration to return to the source node")
			libmigration.RunMigrationAndExpectToCompleteWithDefaultTimeout(virtClient, migration)
			Expect(console.LoginToFedora(vmiToMigrate)).To(Succeed())

			vmiToMigrate, err = virtClient.VirtualMachineInstance(vmiToMigrate.Namespace).Get(context.Background(), vmiToMigrate.GetName(), metav1.GetOptions{})
			Expect(err).ShouldNot(HaveOccurred())
			Expect(vmiToMigrate.Status.NodeName).To(Equal(sourceNode.Name))
			By("Fetching virt-launcher pod")
			virtLauncherPod, err = libpod.GetPodByVirtualMachineInstance(vmiToMigrate, vmiToMigrate.Namespace)
			Expect(err).NotTo(HaveOccurred())
			for key, value := range virtLauncherPod.Spec.NodeSelector {
				if strings.HasPrefix(key, v1.CPUFeatureLabel) {
					labelsAfterMigration[key] = value
				}
			}
			Expect(labelsAfterMigration).To(BeEquivalentTo(labelsBeforeMigration))
		})

		It("vmi with host-model should be able to migrate to node that support the initial node's host-model even if this model isn't the target's host-model", func() {
			targetNode, err = virtClient.CoreV1().Nodes().Get(context.Background(), targetNode.Name, metav1.GetOptions{})
			Expect(err).ShouldNot(HaveOccurred())

			targetHostModel := libnode.GetNodeHostModel(targetNode)
			targetNode = libnode.RemoveLabelFromNode(targetNode.Name, v1.HostModelCPULabel+targetHostModel)
			targetNode = libnode.AddLabelToNode(targetNode.Name, fakeHostModel, "true")

			vmiToMigrate := libvmifact.NewFedora(
				libvmi.WithInterface(libvmi.InterfaceDeviceWithMasqueradeBinding()),
				libvmi.WithNetwork(v1.DefaultPodNetwork()),
			)
			By("Creating a VMI with default CPU mode to land in source node")
			vmiToMigrate.Spec.Domain.CPU = &v1.CPU{Model: v1.CPUModeHostModel}
			By("Making sure the vmi start running on the source node and will be able to run only in source/target nodes")
			nodeAffinityRule, err := libmigration.CreateNodeAffinityRuleToMigrateFromSourceToTargetAndBack(sourceNode, targetNode)
			Expect(err).ToNot(HaveOccurred())
			vmiToMigrate.Spec.Affinity = &k8sv1.Affinity{
				NodeAffinity: nodeAffinityRule,
			}
			By("Starting the VirtualMachineInstance")
			vmiToMigrate = tests.RunVMIAndExpectLaunch(vmiToMigrate, 240)
			Expect(vmiToMigrate.Status.NodeName).To(Equal(sourceNode.Name))
			Expect(console.LoginToFedora(vmiToMigrate)).To(Succeed())

			// execute a migration, wait for finalized state
			By("Starting the Migration to target node(with the amazing feature")
			migration := libmigration.New(vmiToMigrate.Name, vmiToMigrate.Namespace)
			libmigration.RunMigrationAndExpectToCompleteWithDefaultTimeout(virtClient, migration)

			vmiToMigrate, err = virtClient.VirtualMachineInstance(vmiToMigrate.Namespace).Get(context.Background(), vmiToMigrate.GetName(), metav1.GetOptions{})
			Expect(err).ShouldNot(HaveOccurred())
			Expect(vmiToMigrate.Status.NodeName).To(Equal(targetNode.Name))
			Expect(console.LoginToFedora(vmiToMigrate)).To(Succeed())

		})
	})

	Context("with dedicated CPUs", decorators.RequiresTwoWorkerNodesWithCPUManager, func() {
		var (
			nodes         []k8sv1.Node
			pausePod      *k8sv1.Pod
			testLabel1    = "kubevirt.io/testlabel1"
			testLabel2    = "kubevirt.io/testlabel2"
			cgroupVersion cgroup.CgroupVersion
		)

		parseVCPUPinOutput := func(vcpuPinOutput string) []int {
			var cpuSet []int
			vcpuPinOutputLines := strings.Split(vcpuPinOutput, "\n")
			cpuLines := vcpuPinOutputLines[2 : len(vcpuPinOutputLines)-2]

			for _, line := range cpuLines {
				lineSplits := strings.Fields(line)
				cpu, err := strconv.Atoi(lineSplits[1])
				Expect(err).ToNot(HaveOccurred(), "cpu id is non string in vcpupin output")

				cpuSet = append(cpuSet, cpu)
			}

			return cpuSet
		}

		getLibvirtDomainCPUSet := func(vmi *v1.VirtualMachineInstance) []int {
			pod, err := libpod.GetRunningPodByLabel(string(vmi.GetUID()), v1.CreatedByLabel, vmi.Namespace, vmi.Status.NodeName)
			Expect(err).ToNot(HaveOccurred())

			stdout, stderr, err := exec.ExecuteCommandOnPodWithResults(
				pod,
				"compute",
				[]string{"virsh", "vcpupin", fmt.Sprintf("%s_%s", vmi.GetNamespace(), vmi.GetName())})
			Expect(err).ToNot(HaveOccurred())
			Expect(stderr).To(BeEmpty())

			return parseVCPUPinOutput(stdout)
		}

		parseSysCpuSet := func(cpuset string) []int {
			set, err := hardware.ParseCPUSetLine(cpuset, 5000)
			Expect(err).ToNot(HaveOccurred())
			return set
		}

		getPodCPUSet := func(pod *k8sv1.Pod) []int {

			var cpusetPath string
			if cgroupVersion == cgroup.V2 {
				cpusetPath = "/sys/fs/cgroup/cpuset.cpus.effective"
			} else {
				cpusetPath = "/sys/fs/cgroup/cpuset/cpuset.cpus"
			}

			stdout, stderr, err := exec.ExecuteCommandOnPodWithResults(
				pod,
				"compute",
				[]string{"cat", cpusetPath})
			Expect(err).ToNot(HaveOccurred())
			Expect(stderr).To(BeEmpty())

			return parseSysCpuSet(strings.TrimSpace(stdout))
		}

		getVirtLauncherCPUSet := func(vmi *v1.VirtualMachineInstance) []int {
			pod, err := libpod.GetRunningPodByLabel(string(vmi.GetUID()), v1.CreatedByLabel, vmi.Namespace, vmi.Status.NodeName)
			Expect(err).ToNot(HaveOccurred())

			return getPodCPUSet(pod)
		}

		hasCommonCores := func(vmi *v1.VirtualMachineInstance, pod *k8sv1.Pod) bool {
			set1 := getVirtLauncherCPUSet(vmi)
			set2 := getPodCPUSet(pod)
			for _, corei := range set1 {
				for _, corej := range set2 {
					if corei == corej {
						return true
					}
				}
			}

			return false
		}

		BeforeEach(func() {
			// We will get focused to run on migration test lanes because we contain the word "Migration".
			// However, we need to be sig-something or we'll fail the check, even if we don't run on any sig- lane.
			// So let's be sig-compute and skip ourselves on sig-compute always... (they have only 1 node with CPU manager)
			checks.SkipTestIfNotEnoughNodesWithCPUManager(2)
			nodes = libnode.GetWorkerNodesWithCPUManagerEnabled(virtClient)

			By("creating a template for a pause pod with 1 dedicated CPU core")
			pausePod = libpod.RenderPod("pause-", nil, nil)
			pausePod.Spec.Containers[0].Name = "compute"
			pausePod.Spec.Containers[0].Command = []string{"sleep"}
			pausePod.Spec.Containers[0].Args = []string{"3600"}
			pausePod.Spec.Containers[0].Resources = k8sv1.ResourceRequirements{
				Requests: k8sv1.ResourceList{
					k8sv1.ResourceCPU:    resource.MustParse("1"),
					k8sv1.ResourceMemory: resource.MustParse("128Mi"),
				},
				Limits: k8sv1.ResourceList{
					k8sv1.ResourceCPU:    resource.MustParse("1"),
					k8sv1.ResourceMemory: resource.MustParse("128Mi"),
				},
			}
			pausePod.Spec.Affinity = &k8sv1.Affinity{
				NodeAffinity: &k8sv1.NodeAffinity{
					RequiredDuringSchedulingIgnoredDuringExecution: &k8sv1.NodeSelector{
						NodeSelectorTerms: []k8sv1.NodeSelectorTerm{
							{
								MatchExpressions: []k8sv1.NodeSelectorRequirement{
									{Key: testLabel2, Operator: k8sv1.NodeSelectorOpIn, Values: []string{"true"}},
								},
							},
						},
					},
				},
			}
		})

		AfterEach(func() {
			libnode.RemoveLabelFromNode(nodes[0].Name, testLabel1)
			libnode.RemoveLabelFromNode(nodes[1].Name, testLabel2)
			libnode.RemoveLabelFromNode(nodes[1].Name, testLabel1)
		})

		It("should successfully update a VMI's CPU set on migration", func() {

			By("starting a VMI on the first node of the list")
			libnode.AddLabelToNode(nodes[0].Name, testLabel1, "true")

			By("creating a migratable VMI with 2 dedicated CPU cores")
			vmi := libvmifact.NewAlpine(
				libvmi.WithInterface(libvmi.InterfaceDeviceWithMasqueradeBinding()),
				libvmi.WithNetwork(v1.DefaultPodNetwork()),
				libvmi.WithCPUCount(2, 1, 1),
				libvmi.WithDedicatedCPUPlacement(),
				libvmi.WithResourceMemory("512Mi"),
				libvmi.WithNodeAffinityForLabel(testLabel1, "true"),
			)
			vmi, err := virtClient.VirtualMachineInstance(testsuite.GetTestNamespace(vmi)).Create(context.Background(), vmi, metav1.CreateOptions{})
			Expect(err).ToNot(HaveOccurred())

			By("waiting until the VirtualMachineInstance starts")
			libwait.WaitForSuccessfulVMIStart(vmi,
				libwait.WithTimeout(120),
			)
			vmi, err = virtClient.VirtualMachineInstance(vmi.Namespace).Get(context.Background(), vmi.Name, metav1.GetOptions{})
			Expect(err).ToNot(HaveOccurred())

			By("determining cgroups version")
			cgroupVersion = getVMIsCgroupVersion(vmi)

			By("ensuring the VMI started on the correct node")
			Expect(vmi.Status.NodeName).To(Equal(nodes[0].Name))

			By("reserving the cores used by the VMI on the second node with a paused pod")
			var pods []*k8sv1.Pod
			var pausedPod *k8sv1.Pod
			libnode.AddLabelToNode(nodes[1].Name, testLabel2, "true")
			for pausedPod = tests.RunPod(pausePod); !hasCommonCores(vmi, pausedPod); pausedPod = tests.RunPod(pausePod) {
				pods = append(pods, pausedPod)
				By("creating another paused pod since last didn't have common cores with the VMI")
			}

			By("deleting the paused pods that don't have cores in common with the VMI")
			for _, pod := range pods {
				err = virtClient.CoreV1().Pods(pod.Namespace).Delete(context.Background(), pod.Name, metav1.DeleteOptions{})
				Expect(err).ToNot(HaveOccurred())
			}

			By("migrating the VMI from first node to second node")
			libnode.AddLabelToNode(nodes[1].Name, testLabel1, "true")
			cpuSetSource := getVirtLauncherCPUSet(vmi)
			migration := libmigration.New(vmi.Name, vmi.Namespace)
			migration = libmigration.RunMigrationAndExpectToCompleteWithDefaultTimeout(virtClient, migration)
			libmigration.ConfirmVMIPostMigration(virtClient, vmi, migration)

			By("ensuring the target cpuset is different from the source")
			vmi, err = virtClient.VirtualMachineInstance(vmi.Namespace).Get(context.Background(), vmi.Name, metav1.GetOptions{})
			Expect(err).ToNot(HaveOccurred(), "should have been able to retrieve the VMI instance")
			cpuSetTarget := getVirtLauncherCPUSet(vmi)
			Expect(cpuSetSource).NotTo(Equal(cpuSetTarget), "CPUSet of source launcher should not match targets one")

			By("ensuring the libvirt domain cpuset is equal to the virt-launcher pod cpuset")
			cpuSetTargetLibvirt := getLibvirtDomainCPUSet(vmi)
			Expect(cpuSetTargetLibvirt).To(Equal(cpuSetTarget))

			By("deleting the last paused pod")
			err = virtClient.CoreV1().Pods(pausedPod.Namespace).Delete(context.Background(), pausedPod.Name, metav1.DeleteOptions{})
			Expect(err).ToNot(HaveOccurred())
		})
	})

	Context("[Serial] with a dedicated migration network", Serial, func() {
		BeforeEach(func() {
			virtClient = kubevirt.Client()

			By("Creating the Network Attachment Definition")
			nad := libmigration.GenerateMigrationCNINetworkAttachmentDefinition()
			_, err = virtClient.NetworkClient().K8sCniCncfIoV1().NetworkAttachmentDefinitions(flags.KubeVirtInstallNamespace).Create(context.TODO(), nad, metav1.CreateOptions{})
			Expect(err).NotTo(HaveOccurred(), "Failed to create the Network Attachment Definition")

			By("Setting it as the migration network in the KubeVirt CR")
			libmigration.SetDedicatedMigrationNetwork(nad.Name)
		})
		AfterEach(func() {
			By("Clearing the migration network in the KubeVirt CR")
			libmigration.ClearDedicatedMigrationNetwork()

			By("Deleting the Network Attachment Definition")
			nad := libmigration.GenerateMigrationCNINetworkAttachmentDefinition()
			err = virtClient.NetworkClient().K8sCniCncfIoV1().NetworkAttachmentDefinitions(flags.KubeVirtInstallNamespace).Delete(context.TODO(), nad.Name, metav1.DeleteOptions{})
			Expect(err).NotTo(HaveOccurred(), "Failed to delete the Network Attachment Definition")
		})
		It("Should migrate over that network", func() {
			vmi := libvmifact.NewAlpine(
				libvmi.WithInterface(libvmi.InterfaceDeviceWithMasqueradeBinding()),
				libvmi.WithNetwork(v1.DefaultPodNetwork()),
			)

			vmi = tests.RunVMIAndExpectLaunch(vmi, 240)

			By("Starting the migration")
			migration := libmigration.New(vmi.Name, vmi.Namespace)
			migration = libmigration.RunMigrationAndExpectToCompleteWithDefaultTimeout(virtClient, migration)

			By("Checking if the migration happened, and over the right network")
			vmi = libmigration.ConfirmVMIPostMigration(virtClient, vmi, migration)
			Expect(vmi.Status.MigrationState.TargetNodeAddress).To(HavePrefix("172.21.42."), "The migration did not appear to go over the dedicated migration network")
		})
	})

	It("should update MigrationState's MigrationConfiguration of VMI status", func() {
		By("Starting a VMI")
		vmi := libvmifact.NewAlpine(
			libvmi.WithInterface(libvmi.InterfaceDeviceWithMasqueradeBinding()),
			libvmi.WithNetwork(v1.DefaultPodNetwork()),
		)

		vmi = tests.RunVMIAndExpectLaunch(vmi, 240)

		By("Starting a Migration")
		migration := libmigration.New(vmi.Name, vmi.Namespace)
		migration = libmigration.RunMigrationAndExpectToComplete(virtClient, migration, 180)
		libmigration.ConfirmVMIPostMigration(virtClient, vmi, migration)

		By("Ensuring MigrationConfiguration is updated")
		vmi, err = virtClient.VirtualMachineInstance(vmi.Namespace).Get(context.Background(), vmi.Name, metav1.GetOptions{})
		Expect(err).ToNot(HaveOccurred())
		Expect(vmi.Status.MigrationState).ToNot(BeNil())
		Expect(vmi.Status.MigrationState.MigrationConfiguration).ToNot(BeNil())
	})

	Context("with a live-migration in flight", func() {
		It("there should always be a single active migration per VMI", func() {
			By("Starting a VMI")
			vmi := libvmifact.NewGuestless(
				libvmi.WithInterface(libvmi.InterfaceDeviceWithMasqueradeBinding()),
				libvmi.WithNetwork(v1.DefaultPodNetwork()),
			)
			vmi = tests.RunVMIAndExpectLaunch(vmi, 240)

			By("Checking that there always is at most one migration running")
			Consistently(func() int {
				vmim := libmigration.New(vmi.Name, vmi.Namespace)
				// not checking err as the migration creation will be blocked immediately by virt-api's validating webhook
				// if another one is currently running
				vmim, err = virtClient.VirtualMachineInstanceMigration(vmi.Namespace).Create(context.Background(), vmim, metav1.CreateOptions{})

				labelSelector, err := labels.Parse(fmt.Sprintf("%s in (%s)", v1.MigrationSelectorLabel, vmi.Name))
				Expect(err).ToNot(HaveOccurred())
				listOptions := metav1.ListOptions{
					LabelSelector: labelSelector.String(),
				}
				migrations, err := virtClient.VirtualMachineInstanceMigration(vmim.Namespace).List(context.Background(), listOptions)
				Expect(err).ToNot(HaveOccurred())

				activeMigrations := 0
				for _, migration := range migrations.Items {
					switch migration.Status.Phase {
					case v1.MigrationScheduled, v1.MigrationPreparingTarget, v1.MigrationTargetReady, v1.MigrationRunning:
						activeMigrations += 1
					}
				}
				return activeMigrations

			}, time.Second*30, time.Second*1).Should(BeNumerically("<=", 1))
		})
	})

	Context("topology hints", decorators.Reenlightenment, decorators.TscFrequencies, func() {

		Context("needs to be set when", func() {

			expectTopologyHintsToBeSet := func(vmi *v1.VirtualMachineInstance) {
				EventuallyWithOffset(1, func() bool {
					vmi, err = virtClient.VirtualMachineInstance(vmi.Namespace).Get(context.Background(), vmi.Name, metav1.GetOptions{})
					Expect(err).ToNot(HaveOccurred())

					return topology.AreTSCFrequencyTopologyHintsDefined(vmi)
				}, 90*time.Second, 3*time.Second).Should(BeTrue(), fmt.Sprintf("tsc frequency topology hints are expected to exist for vmi %s", vmi.Name))
			}

			It("invtsc feature exists", decorators.Invtsc, func() {
				vmi := libvmi.New(
					libvmi.WithResourceMemory("1Mi"),
					libvmi.WithCPUFeature("invtsc", "require"),
				)
				vmi = tests.RunVMIAndExpectLaunch(vmi, 240)

				expectTopologyHintsToBeSet(vmi)
			})

			It("HyperV reenlightenment is enabled", func() {
				vmi := libvmifact.NewWindows()
				vmi.Spec.Domain.Devices.Disks = []v1.Disk{}
				vmi.Spec.Volumes = []v1.Volume{}
				vmi.Spec.Domain.Features.Hyperv.Reenlightenment = &v1.FeatureState{Enabled: pointer.P(true)}
				vmi = tests.RunVMIAndExpectLaunch(vmi, 240)

				expectTopologyHintsToBeSet(vmi)
			})

		})

	})

	Context("during evacuation", func() {
		var vmi *v1.VirtualMachineInstance

		setEvacuationAnnotation := func(migrations ...*v1.VirtualMachineInstanceMigration) {
			for _, m := range migrations {
				m.Annotations = map[string]string{
					v1.EvacuationMigrationAnnotation: m.Name,
				}
			}
		}

		It("should add eviction-in-progress annotation to source virt-launcher pod", func() {
			vmi = libvmifact.NewCirros(
				libvmi.WithInterface(libvmi.InterfaceDeviceWithMasqueradeBinding()),
				libvmi.WithNetwork(v1.DefaultPodNetwork()),
			)
			By("Starting the VirtualMachineInstance")
			vmi = tests.RunVMIAndExpectLaunch(vmi, 240)

			migration := libmigration.New(vmi.Name, vmi.Namespace)
			setEvacuationAnnotation(migration)
			_ = libmigration.RunMigration(virtClient, migration)

			Eventually(func() map[string]string {
				virtLauncherPod, err := libpod.GetPodByVirtualMachineInstance(vmi, vmi.Namespace)
				Expect(err).NotTo(HaveOccurred())
				return virtLauncherPod.GetAnnotations()
			}).WithTimeout(60 * time.Second).WithPolling(1 * time.Second).Should(HaveKeyWithValue("descheduler.alpha.kubernetes.io/eviction-in-progress", "kubevirt"))
		})

		Context("when evacuating fails", func() {
			BeforeEach(func() {
				vmi = libvmifact.NewCirros(
					libvmi.WithInterface(libvmi.InterfaceDeviceWithMasqueradeBinding()),
					libvmi.WithNetwork(v1.DefaultPodNetwork()),
					libvmi.WithAnnotation(v1.FuncTestForceLauncherMigrationFailureAnnotation, ""),
				)
			})

			It("should remove eviction-in-progress annotation to source virt-launcher pod", func() {
				By("Starting the VirtualMachineInstance")
				vmi = tests.RunVMIAndExpectLaunch(vmi, 240)

				// Manually adding the eviction-in-progress annotation to the virt-launcher pod
				// to avoid flakiness between annotation addition and removal
				virtLauncherPod, err := libpod.GetPodByVirtualMachineInstance(vmi, vmi.Namespace)
				Expect(err).NotTo(HaveOccurred())
				patchBytes, err := patch.New(
					patch.WithAdd(fmt.Sprintf("/metadata/annotations/%s", patch.EscapeJSONPointer("descheduler.alpha.kubernetes.io/eviction-in-progress")), "kubevirt"),
				).GeneratePayload()
				Expect(err).NotTo(HaveOccurred())
				_, err = virtClient.CoreV1().Pods(virtLauncherPod.Namespace).Patch(context.Background(), virtLauncherPod.Name, types.JSONPatchType, patchBytes, metav1.PatchOptions{})
				Expect(err).NotTo(HaveOccurred())

				migration := libmigration.New(vmi.Name, vmi.Namespace)
				setEvacuationAnnotation(migration)
				_ = libmigration.RunMigrationAndExpectFailure(migration, libmigration.MigrationWaitTime)

				Eventually(func() map[string]string {
					virtLauncherPod, err := libpod.GetPodByVirtualMachineInstance(vmi, vmi.Namespace)
					Expect(err).NotTo(HaveOccurred())
					return virtLauncherPod.GetAnnotations()
				}).WithTimeout(60 * time.Second).WithPolling(1 * time.Second).ShouldNot(HaveKey("descheduler.alpha.kubernetes.io/eviction-in-progress"))
			})

			It("retrying immediately should be blocked by the migration backoff", func() {
				By("Starting the VirtualMachineInstance")
				vmi = tests.RunVMIAndExpectLaunch(vmi, 240)

				By("Waiting for the migration to fail")
				migration := libmigration.New(vmi.Name, vmi.Namespace)
				setEvacuationAnnotation(migration)
				_ = libmigration.RunMigrationAndExpectFailure(migration, libmigration.MigrationWaitTime)

				By("Try again")
				migration = libmigration.New(vmi.Name, vmi.Namespace)
				setEvacuationAnnotation(migration)
				_ = libmigration.RunMigrationAndExpectFailure(migration, libmigration.MigrationWaitTime)

				events.ExpectEvent(vmi, k8sv1.EventTypeWarning, controller.MigrationBackoffReason)
			})

			It("after a successful migration backoff should be cleared", func() {
				By("Starting the VirtualMachineInstance")
				vmi = tests.RunVMIAndExpectLaunch(vmi, 240)

				By("Waiting for the migration to fail")
				migration := libmigration.New(vmi.Name, vmi.Namespace)
				setEvacuationAnnotation(migration)
				_ = libmigration.RunMigrationAndExpectFailure(migration, libmigration.MigrationWaitTime)

				By("Patch VMI")
				patchBytes := []byte(fmt.Sprintf(`[{"op": "remove", "path": "/metadata/annotations/%s"}]`, patch.EscapeJSONPointer(v1.FuncTestForceLauncherMigrationFailureAnnotation)))
				_, err := virtClient.VirtualMachineInstance(vmi.Namespace).Patch(context.Background(), vmi.Name, types.JSONPatchType, patchBytes, metav1.PatchOptions{})
				Expect(err).ToNot(HaveOccurred())

				By("Try again with backoff")
				migration = libmigration.New(vmi.Name, vmi.Namespace)
				setEvacuationAnnotation(migration)
				_ = libmigration.RunMigrationAndExpectToCompleteWithDefaultTimeout(virtClient, migration)

				// Intentionally modifying history
				events.DeleteEvents(vmi, k8sv1.EventTypeWarning, controller.MigrationBackoffReason)

				By("There should be no backoff now")
				migration = libmigration.New(vmi.Name, vmi.Namespace)
				setEvacuationAnnotation(migration)
				_ = libmigration.RunMigrationAndExpectToCompleteWithDefaultTimeout(virtClient, migration)

				By("Checking that no backoff event occurred")
				events.ExpectNoEvent(vmi, k8sv1.EventTypeWarning, controller.MigrationBackoffReason)
				events, err := virtClient.CoreV1().Events(util.NamespaceTestDefault).List(context.Background(), metav1.ListOptions{})
				Expect(err).ToNot(HaveOccurred())
				for _, ev := range events.Items {
					Expect(ev.Reason).ToNot(Equal(controller.MigrationBackoffReason))
				}
			})
		})
	})

	Context("ResourceQuota rejection", func() {
		It("Should contain condition when migrating with quota that doesn't have resources for both source and target", func() {
			vmiRequest := resource.MustParse("200Mi")
			vmi := libvmifact.NewCirros(
				libvmi.WithNetwork(v1.DefaultPodNetwork()),
				libvmi.WithInterface(libvmi.InterfaceDeviceWithMasqueradeBinding()),
				libvmi.WithResourceMemory(vmiRequest.String()),
			)

			vmiRequest.Add(resource.MustParse("50Mi")) //add 50Mi memoryOverHead to make sure vmi creation won't be blocked
			enoughMemoryToStartVmiButNotEnoughForMigration := services.GetMemoryOverhead(vmi, runtime.GOARCH, nil)
			enoughMemoryToStartVmiButNotEnoughForMigration.Add(vmiRequest)
			resourcesToLimit := k8sv1.ResourceList{
				k8sv1.ResourceMemory: resource.MustParse(enoughMemoryToStartVmiButNotEnoughForMigration.String()),
			}

			By("Creating ResourceQuota with enough memory for the vmi but not enough for migration")
			resourceQuota := newResourceQuota(resourcesToLimit, testsuite.GetTestNamespace(vmi))
			_ = createResourceQuota(resourceQuota)

			By("Starting the VirtualMachineInstance")
			_ = tests.RunVMIAndExpectLaunch(vmi, 240)

			By("Trying to migrate the VirtualMachineInstance")
			migration := libmigration.New(vmi.Name, testsuite.GetTestNamespace(vmi))
			migration = libmigration.RunMigration(virtClient, migration)
			Eventually(func() *v1.VirtualMachineInstanceMigration {
				migration, err := virtClient.VirtualMachineInstanceMigration(migration.Namespace).Get(context.Background(), migration.Name, metav1.GetOptions{})
				if err != nil {
					return nil
				}
				return migration
			}, 60*time.Second, 1*time.Second).Should(HaveConditionTrue(v1.VirtualMachineInstanceMigrationRejectedByResourceQuota))
		})
	})
})

func createResourceQuota(resourceQuota *k8sv1.ResourceQuota) *k8sv1.ResourceQuota {
	virtCli := kubevirt.Client()

	var obj *k8sv1.ResourceQuota
	var err error
	obj, err = virtCli.CoreV1().ResourceQuotas(resourceQuota.Namespace).Create(context.Background(), resourceQuota, metav1.CreateOptions{})
	Expect(err).ToNot(HaveOccurred())
	return obj
}

func newResourceQuota(hardResourcesLimitation k8sv1.ResourceList, namespace string) *k8sv1.ResourceQuota {
	return &k8sv1.ResourceQuota{
		ObjectMeta: metav1.ObjectMeta{
			Namespace: namespace,
			Name:      "test-quota",
		},
		Spec: k8sv1.ResourceQuotaSpec{
			Hard: hardResourcesLimitation,
		},
	}
}

func temporaryTLSConfig() *tls.Config {
	// Generate new certs if secret doesn't already exist
	caKeyPair, _ := triple.NewCA("kubevirt.io", time.Hour)

	clientKeyPair, _ := triple.NewClientKeyPair(caKeyPair,
		"kubevirt.io:system:node:virt-handler",
		nil,
		time.Hour,
	)

	certPEM := cert.EncodeCertPEM(clientKeyPair.Cert)
	keyPEM := cert.EncodePrivateKeyPEM(clientKeyPair.Key)
	cert, err := tls.X509KeyPair(certPEM, keyPEM)
	Expect(err).ToNot(HaveOccurred())
	return &tls.Config{
		InsecureSkipVerify: true,
		GetClientCertificate: func(info *tls.CertificateRequestInfo) (certificate *tls.Certificate, e error) {
			return &cert, nil
		},
	}
}

func libvirtDomainIsPersistent(vmi *v1.VirtualMachineInstance) (bool, error) {
	vmiPod, err := libpod.GetPodByVirtualMachineInstance(vmi, vmi.Namespace)
	Expect(err).NotTo(HaveOccurred())

	stdout, stderr, err := exec.ExecuteCommandOnPodWithResults(
		vmiPod,
		libpod.LookupComputeContainer(vmiPod).Name,
		[]string{"virsh", "--quiet", "list", "--persistent", "--name"},
	)
	if err != nil {
		return false, fmt.Errorf("could not dump libvirt domxml (remotely on pod): %v: %s", err, stderr)
	}
	return strings.Contains(stdout, vmi.Namespace+"_"+vmi.Name), nil
}

func libvirtDomainIsPaused(vmi *v1.VirtualMachineInstance) (bool, error) {
	namespace := testsuite.GetTestNamespace(vmi)
	vmi, err := kubevirt.Client().VirtualMachineInstance(namespace).Get(context.Background(), vmi.Name, metav1.GetOptions{})
	if err != nil {
		return false, err
	}

	vmiPod, err := libpod.GetRunningPodByLabel(string(vmi.GetUID()), v1.CreatedByLabel, namespace, vmi.Status.NodeName)
	if err != nil {
		return false, err
	}

	stdout, stderr, err := exec.ExecuteCommandOnPodWithResults(
		vmiPod,
		libpod.LookupComputeContainer(vmiPod).Name,
		[]string{"virsh", "--quiet", "domstate", vmi.Namespace + "_" + vmi.Name},
	)
	if err != nil {
		return false, fmt.Errorf("could not get libvirt domstate (remotely on pod): %v: %s", err, stderr)
	}
	return strings.Contains(stdout, "paused"), nil
}

func getVMIsCgroupVersion(vmi *v1.VirtualMachineInstance) cgroup.CgroupVersion {
	pod, err := libpod.GetRunningPodByLabel(string(vmi.GetUID()), v1.CreatedByLabel, vmi.Namespace, vmi.Status.NodeName)
	Expect(err).ToNot(HaveOccurred())

	return getPodsCgroupVersion(pod)
}

func getPodsCgroupVersion(pod *k8sv1.Pod) cgroup.CgroupVersion {
	stdout, stderr, err := exec.ExecuteCommandOnPodWithResults(
		pod,
		"compute",
		[]string{"stat", "/sys/fs/cgroup/", "-f", "-c", "%T"})

	Expect(err).ToNot(HaveOccurred())
	Expect(stderr).To(BeEmpty())

	cgroupFsType := strings.TrimSpace(stdout)

	if cgroupFsType == "cgroup2fs" {
		return cgroup.V2
	} else {
		return cgroup.V1
	}
}

func getCurrentKvConfig(virtClient kubecli.KubevirtClient) v1.KubeVirtConfiguration {
	kvc := util.GetCurrentKv(virtClient)

	if kvc.Spec.Configuration.MigrationConfiguration == nil {
		kvc.Spec.Configuration.MigrationConfiguration = &v1.MigrationConfiguration{}
	}

	if kvc.Spec.Configuration.DeveloperConfiguration == nil {
		kvc.Spec.Configuration.DeveloperConfiguration = &v1.DeveloperConfiguration{}
	}

	if kvc.Spec.Configuration.NetworkConfiguration == nil {
		kvc.Spec.Configuration.NetworkConfiguration = &v1.NetworkConfiguration{}
	}

	return kvc.Spec.Configuration
}

func runStressTest(vmi *v1.VirtualMachineInstance, vmsize string, stressTimeoutSeconds int) {
	By("Run a stress test to dirty some pages and slow down the migration")
	stressCmd := fmt.Sprintf("stress-ng --vm 1 --vm-bytes %s --vm-keep &\n", vmsize)
	Expect(console.SafeExpectBatch(vmi, []expect.Batcher{
		&expect.BSnd{S: "\n"},
		&expect.BExp{R: console.PromptExpression},
		&expect.BSnd{S: stressCmd},
		&expect.BExp{R: console.PromptExpression},
	}, 15)).To(Succeed(), "should run a stress test")

	// give stress tool some time to trash more memory pages before returning control to next steps
	if stressTimeoutSeconds < 15 {
		time.Sleep(time.Duration(stressTimeoutSeconds) * time.Second)
	} else {
		time.Sleep(15 * time.Second)
	}
}

func getIdOfLauncher(vmi *v1.VirtualMachineInstance) string {
	vmi, err := kubevirt.Client().VirtualMachineInstance(vmi.Namespace).Get(context.Background(), vmi.Name, metav1.GetOptions{})
	Expect(err).ToNot(HaveOccurred())

	vmiPod, err := libpod.GetPodByVirtualMachineInstance(vmi, vmi.Namespace)
	Expect(err).ToNot(HaveOccurred())

	podOutput, err := exec.ExecuteCommandOnPod(
		vmiPod,
		vmiPod.Spec.Containers[0].Name,
		[]string{"id", "-u"},
	)
	Expect(err).NotTo(HaveOccurred())

	return strings.TrimSpace(podOutput)
}

// runCommandOnVmiTargetPod runs specified command on the target virt-launcher pod of a migration
func runCommandOnVmiTargetPod(vmi *v1.VirtualMachineInstance, command []string) (string, error) {
	virtClient := kubevirt.Client()

	pods, err := virtClient.CoreV1().Pods(vmi.Namespace).List(context.Background(), metav1.ListOptions{})
	ExpectWithOffset(1, err).ToNot(HaveOccurred())
	ExpectWithOffset(1, pods.Items).NotTo(BeEmpty())
	var vmiPod *k8sv1.Pod
	for _, pod := range pods.Items {
		if pod.Name == vmi.Status.MigrationState.TargetPod {
			vmiPod = &pod
			break
		}
	}
	if vmiPod == nil {
		return "", fmt.Errorf("failed to find migration target pod")
	}

	output, err := exec.ExecuteCommandOnPod(
		vmiPod,
		"compute",
		command,
	)
	ExpectWithOffset(1, err).ToNot(HaveOccurred())

	return output, nil
}

func newVMIWithDataVolumeForMigration(containerDisk cd.ContainerDisk, accessMode k8sv1.PersistentVolumeAccessMode, storageClass string, opts ...libvmi.Option) *v1.VirtualMachineInstance {
	virtClient := kubevirt.Client()

	dv := libdv.NewDataVolume(
		libdv.WithRegistryURLSourceAndPullMethod(cd.DataVolumeImportUrlForContainerDisk(containerDisk), cdiv1.RegistryPullNode),
		libdv.WithPVC(
			libdv.PVCWithStorageClass(storageClass),
			libdv.PVCWithVolumeSize(cd.ContainerDiskSizeBySourceURL(cd.DataVolumeImportUrlForContainerDisk(containerDisk))),
			libdv.PVCWithAccessMode(accessMode),
			libdv.PVCWithVolumeMode(k8sv1.PersistentVolumeBlock),
		),
	)

	dv, err := virtClient.CdiClient().CdiV1beta1().DataVolumes(testsuite.GetTestNamespace(nil)).Create(context.Background(), dv, metav1.CreateOptions{})
	Expect(err).ToNot(HaveOccurred())
	libstorage.EventuallyDV(dv, 240, Or(HaveSucceeded(), WaitForFirstConsumer()))

	return libstorage.RenderVMIWithDataVolume(dv.Name, dv.Namespace, opts...)
}<|MERGE_RESOLUTION|>--- conflicted
+++ resolved
@@ -131,7 +131,6 @@
 			"config1": "value1",
 			"config2": "value2",
 		}
-<<<<<<< HEAD
 		tests.CreateConfigMap(name, namespace, data)
 		return name
 	}
@@ -151,11 +150,6 @@
 		if !errors.IsAlreadyExists(err) {
 			util.PanicOnError(err)
 		}
-=======
-		cm := libconfigmap.New(name, data)
-		cm, err := virtClient.CoreV1().ConfigMaps(namespace).Create(context.Background(), cm, metav1.CreateOptions{})
-		Expect(err).ToNot(HaveOccurred())
->>>>>>> a5701acf
 		return name
 	}
 
@@ -1899,7 +1893,6 @@
 					Expect(err).ToNot(HaveOccurred())
 				}
 
-<<<<<<< HEAD
 				tests.CreateConfigMap(configMapName, testsuite.GetTestNamespace(nil), config_data)
 				tests.CreateSecret(secretName, testsuite.GetTestNamespace(nil), secret_data)
 				virtCli := kubevirt.Client()
@@ -1912,9 +1905,6 @@
 					util.PanicOnError(err)
 				}
 				vmi := libvmi.NewAlpine(
-=======
-				vmi := libvmifact.NewAlpine(
->>>>>>> a5701acf
 					libvmi.WithInterface(libvmi.InterfaceDeviceWithMasqueradeBinding()),
 					libvmi.WithNetwork(v1.DefaultPodNetwork()),
 					libvmi.WithConfigMapDisk(configMapName, configMapName),
