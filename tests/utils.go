/*
 * This file is part of the KubeVirt project
 *
 * Licensed under the Apache License, Version 2.0 (the "License");
 * you may not use this file except in compliance with the License.
 * You may obtain a copy of the License at
 *
 *     http://www.apache.org/licenses/LICENSE-2.0
 *
 * Unless required by applicable law or agreed to in writing, software
 * distributed under the License is distributed on an "AS IS" BASIS,
 * WITHOUT WARRANTIES OR CONDITIONS OF ANY KIND, either express or implied.
 * See the License for the specific language governing permissions and
 * limitations under the License.
 *
 * Copyright 2017 Red Hat, Inc.
 *
 */

package tests

import (
	"archive/tar"
	"bytes"
	"context"
	cryptorand "crypto/rand"
	"crypto/rsa"
	"crypto/tls"
	"crypto/x509"
	"encoding/base64"
	"encoding/json"
	"encoding/pem"
	"encoding/xml"
	goerrors "errors"
	"flag"
	"fmt"
	"io"
	"io/ioutil"
	"net"
	"net/http"
	"os"
	"os/exec"
	"path"
	"path/filepath"
	"reflect"
	"sort"
	"strconv"
	"strings"
	"sync"
	"time"

	"kubevirt.io/kubevirt/pkg/virt-handler/cgroup"

	migrationsv1 "kubevirt.io/api/migrations/v1alpha1"

	expect "github.com/google/goexpect"
	. "github.com/onsi/ginkgo"
	"github.com/onsi/ginkgo/config"
	. "github.com/onsi/gomega"
	"github.com/spf13/cobra"
	"golang.org/x/crypto/ssh"
	k8sv1 "k8s.io/api/core/v1"
	nodev1 "k8s.io/api/node/v1beta1"
	rbacv1 "k8s.io/api/rbac/v1"
	storagev1 "k8s.io/api/storage/v1"
	extclient "k8s.io/apiextensions-apiserver/pkg/client/clientset/clientset"
	"k8s.io/apimachinery/pkg/api/equality"
	"k8s.io/apimachinery/pkg/api/errors"
	"k8s.io/apimachinery/pkg/api/meta"
	"k8s.io/apimachinery/pkg/api/resource"
	metav1 "k8s.io/apimachinery/pkg/apis/meta/v1"
	"k8s.io/apimachinery/pkg/apis/meta/v1/unstructured"
	"k8s.io/apimachinery/pkg/fields"
	"k8s.io/apimachinery/pkg/labels"
	"k8s.io/apimachinery/pkg/runtime"
	"k8s.io/apimachinery/pkg/runtime/schema"
	"k8s.io/apimachinery/pkg/types"
	"k8s.io/apimachinery/pkg/util/rand"
	"k8s.io/apimachinery/pkg/util/strategicpatch"
	"k8s.io/apimachinery/pkg/util/yaml"
	"k8s.io/apimachinery/pkg/watch"
	"k8s.io/client-go/kubernetes/scheme"
	"k8s.io/client-go/rest"
	"k8s.io/client-go/tools/portforward"
	"k8s.io/client-go/tools/remotecommand"
	"k8s.io/client-go/transport/spdy"
	netutils "k8s.io/utils/net"

	"kubevirt.io/client-go/api"

	"kubevirt.io/kubevirt/tests/framework/checks"

	util2 "kubevirt.io/kubevirt/tests/util"

	"kubevirt.io/kubevirt/tests/framework/cleanup"

	"kubevirt.io/kubevirt/pkg/certificates/triple/cert"
	"kubevirt.io/kubevirt/pkg/virt-operator/resource/generate/components"

	"kubevirt.io/kubevirt/pkg/certificates/bootstrap"

	v1 "kubevirt.io/api/core/v1"
	poolv1 "kubevirt.io/api/pool/v1alpha1"
	"kubevirt.io/client-go/kubecli"
	"kubevirt.io/client-go/log"
	cdiv1 "kubevirt.io/containerized-data-importer-api/pkg/apis/core/v1beta1"
	"kubevirt.io/kubevirt/pkg/controller"
	kutil "kubevirt.io/kubevirt/pkg/util"
	"kubevirt.io/kubevirt/pkg/util/cluster"
	"kubevirt.io/kubevirt/pkg/util/net/ip"
	virtconfig "kubevirt.io/kubevirt/pkg/virt-config"
	"kubevirt.io/kubevirt/pkg/virt-controller/services"
	launcherApi "kubevirt.io/kubevirt/pkg/virt-launcher/virtwrap/api"
	"kubevirt.io/kubevirt/pkg/virt-operator/util"
	"kubevirt.io/kubevirt/pkg/virtctl"
	vmsgen "kubevirt.io/kubevirt/tools/vms-generator/utils"

	"kubevirt.io/kubevirt/tests/console"
	cd "kubevirt.io/kubevirt/tests/containerdisk"
	"kubevirt.io/kubevirt/tests/flags"
	. "kubevirt.io/kubevirt/tests/framework/matcher"
	"kubevirt.io/kubevirt/tests/libnet"
	"kubevirt.io/kubevirt/tests/libvmi"

	"github.com/Masterminds/semver"
	"github.com/google/go-github/v32/github"
)

const (
	KubevirtIoTest                = "kubevirt.io/test"
	KubernetesIoHostName          = "kubernetes.io/hostname"
	BinBash                       = "/bin/bash"
	StartingVMInstance            = "Starting a VirtualMachineInstance"
	WaitingVMInstanceStart        = "Waiting until the VirtualMachineInstance will start"
	KubevirtIoV1Alpha1            = "cdi.kubevirt.io/v1alpha1"
	ServerName                    = "--server"
	CouldNotFindComputeContainer  = "could not find compute container for pod"
	CommandPipeFailed             = "command pipe failed"
	CommandPipeFailedFmt          = "command pipe failed: %v"
	EchoLastReturnValue           = "echo $?\n"
	BashHelloScript               = "#!/bin/bash\necho 'hello'\n"
	ApiServerCloseConnectionError = "an error on the server (\"unable to decode an event from the watch stream: http2: response body closed\") has prevented the request from succeeding"
)

var Config *KubeVirtTestsConfiguration
var KubeVirtDefaultConfig v1.KubeVirtConfiguration
var Arch string

type EventType string

const TempDirPrefix = "kubevirt-test"

const (
	defaultEventuallyTimeout         = 5 * time.Second
	defaultEventuallyPollingInterval = 1 * time.Second
)

const (
	NormalEvent  EventType = "Normal"
	WarningEvent EventType = "Warning"
)

const defaultTestGracePeriod int64 = 0

const (
	SubresourceServiceAccountName = "kubevirt-subresource-test-sa"
	AdminServiceAccountName       = "kubevirt-admin-test-sa"
	EditServiceAccountName        = "kubevirt-edit-test-sa"
	ViewServiceAccountName        = "kubevirt-view-test-sa"
)

const SubresourceTestLabel = "subresource-access-test-pod"

// NamespaceTestAlternative is used to test controller-namespace independency.
var NamespaceTestAlternative = "kubevirt-test-alternative"

// NamespaceTestOperator is used to test if namespaces can still be deleted when kubevirt is uninstalled
var NamespaceTestOperator = "kubevirt-test-operator"

var TestNamespaces = []string{util2.NamespaceTestDefault, NamespaceTestAlternative, NamespaceTestOperator}
var schedulableNode = ""

type startType string

const (
	invalidWatch startType = "invalidWatch"
	// Watch since the moment a long poll connection is established
	watchSinceNow startType = "watchSinceNow"
	// Watch since the resourceVersion of the passed in runtime object
	watchSinceObjectUpdate startType = "watchSinceObjectUpdate"
	// Watch since the resourceVersion of the watched object
	watchSinceWatchedObjectUpdate startType = "watchSinceWatchedObjectUpdate"
	// Watch since the resourceVersion passed in to the builder
	watchSinceResourceVersion startType = "watchSinceResourceVersion"
)

const (
	osAlpineHostPath = "alpine-host-path"
	OSWindows        = "windows"
	OSWindowsSysprep = "windows-sysprep" // This is for sysprep tests, they run on a syspreped image of windows of a different version.
	OSRhel           = "rhel"
	CustomHostPath   = "custom-host-path"
	HostPathBase     = "/tmp/hostImages"
)

var (
	HostPathAlpine string
	HostPathCustom string
)

const (
	DiskAlpineHostPath = "disk-alpine-host-path"
	DiskWindows        = "disk-windows"
	DiskWindowsSysprep = "disk-windows-sysprep"
	DiskRhel           = "disk-rhel"
	DiskCustomHostPath = "disk-custom-host-path"
)

const (
	defaultDiskSize = "1Gi"
)

const VMIResource = "virtualmachineinstances"

const (
	SecretLabel = "kubevirt.io/secret"
)

const (
	IstioInjectNamespaceLabel = "istio-injection"
)

const (
	tmpPath = "/var/provision/kubevirt.io/tests"
)

const (
	capNetRaw         k8sv1.Capability = "NET_RAW"
	capSysNice        k8sv1.Capability = "SYS_NICE"
	capNetBindService k8sv1.Capability = "NET_BIND_SERVICE"
)

const MigrationWaitTime = 240
const ContainerCompletionWaitTime = 60

const (
	waitDiskTemplateError         = "waiting on new disk to appear in template"
	waitVolumeTemplateError       = "waiting on new volume to appear in template"
	waitVolumeRequestProcessError = "waiting on all VolumeRequests to be processed"
)

<<<<<<< HEAD
=======
const (
	cgroupV1cpusetPath = "/sys/fs/cgroup/cpuset/cpuset.cpus"
	cgroupV2cpusetPath = "/sys/fs/cgroup/cpuset.cpus.effective"
)

>>>>>>> 32d6fe85
const StorageClassHostPathSeparateDevice = "host-path-sd"

var wffc = storagev1.VolumeBindingWaitForFirstConsumer

type ProcessFunc func(event *k8sv1.Event) (done bool)

type ObjectEventWatcher struct {
	object                 runtime.Object
	timeout                *time.Duration
	resourceVersion        string
	startType              startType
	warningPolicy          WarningsPolicy
	dontFailOnMissingEvent bool
}

type WarningsPolicy struct {
	FailOnWarnings     bool
	WarningsIgnoreList []string
}

func (wp *WarningsPolicy) shouldIgnoreWarning(event *k8sv1.Event) bool {
	if event.Type == string(WarningEvent) {
		for _, message := range wp.WarningsIgnoreList {
			if strings.Contains(event.Message, message) {
				return true
			}
		}
	}

	return false
}

func NewObjectEventWatcher(object runtime.Object) *ObjectEventWatcher {
	return &ObjectEventWatcher{object: object, startType: invalidWatch}
}

func (w *ObjectEventWatcher) Timeout(duration time.Duration) *ObjectEventWatcher {
	w.timeout = &duration
	return w
}

func (w *ObjectEventWatcher) SetWarningsPolicy(wp WarningsPolicy) *ObjectEventWatcher {
	w.warningPolicy = wp
	return w
}

/*
SinceNow sets a watch starting point for events, from the moment on the connection to the apiserver
was established.
*/
func (w *ObjectEventWatcher) SinceNow() *ObjectEventWatcher {
	w.startType = watchSinceNow
	return w
}

/*
SinceWatchedObjectResourceVersion takes the resource version of the runtime object which is watched,
and takes it as the starting point for all events to watch for.
*/
func (w *ObjectEventWatcher) SinceWatchedObjectResourceVersion() *ObjectEventWatcher {
	w.startType = watchSinceWatchedObjectUpdate
	return w
}

/*
SinceObjectResourceVersion takes the resource version of the passed in runtime object and takes it
as the starting point for all events to watch for.
*/
func (w *ObjectEventWatcher) SinceObjectResourceVersion(object runtime.Object) *ObjectEventWatcher {
	var err error
	w.startType = watchSinceObjectUpdate
	w.resourceVersion, err = meta.NewAccessor().ResourceVersion(object)
	Expect(err).ToNot(HaveOccurred())
	return w
}

/*
SinceResourceVersion sets the passed in resourceVersion as the starting point for all events to watch for.
*/
func (w *ObjectEventWatcher) SinceResourceVersion(rv string) *ObjectEventWatcher {
	w.resourceVersion = rv
	w.startType = watchSinceResourceVersion
	return w
}

func (w *ObjectEventWatcher) Watch(ctx context.Context, processFunc ProcessFunc, watchedDescription string) {
	Expect(w.startType).ToNot(Equal(invalidWatch))
	resourceVersion := ""

	switch w.startType {
	case watchSinceNow:
		resourceVersion = ""
	case watchSinceObjectUpdate, watchSinceResourceVersion:
		resourceVersion = w.resourceVersion
	case watchSinceWatchedObjectUpdate:
		var err error
		resourceVersion, err = meta.NewAccessor().ResourceVersion(w.object)
		Expect(err).ToNot(HaveOccurred())
	}

	cli, err := kubecli.GetKubevirtClient()
	if err != nil {
		panic(err)
	}

	f := processFunc

	if w.warningPolicy.FailOnWarnings {
		f = func(event *k8sv1.Event) bool {
			msg := fmt.Sprintf("Event(%#v): type: '%v' reason: '%v' %v", event.InvolvedObject, event.Type, event.Reason, event.Message)
			if w.warningPolicy.shouldIgnoreWarning(event) == false {
				ExpectWithOffset(1, event.Type).NotTo(Equal(string(WarningEvent)), "Unexpected Warning event received: %s,%s: %s", event.InvolvedObject.Name, event.InvolvedObject.UID, event.Message)
			}
			log.Log.ObjectRef(&event.InvolvedObject).Info(msg)

			return processFunc(event)
		}
	} else {
		f = func(event *k8sv1.Event) bool {
			if event.Type == string(WarningEvent) {
				log.Log.ObjectRef(&event.InvolvedObject).Reason(fmt.Errorf("Warning event received")).Error(event.Message)
			} else {
				log.Log.ObjectRef(&event.InvolvedObject).Infof(event.Message)
			}
			return processFunc(event)
		}
	}

	var selector []string
	objectMeta := w.object.(metav1.ObjectMetaAccessor)
	name := objectMeta.GetObjectMeta().GetName()
	namespace := objectMeta.GetObjectMeta().GetNamespace()
	uid := objectMeta.GetObjectMeta().GetUID()

	selector = append(selector, fmt.Sprintf("involvedObject.name=%v", name))
	if namespace != "" {
		selector = append(selector, fmt.Sprintf("involvedObject.namespace=%v", namespace))
	}
	if uid != "" {
		selector = append(selector, fmt.Sprintf("involvedObject.uid=%v", uid))
	}

	eventWatcher, err := cli.CoreV1().Events(k8sv1.NamespaceAll).
		Watch(context.Background(), metav1.ListOptions{
			FieldSelector:   fields.ParseSelectorOrDie(strings.Join(selector, ",")).String(),
			ResourceVersion: resourceVersion,
		})
	if err != nil {
		panic(err)
	}
	defer eventWatcher.Stop()
	done := make(chan struct{})

	go func() {
		defer GinkgoRecover()
		for watchEvent := range eventWatcher.ResultChan() {
			if watchEvent.Type != watch.Error {
				event := watchEvent.Object.(*k8sv1.Event)
				if f(event) {
					close(done)
					break
				}
			} else {
				switch watchEvent.Object.(type) {
				case *metav1.Status:
					status := watchEvent.Object.(*metav1.Status)
					//api server sometimes closes connections to Watch() client command
					//ignore this error, because it will reconnect automatically
					if status.Message != ApiServerCloseConnectionError {
						Fail(fmt.Sprintf("unexpected error event: %v", errors.FromObject(watchEvent.Object)))
					}
				default:
					Fail(fmt.Sprintf("unexpected error event: %v", errors.FromObject(watchEvent.Object)))
				}
			}
		}
	}()

	if w.timeout != nil {
		select {
		case <-done:
		case <-ctx.Done():
		case <-time.After(*w.timeout):
			if !w.dontFailOnMissingEvent {
				Fail(fmt.Sprintf("Waited for %v seconds on the event stream to match a specific event: %s", w.timeout.Seconds(), watchedDescription), 1)
			}
		}
	} else {
		select {
		case <-ctx.Done():
		case <-done:
		}
	}
}

func (w *ObjectEventWatcher) WaitFor(ctx context.Context, eventType EventType, reason interface{}) (e *k8sv1.Event) {
	w.Watch(ctx, func(event *k8sv1.Event) bool {
		if event.Type == string(eventType) && event.Reason == reflect.ValueOf(reason).String() {
			e = event
			return true
		}
		return false
	}, fmt.Sprintf("event type %s, reason = %s", string(eventType), reflect.ValueOf(reason).String()))
	return
}

func (w *ObjectEventWatcher) WaitNotFor(ctx context.Context, eventType EventType, reason interface{}) (e *k8sv1.Event) {
	w.dontFailOnMissingEvent = true
	w.Watch(ctx, func(event *k8sv1.Event) bool {
		if event.Type == string(eventType) && event.Reason == reflect.ValueOf(reason).String() {
			e = event
			Fail(fmt.Sprintf("Did not expect %s with reason %s", string(eventType), reflect.ValueOf(reason).String()), 1)
			return true
		}
		return false
	}, fmt.Sprintf("not happen event type %s, reason = %s", string(eventType), reflect.ValueOf(reason).String()))
	return
}

func WaitForAllPodsReady(timeout time.Duration, listOptions metav1.ListOptions) {
	checkForPodsToBeReady := func() []string {
		podsNotReady := make([]string, 0)
		virtClient, err := kubecli.GetKubevirtClient()
		util2.PanicOnError(err)

		podsList, err := virtClient.CoreV1().Pods(k8sv1.NamespaceAll).List(context.Background(), listOptions)
		util2.PanicOnError(err)
		for _, pod := range podsList.Items {
			for _, status := range pod.Status.ContainerStatuses {
				if status.State.Terminated != nil {
					break // We don't care about terminated pods
				} else if status.State.Running != nil {
					if !status.Ready { // We need to wait for this one
						podsNotReady = append(podsNotReady, pod.Name)
						break
					}
				} else {
					// It is in Waiting state, We need to wait for this one
					podsNotReady = append(podsNotReady, pod.Name)
					break
				}
			}
		}
		return podsNotReady
	}
	Eventually(checkForPodsToBeReady, timeout, 2*time.Second).Should(BeEmpty(), "There are pods in system which are not ready.")
}

func SynchronizedAfterTestSuiteCleanup() {
	RestoreKubeVirtResource()

	CleanNodes()
}

func AfterTestSuitCleanup() {

	cleanupServiceAccounts()
	cleanNamespaces()

	if flags.DeployTestingInfrastructureFlag {
		WipeTestingInfrastructure()
	}
	removeNamespaces()
}

func BeforeTestCleanup() {
	cleanNamespaces()
	CleanNodes()
	resetToDefaultConfig()
	ensureKubevirtInfra()
	CreateHostPathPv(osAlpineHostPath, HostPathAlpine)
	CreateHostPathPVC(osAlpineHostPath, defaultDiskSize)
}

func ensureKubevirtInfra() {
	virtClient, err := kubecli.GetKubevirtClient()
	util2.PanicOnError(err)
	kv := util2.GetCurrentKv(virtClient)

	timeout := 180 * time.Second
	interval := 1 * time.Second

	deployments := []string{
		"virt-operator",
		components.VirtAPIName,
		components.VirtControllerName,
	}

	ensureDeployment := func(deploymentName string) {
		deployment, err := virtClient.
			AppsV1().
			Deployments(kv.Namespace).
			Get(context.Background(), deploymentName, metav1.GetOptions{})
		Expect(err).ToNot(HaveOccurred())

		EventuallyWithOffset(
			1,
			ThisDeploymentWith(kv.Namespace, deploymentName),
			timeout,
			interval).
			Should(HaveReadyReplicasNumerically("==", *deployment.Spec.Replicas),
				"waiting for %s deployment to be ready", deploymentName)
	}

	for _, deploymentName := range deployments {
		ensureDeployment(deploymentName)
	}

	//TODO: implement matcher for Daemonset in test infra
	Eventually(func() bool {
		ds, err := virtClient.
			AppsV1().
			DaemonSets(kv.Namespace).
			Get(context.Background(), components.VirtHandlerName, metav1.GetOptions{})
		Expect(err).ToNot(HaveOccurred())

		return ds.Status.DesiredNumberScheduled == ds.Status.NumberReady
	}, timeout, interval).Should(BeTrue(), "waiting for virt-handler daemonSet to be ready")

}

func CleanNodes() {
	virtCli, err := kubecli.GetKubevirtClient()
	util2.PanicOnError(err)
	nodes := util2.GetAllSchedulableNodes(virtCli).Items

	clusterDrainKey := GetNodeDrainKey()

	for _, node := range nodes {

		old, err := json.Marshal(node)
		Expect(err).ToNot(HaveOccurred())
		new := node.DeepCopy()

		k8sClient := GetK8sCmdClient()
		if k8sClient == "oc" {
			RunCommandWithNS("", k8sClient, "adm", "uncordon", node.Name)
		} else {
			RunCommandWithNS("", k8sClient, "uncordon", node.Name)
		}

		found := false
		taints := []k8sv1.Taint{}
		for _, taint := range node.Spec.Taints {

			if taint.Key == clusterDrainKey && taint.Effect == k8sv1.TaintEffectNoSchedule {
				found = true
			} else if taint.Key == "kubevirt.io/drain" && taint.Effect == k8sv1.TaintEffectNoSchedule {
				// this key is used as a fallback if the original drain key is built-in
				found = true
			} else if taint.Key == "kubevirt.io/alt-drain" && taint.Effect == k8sv1.TaintEffectNoSchedule {
				// this key is used in testing as a custom alternate drain key
				found = true
			} else {
				taints = append(taints, taint)
			}

		}
		new.Spec.Taints = taints

		for k := range node.Labels {
			if strings.HasPrefix(k, cleanup.KubeVirtTestLabelPrefix) {
				found = true
				delete(new.Labels, k)
			}
		}

		if node.Spec.Unschedulable {
			new.Spec.Unschedulable = false
		}

		if !found {
			continue
		}
		newJson, err := json.Marshal(new)
		Expect(err).ToNot(HaveOccurred())

		patch, err := strategicpatch.CreateTwoWayMergePatch(old, newJson, node)
		Expect(err).ToNot(HaveOccurred())

		_, err = virtCli.CoreV1().Nodes().Patch(context.Background(), node.Name, types.StrategicMergePatchType, patch, metav1.PatchOptions{})
		Expect(err).ToNot(HaveOccurred())
	}
}

func AddLabelToNode(nodeName string, key string, value string) {
	virtCli, err := kubecli.GetKubevirtClient()
	util2.PanicOnError(err)
	node, err := virtCli.CoreV1().Nodes().Get(context.Background(), nodeName, metav1.GetOptions{})
	Expect(err).ToNot(HaveOccurred())

	old, err := json.Marshal(node)
	Expect(err).ToNot(HaveOccurred())
	new := node.DeepCopy()
	new.Labels[key] = value

	newJson, err := json.Marshal(new)
	Expect(err).ToNot(HaveOccurred())

	patch, err := strategicpatch.CreateTwoWayMergePatch(old, newJson, node)
	Expect(err).ToNot(HaveOccurred())

	_, err = virtCli.CoreV1().Nodes().Patch(context.Background(), node.Name, types.StrategicMergePatchType, patch, metav1.PatchOptions{})
	Expect(err).ToNot(HaveOccurred())
}

func RemoveLabelFromNode(nodeName string, key string) {
	virtCli, err := kubecli.GetKubevirtClient()
	util2.PanicOnError(err)
	node, err := virtCli.CoreV1().Nodes().Get(context.Background(), nodeName, metav1.GetOptions{})
	Expect(err).ToNot(HaveOccurred())

	if _, exists := node.Labels[key]; !exists {
		return
	}

	old, err := json.Marshal(node)
	Expect(err).ToNot(HaveOccurred())
	new := node.DeepCopy()
	delete(new.Labels, key)

	newJson, err := json.Marshal(new)
	Expect(err).ToNot(HaveOccurred())

	patch, err := strategicpatch.CreateTwoWayMergePatch(old, newJson, node)
	Expect(err).ToNot(HaveOccurred())

	_, err = virtCli.CoreV1().Nodes().Patch(context.Background(), node.Name, types.StrategicMergePatchType, patch, metav1.PatchOptions{})
	Expect(err).ToNot(HaveOccurred())
}

func Taint(nodeName string, key string, effect k8sv1.TaintEffect) {
	virtCli, err := kubecli.GetKubevirtClient()
	util2.PanicOnError(err)
	node, err := virtCli.CoreV1().Nodes().Get(context.Background(), nodeName, metav1.GetOptions{})
	Expect(err).ToNot(HaveOccurred())

	old, err := json.Marshal(node)
	Expect(err).ToNot(HaveOccurred())
	new := node.DeepCopy()
	new.Spec.Taints = append(new.Spec.Taints, k8sv1.Taint{
		Key:    key,
		Effect: effect,
	})

	newJson, err := json.Marshal(new)
	Expect(err).ToNot(HaveOccurred())

	patch, err := strategicpatch.CreateTwoWayMergePatch(old, newJson, node)
	Expect(err).ToNot(HaveOccurred())

	_, err = virtCli.CoreV1().Nodes().Patch(context.Background(), node.Name, types.StrategicMergePatchType, patch, metav1.PatchOptions{})
	Expect(err).ToNot(HaveOccurred())
}

// CalculateNamespaces checks on which ginkgo gest node the tests are run and sets the namespaces accordingly
func CalculateNamespaces() {
	worker := config.GinkgoConfig.ParallelNode
	util2.NamespaceTestDefault = fmt.Sprintf("%s%d", util2.NamespaceTestDefault, worker)
	NamespaceTestAlternative = fmt.Sprintf("%s%d", NamespaceTestAlternative, worker)
	// TODO, that is not needed, just a shortcut to not have to treat this namespace
	// differently when running in parallel
	NamespaceTestOperator = fmt.Sprintf("%s%d", NamespaceTestOperator, worker)
	TestNamespaces = []string{util2.NamespaceTestDefault, NamespaceTestAlternative, NamespaceTestOperator}
}

func SynchronizedBeforeTestSetup() []byte {
	var err error
	Config, err = loadConfig()
	Expect(err).ToNot(HaveOccurred())

	if flags.KubeVirtInstallNamespace == "" {
		detectInstallNamespace()
	}

	if flags.DeployTestingInfrastructureFlag {
		WipeTestingInfrastructure()
		DeployTestingInfrastructure()
	}

	EnsureKVMPresent()
	AdjustKubeVirtResource()

	return nil
}

func BeforeTestSuitSetup(_ []byte) {
	rand.Seed(int64(config.GinkgoConfig.ParallelNode))
	log.InitializeLogging("tests")
	log.Log.SetIOWriter(GinkgoWriter)
	var err error
	Config, err = loadConfig()
	Arch = getArch()
	Expect(err).ToNot(HaveOccurred())

	// Customize host disk paths
	// Right now we support three nodes. More image copying needs to happen
	// TODO link this somehow with the image provider which we run upfront
	worker := config.GinkgoConfig.ParallelNode
	HostPathAlpine = filepath.Join(HostPathBase, fmt.Sprintf("%s%v", "alpine", worker))
	HostPathCustom = filepath.Join(HostPathBase, fmt.Sprintf("%s%v", "custom", worker))

	// Wait for schedulable nodes
	virtClient, err := kubecli.GetKubevirtClient()
	util2.PanicOnError(err)
	Eventually(func() int {
		nodes := util2.GetAllSchedulableNodes(virtClient)
		if len(nodes.Items) > 0 {
			idx := rand.Intn(len(nodes.Items))
			schedulableNode = nodes.Items[idx].Name
		}
		return len(nodes.Items)
	}, 5*time.Minute, 10*time.Second).ShouldNot(BeZero(), "no schedulable nodes found")

	createNamespaces()
	createServiceAccounts()

	SetDefaultEventuallyTimeout(defaultEventuallyTimeout)
	SetDefaultEventuallyPollingInterval(defaultEventuallyPollingInterval)
}

var originalKV *v1.KubeVirt

func AdjustKubeVirtResource() {
	virtClient, err := kubecli.GetKubevirtClient()
	util2.PanicOnError(err)

	kv := util2.GetCurrentKv(virtClient)
	originalKV = kv.DeepCopy()

	KubeVirtDefaultConfig = originalKV.Spec.Configuration

	if !flags.ApplyDefaulte2eConfiguration {
		return
	}

	// Rotate very often during the tests to ensure that things are working
	kv.Spec.CertificateRotationStrategy = v1.KubeVirtCertificateRotateStrategy{SelfSigned: &v1.KubeVirtSelfSignConfiguration{
		CA: &v1.CertConfig{
			Duration:    &metav1.Duration{Duration: 20 * time.Minute},
			RenewBefore: &metav1.Duration{Duration: 12 * time.Minute},
		},
		Server: &v1.CertConfig{
			Duration:    &metav1.Duration{Duration: 14 * time.Minute},
			RenewBefore: &metav1.Duration{Duration: 10 * time.Minute},
		},
	}}

	// match default kubevirt-config testing resource
	if kv.Spec.Configuration.DeveloperConfiguration == nil {
		kv.Spec.Configuration.DeveloperConfiguration = &v1.DeveloperConfiguration{}
	}

	if kv.Spec.Configuration.DeveloperConfiguration.FeatureGates == nil {
		kv.Spec.Configuration.DeveloperConfiguration.FeatureGates = []string{}
	}
	kv.Spec.Configuration.DeveloperConfiguration.FeatureGates = append(kv.Spec.Configuration.DeveloperConfiguration.FeatureGates,
		virtconfig.CPUManager,
		virtconfig.LiveMigrationGate,
		virtconfig.IgnitionGate,
		virtconfig.SidecarGate,
		virtconfig.SnapshotGate,
		virtconfig.HostDiskGate,
		virtconfig.VirtIOFSGate,
		virtconfig.HotplugVolumesGate,
		virtconfig.DownwardMetricsFeatureGate,
		virtconfig.NUMAFeatureGate,
		virtconfig.MacvtapGate,
		virtconfig.ExpandDisksGate,
		virtconfig.WorkloadEncryptionSEV,
	)
	kv.Spec.Configuration.SELinuxLauncherType = "virt_launcher.process"

	if kv.Spec.Configuration.NetworkConfiguration == nil {
		testDefaultPermitSlirpInterface := true

		kv.Spec.Configuration.NetworkConfiguration = &v1.NetworkConfiguration{
			PermitSlirpInterface: &testDefaultPermitSlirpInterface,
		}
	}

	data, err := json.Marshal(kv.Spec)
	Expect(err).ToNot(HaveOccurred())
	patchData := fmt.Sprintf(`[{ "op": "replace", "path": "/spec", "value": %s }]`, string(data))
	adjustedKV, err := virtClient.KubeVirt(kv.Namespace).Patch(kv.Name, types.JSONPatchType, []byte(patchData), &metav1.PatchOptions{})
	util2.PanicOnError(err)
	KubeVirtDefaultConfig = adjustedKV.Spec.Configuration
	nodes, err := virtClient.CoreV1().Nodes().List(context.Background(), metav1.ListOptions{})
	Expect(err).NotTo(HaveOccurred())
	if checks.HasFeature(virtconfig.CPUManager) && len(nodes.Items) > 1 {
		// CPUManager is not enabled in the control-plane node
		waitForSchedulableNodeWithCPUManager()
	}
}

func waitForSchedulableNodeWithCPUManager() {

	virtClient, err := kubecli.GetKubevirtClient()
	util2.PanicOnError(err)
	Eventually(func() bool {
		nodes, err := virtClient.CoreV1().Nodes().List(context.Background(), metav1.ListOptions{LabelSelector: v1.NodeSchedulable + "=" + "true," + v1.CPUManager + "=true"})
		Expect(err).ToNot(HaveOccurred(), "Should list compute nodes")
		return len(nodes.Items) != 0
	}, 360, 1*time.Second).Should(BeTrue())
}

func RestoreKubeVirtResource() {
	if originalKV != nil {
		virtClient, err := kubecli.GetKubevirtClient()
		util2.PanicOnError(err)
		data, err := json.Marshal(originalKV.Spec)
		Expect(err).ToNot(HaveOccurred())
		patchData := fmt.Sprintf(`[{ "op": "replace", "path": "/spec", "value": %s }]`, string(data))
		_, err = virtClient.KubeVirt(originalKV.Namespace).Patch(originalKV.Name, types.JSONPatchType, []byte(patchData), &metav1.PatchOptions{})
		util2.PanicOnError(err)
	}
}

func CreateStorageClass(name string, bindingMode *storagev1.VolumeBindingMode) {
	virtClient, err := kubecli.GetKubevirtClient()
	util2.PanicOnError(err)

	sc := &storagev1.StorageClass{
		ObjectMeta: metav1.ObjectMeta{
			Name: name,
			Labels: map[string]string{
				KubevirtIoTest: name,
			},
		},
		Provisioner:       "kubernetes.io/no-provisioner",
		VolumeBindingMode: bindingMode,
	}
	_, err = virtClient.StorageV1().StorageClasses().Create(context.Background(), sc, metav1.CreateOptions{})
	if !errors.IsAlreadyExists(err) {
		util2.PanicOnError(err)
	}
}

func DeleteStorageClass(name string) {
	virtClient, err := kubecli.GetKubevirtClient()
	util2.PanicOnError(err)

	_, err = virtClient.StorageV1().StorageClasses().Get(context.Background(), name, metav1.GetOptions{})
	if errors.IsNotFound(err) {
		return
	}
	util2.PanicOnError(err)

	err = virtClient.StorageV1().StorageClasses().Delete(context.Background(), name, metav1.DeleteOptions{})
	util2.PanicOnError(err)
}

func ShouldAllowEmulation(virtClient kubecli.KubevirtClient) bool {
	allowEmulation := false
	virtClient, err := kubecli.GetKubevirtClient()
	util2.PanicOnError(err)

	kv := util2.GetCurrentKv(virtClient)
	if kv.Spec.Configuration.DeveloperConfiguration != nil {
		allowEmulation = kv.Spec.Configuration.DeveloperConfiguration.UseEmulation
	}

	return allowEmulation
}

func EnsureKVMPresent() {
	virtClient, err := kubecli.GetKubevirtClient()
	util2.PanicOnError(err)

	if !ShouldAllowEmulation(virtClient) {
		listOptions := metav1.ListOptions{LabelSelector: v1.AppLabel + "=virt-handler"}
		virtHandlerPods, err := virtClient.CoreV1().Pods(flags.KubeVirtInstallNamespace).List(context.Background(), listOptions)
		ExpectWithOffset(1, err).ToNot(HaveOccurred())

		EventuallyWithOffset(1, func() bool {
			ready := true
			// cluster is not ready until all nodes are ready.
			for _, pod := range virtHandlerPods.Items {
				virtHandlerNode, err := virtClient.CoreV1().Nodes().Get(context.Background(), pod.Spec.NodeName, metav1.GetOptions{})
				ExpectWithOffset(1, err).ToNot(HaveOccurred())

				kvmAllocatable, ok1 := virtHandlerNode.Status.Allocatable[services.KvmDevice]
				vhostNetAllocatable, ok2 := virtHandlerNode.Status.Allocatable[services.VhostNetDevice]
				ready = ready && ok1 && ok2
				ready = ready && (kvmAllocatable.Value() > 0) && (vhostNetAllocatable.Value() > 0)
			}
			return ready
		}, 120*time.Second, 1*time.Second).Should(BeTrue(),
			"Both KVM devices and vhost-net devices are required for testing, but are not present on cluster nodes")
	}
}

func GetNodesWithKVM() []*k8sv1.Node {
	virtClient, err := kubecli.GetKubevirtClient()
	util2.PanicOnError(err)
	listOptions := metav1.ListOptions{LabelSelector: v1.AppLabel + "=virt-handler"}
	virtHandlerPods, err := virtClient.CoreV1().Pods(flags.KubeVirtInstallNamespace).List(context.Background(), listOptions)
	Expect(err).ToNot(HaveOccurred())

	nodes := make([]*k8sv1.Node, 0)
	// cluster is not ready until all nodes are ready.
	for _, pod := range virtHandlerPods.Items {
		virtHandlerNode, err := virtClient.CoreV1().Nodes().Get(context.Background(), pod.Spec.NodeName, metav1.GetOptions{})
		Expect(err).ToNot(HaveOccurred())

		_, ok := virtHandlerNode.Status.Allocatable[services.KvmDevice]
		if ok {
			nodes = append(nodes, virtHandlerNode)
		}
	}
	return nodes
}

func GetSupportedCPUFeatures(nodes k8sv1.NodeList) []string {
	var featureDenyList = map[string]bool{
		"svm": true,
	}
	featuresMap := make(map[string]bool)
	for _, node := range nodes.Items {
		for key := range node.Labels {
			if strings.Contains(key, services.NFD_CPU_FEATURE_PREFIX) {
				feature := strings.TrimPrefix(key, services.NFD_CPU_FEATURE_PREFIX)
				if _, ok := featureDenyList[feature]; !ok {
					featuresMap[feature] = true
				}
			}
		}
	}

	features := make([]string, 0)
	for feature := range featuresMap {
		features = append(features, feature)
	}
	return features
}

func GetSupportedCPUModels(nodes k8sv1.NodeList) []string {
	var cpuDenyList = map[string]bool{
		"qemu64":     true,
		"Opteron_G2": true,
	}
	cpuMap := make(map[string]bool)
	for _, node := range nodes.Items {
		for key := range node.Labels {
			if strings.Contains(key, services.NFD_CPU_MODEL_PREFIX) {
				cpu := strings.TrimPrefix(key, services.NFD_CPU_MODEL_PREFIX)
				if _, ok := cpuDenyList[cpu]; !ok {
					cpuMap[cpu] = true
				}
			}
		}
	}

	cpus := make([]string, 0)
	for model := range cpuMap {
		cpus = append(cpus, model)
	}
	return cpus
}

func CreateConfigMap(name string, data map[string]string) {
	virtCli, err := kubecli.GetKubevirtClient()
	util2.PanicOnError(err)
	_, err = virtCli.CoreV1().ConfigMaps(util2.NamespaceTestDefault).Create(context.Background(), &k8sv1.ConfigMap{
		ObjectMeta: metav1.ObjectMeta{Name: name},
		Data:       data,
	}, metav1.CreateOptions{})

	if !errors.IsAlreadyExists(err) {
		util2.PanicOnError(err)
	}
}

func CreateSecret(name string, data map[string]string) {
	virtCli, err := kubecli.GetKubevirtClient()
	util2.PanicOnError(err)

	_, err = virtCli.CoreV1().Secrets(util2.NamespaceTestDefault).Create(context.Background(), &k8sv1.Secret{
		ObjectMeta: metav1.ObjectMeta{Name: name},
		StringData: data,
	}, metav1.CreateOptions{})
	if !errors.IsAlreadyExists(err) {
		util2.PanicOnError(err)
	}
}

func CreateHostPathPVC(os, size string) {
	sc := "manual"
	CreatePVC(os, size, sc, false)
}

func CreatePVC(os, size, storageClass string, recycledPV bool) *k8sv1.PersistentVolumeClaim {
	virtCli, err := kubecli.GetKubevirtClient()
	util2.PanicOnError(err)

	pvc, err := virtCli.CoreV1().PersistentVolumeClaims((util2.NamespaceTestDefault)).Create(context.Background(), newPVC(os, size, storageClass, recycledPV), metav1.CreateOptions{})
	if !errors.IsAlreadyExists(err) {
		util2.PanicOnError(err)
	}
	return pvc
}

func CreateRuntimeClass(name, handler string) (*nodev1.RuntimeClass, error) {
	virtCli, err := kubecli.GetKubevirtClient()
	if err != nil {
		return nil, err
	}

	return virtCli.NodeV1beta1().RuntimeClasses().Create(
		context.Background(),
		&nodev1.RuntimeClass{
			ObjectMeta: metav1.ObjectMeta{Name: name},
			Handler:    handler,
		},
		metav1.CreateOptions{},
	)
}

func DeleteRuntimeClass(name string) error {
	virtCli, err := kubecli.GetKubevirtClient()
	if err != nil {
		return err
	}

	return virtCli.NodeV1beta1().RuntimeClasses().Delete(context.Background(), name, metav1.DeleteOptions{})
}

func newPVC(os, size, storageClass string, recycledPV bool) *k8sv1.PersistentVolumeClaim {
	quantity, err := resource.ParseQuantity(size)
	util2.PanicOnError(err)

	name := fmt.Sprintf("disk-%s", os)

	selector := map[string]string{
		KubevirtIoTest: os,
	}

	// If the PV is not recycled, it will have a namespace related test label which  we should match
	if !recycledPV {
		selector[cleanup.TestLabelForNamespace(util2.NamespaceTestDefault)] = ""
	}

	return &k8sv1.PersistentVolumeClaim{
		ObjectMeta: metav1.ObjectMeta{Name: name},
		Spec: k8sv1.PersistentVolumeClaimSpec{
			AccessModes: []k8sv1.PersistentVolumeAccessMode{k8sv1.ReadWriteOnce},
			Resources: k8sv1.ResourceRequirements{
				Requests: k8sv1.ResourceList{
					"storage": quantity,
				},
			},
			Selector: &metav1.LabelSelector{
				MatchLabels: selector,
			},
			StorageClassName: &storageClass,
		},
	}
}

func DeleteAllSeparateDeviceHostPathPvs() {
	virtClient, err := kubecli.GetKubevirtClient()
	util2.PanicOnError(err)

	pvList, err := virtClient.CoreV1().PersistentVolumes().List(context.Background(), metav1.ListOptions{})
	util2.PanicOnError(err)
	for _, pv := range pvList.Items {
		if pv.Spec.StorageClassName == StorageClassHostPathSeparateDevice {
			// ignore error we want to attempt to delete them all.
			virtClient.CoreV1().PersistentVolumes().Delete(context.Background(), pv.Name, metav1.DeleteOptions{})
		}
	}

	DeleteStorageClass(StorageClassHostPathSeparateDevice)
}

func CreateAllSeparateDeviceHostPathPvs(osName string) {
	CreateStorageClass(StorageClassHostPathSeparateDevice, &wffc)
	virtClient, err := kubecli.GetKubevirtClient()
	util2.PanicOnError(err)
	Eventually(func() int {
		nodes := util2.GetAllSchedulableNodes(virtClient)
		if len(nodes.Items) > 0 {
			for _, node := range nodes.Items {
				createSeparateDeviceHostPathPv(osName, node.Name)
			}
		}
		return len(nodes.Items)
	}, 5*time.Minute, 10*time.Second).ShouldNot(BeZero(), "no schedulable nodes found")
}

func createSeparateDeviceHostPathPv(osName, nodeName string) {
	virtCli, err := kubecli.GetKubevirtClient()
	util2.PanicOnError(err)
	name := fmt.Sprintf("separate-device-%s-pv", nodeName)
	pv := &k8sv1.PersistentVolume{
		ObjectMeta: metav1.ObjectMeta{
			Name: fmt.Sprintf("%s-%s", name, util2.NamespaceTestDefault),
			Labels: map[string]string{
				KubevirtIoTest: osName,
				cleanup.TestLabelForNamespace(util2.NamespaceTestDefault): "",
			},
		},
		Spec: k8sv1.PersistentVolumeSpec{
			AccessModes: []k8sv1.PersistentVolumeAccessMode{k8sv1.ReadWriteOnce},
			Capacity: k8sv1.ResourceList{
				"storage": resource.MustParse("3Gi"),
			},
			PersistentVolumeReclaimPolicy: k8sv1.PersistentVolumeReclaimRetain,
			PersistentVolumeSource: k8sv1.PersistentVolumeSource{
				HostPath: &k8sv1.HostPathVolumeSource{
					Path: "/tmp/hostImages/mount_hp/test",
				},
			},
			StorageClassName: StorageClassHostPathSeparateDevice,
			NodeAffinity: &k8sv1.VolumeNodeAffinity{
				Required: &k8sv1.NodeSelector{
					NodeSelectorTerms: []k8sv1.NodeSelectorTerm{
						{
							MatchExpressions: []k8sv1.NodeSelectorRequirement{
								{
									Key:      KubernetesIoHostName,
									Operator: k8sv1.NodeSelectorOpIn,
									Values:   []string{nodeName},
								},
							},
						},
					},
				},
			},
		},
	}

	_, err = virtCli.CoreV1().PersistentVolumes().Create(context.Background(), pv, metav1.CreateOptions{})
	if !errors.IsAlreadyExists(err) {
		util2.PanicOnError(err)
	}
}

func CreateHostPathPv(osName, hostPath string) string {
	return createHostPathPvWithSize(osName, hostPath, "1Gi")
<<<<<<< HEAD
}

func createHostPathPvWithSize(osName, hostPath, size string) string {
	sc := "manual"
	return CreateHostPathPvWithSizeAndStorageClass(osName, hostPath, size, sc)
}

=======
}

func createHostPathPvWithSize(osName, hostPath, size string) string {
	sc := "manual"
	return CreateHostPathPvWithSizeAndStorageClass(osName, hostPath, size, sc)
}

>>>>>>> 32d6fe85
func CreateHostPathPvWithSizeAndStorageClass(osName, hostPath, size, sc string) string {
	virtCli, err := kubecli.GetKubevirtClient()
	util2.PanicOnError(err)

	quantity, err := resource.ParseQuantity(size)
	util2.PanicOnError(err)

	hostPathType := k8sv1.HostPathDirectoryOrCreate

	name := fmt.Sprintf("%s-disk-for-tests", osName)
	pv := &k8sv1.PersistentVolume{
		ObjectMeta: metav1.ObjectMeta{
			Name: fmt.Sprintf("%s-%s", name, util2.NamespaceTestDefault),
			Labels: map[string]string{
				KubevirtIoTest: osName,
				cleanup.TestLabelForNamespace(util2.NamespaceTestDefault): "",
			},
		},
		Spec: k8sv1.PersistentVolumeSpec{
			AccessModes: []k8sv1.PersistentVolumeAccessMode{k8sv1.ReadWriteOnce},
			Capacity: k8sv1.ResourceList{
				"storage": quantity,
			},
			PersistentVolumeReclaimPolicy: k8sv1.PersistentVolumeReclaimRetain,
			PersistentVolumeSource: k8sv1.PersistentVolumeSource{
				HostPath: &k8sv1.HostPathVolumeSource{
					Path: hostPath,
					Type: &hostPathType,
				},
			},
			StorageClassName: sc,
			NodeAffinity: &k8sv1.VolumeNodeAffinity{
				Required: &k8sv1.NodeSelector{
					NodeSelectorTerms: []k8sv1.NodeSelectorTerm{
						{
							MatchExpressions: []k8sv1.NodeSelectorRequirement{
								{
									Key:      KubernetesIoHostName,
									Operator: k8sv1.NodeSelectorOpIn,
									Values:   []string{schedulableNode},
								},
							},
						},
					},
				},
			},
		},
	}

	_, err = virtCli.CoreV1().PersistentVolumes().Create(context.Background(), pv, metav1.CreateOptions{})
	if !errors.IsAlreadyExists(err) {
		util2.PanicOnError(err)
	}
	return schedulableNode
}

func GetListOfManifests(pathToManifestsDir string) []string {
	var manifests []string
	matchFileName := func(pattern, filename string) bool {
		match, err := filepath.Match(pattern, filename)
		if err != nil {
			panic(err)
		}
		return match
	}
	err := filepath.Walk(pathToManifestsDir, func(path string, info os.FileInfo, err error) error {
		if err != nil {
			fmt.Printf("ERROR: Can not access a path %q: %v\n", path, err)
			return err
		}
		if !info.IsDir() && matchFileName("*.yaml", info.Name()) {
			manifests = append(manifests, path)
		}
		return nil
	})
	if err != nil {
		fmt.Printf("ERROR: Walking the path %q: %v\n", pathToManifestsDir, err)
		panic(err)
	}
	return manifests
}

func ReadManifestYamlFile(pathToManifest string) []unstructured.Unstructured {
	var objects []unstructured.Unstructured
	stream, err := os.Open(pathToManifest)
	util2.PanicOnError(err)

	decoder := yaml.NewYAMLOrJSONDecoder(stream, 1024)
	for {
		obj := map[string]interface{}{}
		err := decoder.Decode(&obj)
		if err == io.EOF {
			break
		} else if err != nil {
			panic(err)
		}
		if len(obj) == 0 {
			continue
		}
		objects = append(objects, unstructured.Unstructured{Object: obj})
	}
	return objects
}

func isNamespaceScoped(kind schema.GroupVersionKind) bool {
	switch kind.Kind {
	case "ClusterRole", "ClusterRoleBinding":
		return false
	}
	return true
}

func IsOpenShift() bool {
	virtClient, err := kubecli.GetKubevirtClient()
	util2.PanicOnError(err)

	isOpenShift, err := cluster.IsOnOpenShift(virtClient)
	if err != nil {
		fmt.Printf("ERROR: Can not determine cluster type %v\n", err)
		panic(err)
	}

	return isOpenShift
}

func ServiceMonitorEnabled() bool {
	virtClient, err := kubecli.GetKubevirtClient()
	util2.PanicOnError(err)

	serviceMonitorEnabled, err := util.IsServiceMonitorEnabled(virtClient)
	if err != nil {
		fmt.Printf("ERROR: Can't verify ServiceMonitor CRD %v\n", err)
		panic(err)
	}

	return serviceMonitorEnabled
}

// PrometheusRuleEnabled returns true if the PrometheusRule CRD is enabled
// and false otherwise.
func PrometheusRuleEnabled() bool {
	virtClient, err := kubecli.GetKubevirtClient()
	util2.PanicOnError(err)

	prometheusRuleEnabled, err := util.IsPrometheusRuleEnabled(virtClient)
	if err != nil {
		fmt.Printf("ERROR: Can't verify PrometheusRule CRD %v\n", err)
		panic(err)
	}

	return prometheusRuleEnabled
}

func composeResourceURI(object unstructured.Unstructured) string {
	uri := "/api"
	if object.GetAPIVersion() != "v1" {
		uri += "s"
	}
	uri = path.Join(uri, object.GetAPIVersion())
	if object.GetNamespace() != "" && isNamespaceScoped(object.GroupVersionKind()) {
		uri = path.Join(uri, "namespaces", object.GetNamespace())
	}
	uri = path.Join(uri, strings.ToLower(object.GetKind()))
	if !strings.HasSuffix(object.GetKind(), "s") {
		uri += "s"
	}
	return uri
}

func ApplyRawManifest(object unstructured.Unstructured) error {
	virtCli, err := kubecli.GetKubevirtClient()
	util2.PanicOnError(err)

	uri := composeResourceURI(object)
	jsonbody, err := object.MarshalJSON()
	util2.PanicOnError(err)
	b, err := virtCli.CoreV1().RESTClient().Post().RequestURI(uri).Body(jsonbody).DoRaw(context.Background())
	if err != nil {
		fmt.Printf(fmt.Sprintf("ERROR: Can not apply %s\n", object))
		panic(err)
	}
	status := unstructured.Unstructured{}
	return json.Unmarshal(b, &status)
}

func DeleteRawManifest(object unstructured.Unstructured) error {
	virtCli, err := kubecli.GetKubevirtClient()
	util2.PanicOnError(err)

	uri := composeResourceURI(object)
	uri = path.Join(uri, object.GetName())

	policy := metav1.DeletePropagationBackground
	options := &metav1.DeleteOptions{PropagationPolicy: &policy}

	result := virtCli.CoreV1().RESTClient().Delete().RequestURI(uri).Body(options).Do(context.Background())
	if result.Error() != nil && !errors.IsNotFound(result.Error()) {
		fmt.Printf(fmt.Sprintf("ERROR: Can not delete %s err: %#v %s\n", object.GetName(), result.Error(), object))
		panic(err)
	}
	return nil
}

func deployOrWipeTestingInfrastrucure(actionOnObject func(unstructured.Unstructured) error) {
	// Deploy / delete test infrastructure / dependencies
	manifests := GetListOfManifests(flags.PathToTestingInfrastrucureManifests)
	for _, manifest := range manifests {
		objects := ReadManifestYamlFile(manifest)
		for _, obj := range objects {
			err := actionOnObject(obj)
			util2.PanicOnError(err)
		}
	}

	WaitForAllPodsReady(3*time.Minute, metav1.ListOptions{})
}

func DeployTestingInfrastructure() {
	deployOrWipeTestingInfrastrucure(ApplyRawManifest)
}

func WipeTestingInfrastructure() {
	deployOrWipeTestingInfrastrucure(DeleteRawManifest)
}

func cleanupSubresourceServiceAccount() {
	virtCli, err := kubecli.GetKubevirtClient()
	util2.PanicOnError(err)

	err = virtCli.CoreV1().ServiceAccounts(util2.NamespaceTestDefault).Delete(context.Background(), SubresourceServiceAccountName, metav1.DeleteOptions{})
	if !errors.IsNotFound(err) {
		util2.PanicOnError(err)
	}

	err = virtCli.RbacV1().Roles(util2.NamespaceTestDefault).Delete(context.Background(), SubresourceServiceAccountName, metav1.DeleteOptions{})
	if !errors.IsNotFound(err) {
		util2.PanicOnError(err)
	}

	err = virtCli.RbacV1().RoleBindings(util2.NamespaceTestDefault).Delete(context.Background(), SubresourceServiceAccountName, metav1.DeleteOptions{})
	if !errors.IsNotFound(err) {
		util2.PanicOnError(err)
	}
}

func createServiceAccount(saName string, clusterRole string) {
	virtCli, err := kubecli.GetKubevirtClient()
	util2.PanicOnError(err)

	sa := k8sv1.ServiceAccount{
		ObjectMeta: metav1.ObjectMeta{
			Name:      saName,
			Namespace: util2.NamespaceTestDefault,
			Labels: map[string]string{
				KubevirtIoTest: saName,
			},
		},
	}

	_, err = virtCli.CoreV1().ServiceAccounts(util2.NamespaceTestDefault).Create(context.Background(), &sa, metav1.CreateOptions{})
	if !errors.IsAlreadyExists(err) {
		util2.PanicOnError(err)
	}

	roleBinding := rbacv1.RoleBinding{
		ObjectMeta: metav1.ObjectMeta{
			Name:      saName,
			Namespace: util2.NamespaceTestDefault,
			Labels: map[string]string{
				KubevirtIoTest: saName,
			},
		},
		RoleRef: rbacv1.RoleRef{
			Kind:     "ClusterRole",
			Name:     clusterRole,
			APIGroup: "rbac.authorization.k8s.io",
		},
	}
	roleBinding.Subjects = append(roleBinding.Subjects, rbacv1.Subject{
		Kind:      "ServiceAccount",
		Name:      saName,
		Namespace: util2.NamespaceTestDefault,
	})

	_, err = virtCli.RbacV1().RoleBindings(util2.NamespaceTestDefault).Create(context.Background(), &roleBinding, metav1.CreateOptions{})
	if !errors.IsAlreadyExists(err) {
		util2.PanicOnError(err)
	}
}

func cleanupServiceAccount(saName string) {
	virtCli, err := kubecli.GetKubevirtClient()
	util2.PanicOnError(err)

	err = virtCli.RbacV1().RoleBindings(util2.NamespaceTestDefault).Delete(context.Background(), saName, metav1.DeleteOptions{})
	if !errors.IsNotFound(err) {
		util2.PanicOnError(err)
	}

	err = virtCli.CoreV1().ServiceAccounts(util2.NamespaceTestDefault).Delete(context.Background(), saName, metav1.DeleteOptions{})
	if !errors.IsNotFound(err) {
		util2.PanicOnError(err)
	}
}

func createSubresourceServiceAccount() {
	virtCli, err := kubecli.GetKubevirtClient()
	util2.PanicOnError(err)

	sa := k8sv1.ServiceAccount{
		ObjectMeta: metav1.ObjectMeta{
			Name:      SubresourceServiceAccountName,
			Namespace: util2.NamespaceTestDefault,
			Labels: map[string]string{
				KubevirtIoTest: "sa",
			},
		},
	}

	_, err = virtCli.CoreV1().ServiceAccounts(util2.NamespaceTestDefault).Create(context.Background(), &sa, metav1.CreateOptions{})
	if !errors.IsAlreadyExists(err) {
		util2.PanicOnError(err)
	}

	role := rbacv1.Role{

		ObjectMeta: metav1.ObjectMeta{
			Name:      SubresourceServiceAccountName,
			Namespace: util2.NamespaceTestDefault,
			Labels: map[string]string{
				KubevirtIoTest: "sa",
			},
		},
	}
	role.Rules = append(role.Rules, rbacv1.PolicyRule{
		APIGroups: []string{"subresources.kubevirt.io"},
		Resources: []string{"virtualmachines/start"},
		Verbs:     []string{"update"},
	})

	_, err = virtCli.RbacV1().Roles(util2.NamespaceTestDefault).Create(context.Background(), &role, metav1.CreateOptions{})
	if !errors.IsAlreadyExists(err) {
		util2.PanicOnError(err)
	}

	roleBinding := rbacv1.RoleBinding{
		ObjectMeta: metav1.ObjectMeta{
			Name:      SubresourceServiceAccountName,
			Namespace: util2.NamespaceTestDefault,
			Labels: map[string]string{
				KubevirtIoTest: "sa",
			},
		},
		RoleRef: rbacv1.RoleRef{
			Kind:     "Role",
			Name:     SubresourceServiceAccountName,
			APIGroup: "rbac.authorization.k8s.io",
		},
	}
	roleBinding.Subjects = append(roleBinding.Subjects, rbacv1.Subject{
		Kind:      "ServiceAccount",
		Name:      SubresourceServiceAccountName,
		Namespace: util2.NamespaceTestDefault,
	})

	_, err = virtCli.RbacV1().RoleBindings(util2.NamespaceTestDefault).Create(context.Background(), &roleBinding, metav1.CreateOptions{})
	if !errors.IsAlreadyExists(err) {
		util2.PanicOnError(err)
	}
}

func createServiceAccounts() {
	createSubresourceServiceAccount()

	createServiceAccount(AdminServiceAccountName, "kubevirt.io:admin")
	createServiceAccount(ViewServiceAccountName, "kubevirt.io:view")
	createServiceAccount(EditServiceAccountName, "kubevirt.io:edit")
}

func cleanupServiceAccounts() {
	cleanupSubresourceServiceAccount()

	cleanupServiceAccount(AdminServiceAccountName)
	cleanupServiceAccount(ViewServiceAccountName)
	cleanupServiceAccount(EditServiceAccountName)
}

func DeleteConfigMap(name string) {
	virtCli, err := kubecli.GetKubevirtClient()
	util2.PanicOnError(err)

	err = virtCli.CoreV1().ConfigMaps(util2.NamespaceTestDefault).Delete(context.Background(), name, metav1.DeleteOptions{})
	if !errors.IsNotFound(err) {
		util2.PanicOnError(err)
	}
}

func DeleteSecret(name string) {
	virtCli, err := kubecli.GetKubevirtClient()
	util2.PanicOnError(err)

	err = virtCli.CoreV1().Secrets(util2.NamespaceTestDefault).Delete(context.Background(), name, metav1.DeleteOptions{})
	if !errors.IsNotFound(err) {
		util2.PanicOnError(err)
	}
}

func DeletePVC(os string) {
	virtCli, err := kubecli.GetKubevirtClient()
	util2.PanicOnError(err)

	name := fmt.Sprintf("disk-%s", os)
	err = virtCli.CoreV1().PersistentVolumeClaims((util2.NamespaceTestDefault)).Delete(context.Background(), name, metav1.DeleteOptions{})
	if !errors.IsNotFound(err) {
		util2.PanicOnError(err)
	}
}

func DeletePV(os string) {
	virtCli, err := kubecli.GetKubevirtClient()
	util2.PanicOnError(err)

	name := fmt.Sprintf("%s-disk-for-tests", os)
	err = virtCli.CoreV1().PersistentVolumes().Delete(context.Background(), name, metav1.DeleteOptions{})
	if !errors.IsNotFound(err) {
		util2.PanicOnError(err)
	}
}

func VerifyDummyNicForBridgeNetwork(vmi *v1.VirtualMachineInstance) {
	output := RunCommandOnVmiPod(vmi, []string{BinBash, "-c", "/usr/sbin/ip link show|grep DOWN|grep -c eth0"})
	ExpectWithOffset(1, strings.TrimSpace(output)).To(Equal("1"))

	output = RunCommandOnVmiPod(vmi, []string{BinBash, "-c", "/usr/sbin/ip link show|grep UP|grep -c eth0-nic"})
	ExpectWithOffset(1, strings.TrimSpace(output)).To(Equal("1"))

	return
}

func RunVMI(vmi *v1.VirtualMachineInstance, timeout int) *v1.VirtualMachineInstance {
	By(StartingVMInstance)
	virtCli, err := kubecli.GetKubevirtClient()
	util2.PanicOnError(err)

	var obj *v1.VirtualMachineInstance
	Eventually(func() error {
		obj, err = virtCli.VirtualMachineInstance(util2.NamespaceTestDefault).Create(vmi)
		return err
	}, timeout, 1*time.Second).ShouldNot(HaveOccurred())
	return obj
}

func RunVMIAndExpectLaunch(vmi *v1.VirtualMachineInstance, timeout int) *v1.VirtualMachineInstance {
	obj := RunVMI(vmi, timeout)
	By(WaitingVMInstanceStart)
	return WaitForSuccessfulVMIStartWithTimeout(obj, timeout)
}

func RunVMIAndExpectLaunchWithDataVolume(vmi *v1.VirtualMachineInstance, dv *cdiv1.DataVolume, timeout int) *v1.VirtualMachineInstance {
	obj := RunVMI(vmi, timeout)
	By("Waiting until the DataVolume is ready")
	Eventually(ThisDV(dv), timeout).Should(HaveSucceeded())
	By(WaitingVMInstanceStart)
	ctx, cancel := context.WithCancel(context.Background())
	defer cancel()
	warningsIgnoreList := []string{"didn't find PVC"}
	wp := WarningsPolicy{FailOnWarnings: true, WarningsIgnoreList: warningsIgnoreList}
	return waitForVMIStart(ctx, obj, timeout, wp)
}

func RunVMIAndExpectLaunchIgnoreWarnings(vmi *v1.VirtualMachineInstance, timeout int) *v1.VirtualMachineInstance {
	obj := RunVMI(vmi, timeout)
	By(WaitingVMInstanceStart)
	return WaitForSuccessfulVMIStartWithTimeoutIgnoreWarnings(obj, timeout)
}

func RunVMIAndExpectLaunchWithIgnoreWarningArg(vmi *v1.VirtualMachineInstance, timeout int, ignoreWarnings bool) *v1.VirtualMachineInstance {
	By(StartingVMInstance)
	var obj *v1.VirtualMachineInstance
	var err error
	virtClient, err := kubecli.GetKubevirtClient()
	Expect(err).ToNot(HaveOccurred())
	Eventually(func() error {
		obj, err = virtClient.VirtualMachineInstance(util2.NamespaceTestDefault).Create(vmi)
		return err
	}, timeout, 1*time.Second).ShouldNot(HaveOccurred())
	By("Waiting until the VirtualMachineInstance starts")
	if ignoreWarnings {
		WaitForSuccessfulVMIStartWithTimeoutIgnoreWarnings(obj, timeout)
	} else {
		WaitForSuccessfulVMIStartWithTimeout(obj, timeout)
	}
	vmi, err = virtClient.VirtualMachineInstance(util2.NamespaceTestDefault).Get(vmi.Name, &metav1.GetOptions{})
	Expect(err).ToNot(HaveOccurred())
	return vmi
}

func RunVMIAndExpectScheduling(vmi *v1.VirtualMachineInstance, timeout int) *v1.VirtualMachineInstance {
	obj := RunVMI(vmi, timeout)
	By("Waiting until the VirtualMachineInstance will be scheduled")
	wp := WarningsPolicy{FailOnWarnings: true}
	return waitForVMIScheduling(obj, timeout, wp)
}

func getRunningPodByVirtualMachineInstance(vmi *v1.VirtualMachineInstance, namespace string) (*k8sv1.Pod, error) {
	virtCli, err := kubecli.GetKubevirtClient()
	if err != nil {
		return nil, err
	}

	vmi, err = virtCli.VirtualMachineInstance(namespace).Get(vmi.Name, &metav1.GetOptions{})
	if err != nil {
		return nil, err
	}

	return GetRunningPodByLabel(string(vmi.GetUID()), v1.CreatedByLabel, namespace, vmi.Status.NodeName)
}

func GetRunningPodByVirtualMachineInstance(vmi *v1.VirtualMachineInstance, namespace string) *k8sv1.Pod {
	pod, err := getRunningPodByVirtualMachineInstance(vmi, namespace)
	util2.PanicOnError(err)
	return pod
}

func GetPodByVirtualMachineInstance(vmi *v1.VirtualMachineInstance) *k8sv1.Pod {
	pods, err := getPodsByLabel(string(vmi.GetUID()), v1.CreatedByLabel, vmi.Namespace)
	util2.PanicOnError(err)

	if len(pods.Items) != 1 {
		util2.PanicOnError(fmt.Errorf("found wrong number of pods for VMI '%v', count: %d", vmi, len(pods.Items)))
	}

	return &pods.Items[0]
}

func getPodsByLabel(label, labelType, namespace string) (*k8sv1.PodList, error) {
	virtCli, err := kubecli.GetKubevirtClient()
	if err != nil {
		return nil, err
	}

	labelSelector := fmt.Sprintf("%s=%s", labelType, label)

	pods, err := virtCli.CoreV1().Pods(namespace).List(context.Background(),
		metav1.ListOptions{LabelSelector: labelSelector},
	)
	if err != nil {
		return nil, err
	}

	return pods, nil
}

func GetPodCPUSet(pod *k8sv1.Pod) (output string, err error) {
	virtClient, err := kubecli.GetKubevirtClient()
	if err != nil {
		return
	}
	output, err = ExecuteCommandOnPod(
		virtClient,
		pod,
		"compute",
		[]string{"cat", cgroupV2cpusetPath},
	)

	if err == nil {
		return
	}

	output, err = ExecuteCommandOnPod(
		virtClient,
		pod,
		"compute",
		[]string{"cat", cgroupV1cpusetPath},
	)

	return
}

func GetRunningPodByLabel(label string, labelType string, namespace string, node string) (*k8sv1.Pod, error) {
	virtCli, err := kubecli.GetKubevirtClient()
	if err != nil {
		return nil, err
	}

	labelSelector := fmt.Sprintf("%s=%s", labelType, label)
	var fieldSelector string
	if node != "" {
		fieldSelector = fmt.Sprintf("status.phase==%s,spec.nodeName==%s", k8sv1.PodRunning, node)
	} else {
		fieldSelector = fmt.Sprintf("status.phase==%s", k8sv1.PodRunning)
	}
	pods, err := virtCli.CoreV1().Pods(namespace).List(context.Background(),
		metav1.ListOptions{LabelSelector: labelSelector, FieldSelector: fieldSelector},
	)
	if err != nil {
		return nil, err
	}

	if len(pods.Items) == 0 {
		return nil, fmt.Errorf("failed to find pod with the label %s", label)
	}

	var readyPod *k8sv1.Pod
	for _, pod := range pods.Items {
		ready := true
		for _, status := range pod.Status.ContainerStatuses {
			if status.Name == "kubevirt-infra" {
				ready = status.Ready
				break
			}
		}
		if ready {
			readyPod = &pod
			break
		}
	}
	if readyPod == nil {
		return nil, fmt.Errorf("no ready pods with the label %s", label)
	}

	return readyPod, nil
}

func GetComputeContainerOfPod(pod *k8sv1.Pod) *k8sv1.Container {
	return GetContainerOfPod(pod, "compute")
}

func GetContainerDiskContainerOfPod(pod *k8sv1.Pod, volumeName string) *k8sv1.Container {
	diskContainerName := fmt.Sprintf("volume%s", volumeName)
	return GetContainerOfPod(pod, diskContainerName)
}

func GetContainerOfPod(pod *k8sv1.Pod, containerName string) *k8sv1.Container {
	var computeContainer *k8sv1.Container
	for _, container := range pod.Spec.Containers {
		if container.Name == containerName {
			computeContainer = &container
			break
		}
	}
	if computeContainer == nil {
		util2.PanicOnError(fmt.Errorf("could not find the %s container", containerName))
	}
	return computeContainer
}

func cleanNamespaces() {
	virtCli, err := kubecli.GetKubevirtClient()
	util2.PanicOnError(err)

	for _, namespace := range TestNamespaces {

		_, err := virtCli.CoreV1().Namespaces().Get(context.Background(), namespace, metav1.GetOptions{})
		if err != nil {
			continue
		}

		// Clean namespace labels
		err = libnet.RemoveAllLabelsFromNamespace(virtCli, namespace)
		util2.PanicOnError(err)

		//Remove all Jobs
		jobDeleteStrategy := metav1.DeletePropagationOrphan
		jobDeleteOptions := metav1.DeleteOptions{PropagationPolicy: &jobDeleteStrategy}
		util2.PanicOnError(virtCli.BatchV1().RESTClient().Delete().Namespace(namespace).Resource("jobs").Body(&jobDeleteOptions).Do(context.Background()).Error())
		//Remove all HPA
		util2.PanicOnError(virtCli.AutoscalingV1().RESTClient().Delete().Namespace(namespace).Resource("horizontalpodautoscalers").Do(context.Background()).Error())

		// Remove all VirtualMachinePools
		util2.PanicOnError(virtCli.VirtualMachinePool(namespace).DeleteCollection(context.Background(), metav1.DeleteOptions{}, metav1.ListOptions{}))

		// Remove all VirtualMachines
		util2.PanicOnError(virtCli.RestClient().Delete().Namespace(namespace).Resource("virtualmachines").Do(context.Background()).Error())

		// Remove all VirtualMachineReplicaSets
		util2.PanicOnError(virtCli.RestClient().Delete().Namespace(namespace).Resource("virtualmachineinstancereplicasets").Do(context.Background()).Error())

		// Remove all VMIs
		util2.PanicOnError(virtCli.RestClient().Delete().Namespace(namespace).Resource("virtualmachineinstances").Do(context.Background()).Error())
		vmis, err := virtCli.VirtualMachineInstance(namespace).List(&metav1.ListOptions{})
		util2.PanicOnError(err)
		for _, vmi := range vmis.Items {
			if controller.HasFinalizer(&vmi, v1.VirtualMachineInstanceFinalizer) {
				_, err := virtCli.VirtualMachineInstance(vmi.Namespace).Patch(vmi.Name, types.JSONPatchType, []byte("[{ \"op\": \"remove\", \"path\": \"/metadata/finalizers\" }]"), &metav1.PatchOptions{})
				if !errors.IsNotFound(err) {
					util2.PanicOnError(err)
				}
			}
		}

		// Remove all Pods
		podList, err := virtCli.CoreV1().Pods(namespace).List(context.Background(), metav1.ListOptions{})
		util2.PanicOnError(err)
		var gracePeriod int64 = 0
		for _, pod := range podList.Items {
			err := virtCli.CoreV1().Pods(namespace).Delete(context.Background(), pod.Name, metav1.DeleteOptions{GracePeriodSeconds: &gracePeriod})
			if errors.IsNotFound(err) {
				continue
			}
			Expect(err).ToNot(HaveOccurred())
		}

		// Remove all Services
		svcList, err := virtCli.CoreV1().Services(namespace).List(context.Background(), metav1.ListOptions{})
		util2.PanicOnError(err)
		for _, svc := range svcList.Items {
			util2.PanicOnError(virtCli.CoreV1().Services(namespace).Delete(context.Background(), svc.Name, metav1.DeleteOptions{}))
		}

		// Remove PVCs
		util2.PanicOnError(virtCli.CoreV1().RESTClient().Delete().Namespace(namespace).Resource("persistentvolumeclaims").Do(context.Background()).Error())
		if HasCDI() {
			// Remove DataVolumes
			util2.PanicOnError(virtCli.CdiClient().CdiV1beta1().RESTClient().Delete().Namespace(namespace).Resource("datavolumes").Do(context.Background()).Error())
		}
		// Remove PVs
		pvs, err := virtCli.CoreV1().PersistentVolumes().List(context.Background(), metav1.ListOptions{
			LabelSelector: fmt.Sprintf("%s", cleanup.TestLabelForNamespace(namespace)),
		})
		util2.PanicOnError(err)
		for _, pv := range pvs.Items {
			err := virtCli.CoreV1().PersistentVolumes().Delete(context.Background(), pv.Name, metav1.DeleteOptions{})
			if err != nil && !errors.IsNotFound(err) {
				util2.PanicOnError(err)
			}
		}

		// Remove all VirtualMachineInstance Secrets
		labelSelector := fmt.Sprintf("%s", SecretLabel)
		util2.PanicOnError(
			virtCli.CoreV1().Secrets(namespace).DeleteCollection(context.Background(),
				metav1.DeleteOptions{}, metav1.ListOptions{LabelSelector: labelSelector},
			),
		)

		// Remove all VirtualMachineInstance Presets
		util2.PanicOnError(virtCli.RestClient().Delete().Namespace(namespace).Resource("virtualmachineinstancepresets").Do(context.Background()).Error())
		// Remove all limit ranges
		util2.PanicOnError(virtCli.CoreV1().RESTClient().Delete().Namespace(namespace).Resource("limitranges").Do(context.Background()).Error())

		// Remove all Migration Objects
		util2.PanicOnError(virtCli.RestClient().Delete().Namespace(namespace).Resource("virtualmachineinstancemigrations").Do(context.Background()).Error())
		migrations, err := virtCli.VirtualMachineInstanceMigration(namespace).List(&metav1.ListOptions{})
		util2.PanicOnError(err)
		for _, migration := range migrations.Items {
			if controller.HasFinalizer(&migration, v1.VirtualMachineInstanceMigrationFinalizer) {
				_, err := virtCli.VirtualMachineInstanceMigration(namespace).Patch(migration.Name, types.JSONPatchType, []byte("[{ \"op\": \"remove\", \"path\": \"/metadata/finalizers\" }]"))
				if !errors.IsNotFound(err) {
					util2.PanicOnError(err)
				}
			}
		}
		// Remove all NetworkAttachmentDefinitions
		nets, err := virtCli.NetworkClient().K8sCniCncfIoV1().NetworkAttachmentDefinitions(namespace).List(context.Background(), metav1.ListOptions{})
		if err != nil && !errors.IsNotFound(err) {
			util2.PanicOnError(err)
		}
		for _, netDef := range nets.Items {
			util2.PanicOnError(virtCli.NetworkClient().K8sCniCncfIoV1().NetworkAttachmentDefinitions(namespace).Delete(context.Background(), netDef.GetName(), metav1.DeleteOptions{}))
		}

		// Remove all Istio Sidecars, VirtualServices, DestinationRules and Gateways
		for _, res := range []string{"sidecars", "virtualservices", "destinationrules", "gateways"} {
			util2.PanicOnError(removeAllGroupVersionResourceFromNamespace(schema.GroupVersionResource{Group: "networking.istio.io", Version: "v1beta1", Resource: res}, namespace))
		}

		// Remove all Istio PeerAuthentications
		util2.PanicOnError(removeAllGroupVersionResourceFromNamespace(schema.GroupVersionResource{Group: "security.istio.io", Version: "v1beta1", Resource: "peerauthentications"}, namespace))

		// Remove migration policies
		migrationPolicyList, err := virtCli.MigrationPolicy().List(context.Background(), metav1.ListOptions{
			LabelSelector: fmt.Sprintf("%s", cleanup.TestLabelForNamespace(namespace)),
		})
		util2.PanicOnError(err)
		for _, policy := range migrationPolicyList.Items {
			util2.PanicOnError(virtCli.MigrationPolicy().Delete(context.Background(), policy.Name, metav1.DeleteOptions{}))
		}
	}
}

func removeNamespaces() {
	virtCli, err := kubecli.GetKubevirtClient()
	util2.PanicOnError(err)

	// First send an initial delete to every namespace
	for _, namespace := range TestNamespaces {
		err := virtCli.CoreV1().Namespaces().Delete(context.Background(), namespace, metav1.DeleteOptions{})
		if !errors.IsNotFound(err) {
			util2.PanicOnError(err)
		}
	}

	// Wait until the namespaces are terminated
	fmt.Println("")
	for _, namespace := range TestNamespaces {
		fmt.Printf("Waiting for namespace %s to be removed, this can take a while ...\n", namespace)
		EventuallyWithOffset(1, func() error {
			return virtCli.CoreV1().Namespaces().Delete(context.Background(), namespace, metav1.DeleteOptions{})
		}, 240*time.Second, 1*time.Second).Should(SatisfyAll(HaveOccurred(), WithTransform(errors.IsNotFound, BeTrue())), fmt.Sprintf("should successfully delete namespace '%s'", namespace))
	}
}

func removeAllGroupVersionResourceFromNamespace(groupVersionResource schema.GroupVersionResource, namespace string) error {
	virtCli, err := kubecli.GetKubevirtClient()
	if err != nil {
		return err
	}

	gvr, err := virtCli.DynamicClient().Resource(groupVersionResource).Namespace(namespace).List(context.Background(), metav1.ListOptions{})
	if errors.IsNotFound(err) {
		return nil
	}
	if err != nil {
		return err
	}

	for _, r := range gvr.Items {
		err = virtCli.DynamicClient().Resource(groupVersionResource).Namespace(namespace).Delete(context.Background(), r.GetName(), metav1.DeleteOptions{})
		if err != nil {
			return err
		}
	}
	return nil
}

func detectInstallNamespace() {
	virtCli, err := kubecli.GetKubevirtClient()
	util2.PanicOnError(err)
	kvs, err := virtCli.KubeVirt("").List(&metav1.ListOptions{})
	util2.PanicOnError(err)
	if len(kvs.Items) == 0 {
		util2.PanicOnError(fmt.Errorf("Could not detect a kubevirt installation"))
	}
	if len(kvs.Items) > 1 {
		util2.PanicOnError(fmt.Errorf("Invalid kubevirt installation, more than one KubeVirt resource found"))
	}
	flags.KubeVirtInstallNamespace = kvs.Items[0].Namespace
}

func createNamespaces() {
	virtCli, err := kubecli.GetKubevirtClient()
	util2.PanicOnError(err)

	// Create a Test Namespaces
	for _, namespace := range TestNamespaces {
		ns := &k8sv1.Namespace{
			ObjectMeta: metav1.ObjectMeta{
				Name: namespace,
				Labels: map[string]string{
					cleanup.TestLabelForNamespace(namespace): "",
				},
			},
		}
		_, err = virtCli.CoreV1().Namespaces().Create(context.Background(), ns, metav1.CreateOptions{})
		if !errors.IsAlreadyExists(err) {
			util2.PanicOnError(err)
		}
	}
}

func NewRandomBlockDataVolumeWithRegistryImport(imageUrl, namespace string, accessMode k8sv1.PersistentVolumeAccessMode) *cdiv1.DataVolume {
	sc, exists := GetRWOBlockStorageClass()
	if accessMode == k8sv1.ReadWriteMany {
		sc, exists = GetRWXBlockStorageClass()
	}
	if !exists {
		Skip("Skip test when Block storage is not present")
	}
	return NewRandomDataVolumeWithRegistryImportInStorageClass(imageUrl, namespace, sc, accessMode, k8sv1.PersistentVolumeBlock)
<<<<<<< HEAD
}

func NewRandomDataVolumeWithRegistryImport(imageUrl, namespace string, accessMode k8sv1.PersistentVolumeAccessMode) *cdiv1.DataVolume {
	sc, exists := GetRWOFileSystemStorageClass()
	if accessMode == k8sv1.ReadWriteMany {
		sc, exists = GetRWXFileSystemStorageClass()
	}
	if !exists {
		Skip("Skip test when Filesystem storage is not present")
	}
	return NewRandomDataVolumeWithRegistryImportInStorageClass(imageUrl, namespace, sc, accessMode, k8sv1.PersistentVolumeFilesystem)
}

func NewRandomBlankDataVolume(namespace, storageClass, size string, accessMode k8sv1.PersistentVolumeAccessMode, volumeMode k8sv1.PersistentVolumeMode) *cdiv1.DataVolume {
	return newRandomBlankDataVolume(namespace, storageClass, size, accessMode, volumeMode)
}

=======
}

func NewRandomDataVolumeWithRegistryImport(imageUrl, namespace string, accessMode k8sv1.PersistentVolumeAccessMode) *cdiv1.DataVolume {
	sc, exists := GetRWOFileSystemStorageClass()
	if accessMode == k8sv1.ReadWriteMany {
		sc, exists = GetRWXFileSystemStorageClass()
	}
	if !exists {
		Skip("Skip test when Filesystem storage is not present")
	}
	return NewRandomDataVolumeWithRegistryImportInStorageClass(imageUrl, namespace, sc, accessMode, k8sv1.PersistentVolumeFilesystem)
}

>>>>>>> 32d6fe85
func NewRandomVirtualMachineInstanceWithDisk(imageUrl, namespace, sc string, accessMode k8sv1.PersistentVolumeAccessMode, volMode k8sv1.PersistentVolumeMode) (*v1.VirtualMachineInstance, *cdiv1.DataVolume) {
	virtCli, err := kubecli.GetKubevirtClient()
	util2.PanicOnError(err)

	dv := NewRandomDataVolumeWithRegistryImportInStorageClass(imageUrl, namespace, sc, accessMode, volMode)
	_, err = virtCli.CdiClient().CdiV1beta1().DataVolumes(dv.Namespace).Create(context.Background(), dv, metav1.CreateOptions{})
	Expect(err).ToNot(HaveOccurred())
	Eventually(ThisDV(dv), 240).Should(Or(HaveSucceeded(), BeInPhase(cdiv1.WaitForFirstConsumer)))
	return NewRandomVMIWithDataVolume(dv.Name), dv
}

func NewRandomVirtualMachineInstanceWithFileDisk(imageUrl, namespace string, accessMode k8sv1.PersistentVolumeAccessMode) (*v1.VirtualMachineInstance, *cdiv1.DataVolume) {
	if !HasCDI() {
		Skip("Skip DataVolume tests when CDI is not present")
	}
	sc, exists := GetRWOFileSystemStorageClass()
	if accessMode == k8sv1.ReadWriteMany {
		sc, exists = GetRWXFileSystemStorageClass()
	}
	if !exists {
		Skip("Skip test when Filesystem storage is not present")
<<<<<<< HEAD
	}

	return NewRandomVirtualMachineInstanceWithDisk(imageUrl, namespace, sc, accessMode, k8sv1.PersistentVolumeFilesystem)
}

func NewRandomVirtualMachineInstanceWithBlockDisk(imageUrl, namespace string, accessMode k8sv1.PersistentVolumeAccessMode) (*v1.VirtualMachineInstance, *cdiv1.DataVolume) {
	if !HasCDI() {
		Skip("Skip DataVolume tests when CDI is not present")
	}
	sc, exists := GetRWOBlockStorageClass()
	if accessMode == k8sv1.ReadWriteMany {
		sc, exists = GetRWXBlockStorageClass()
	}
	if !exists {
		Skip("Skip test when Block storage is not present")
	}

	return NewRandomVirtualMachineInstanceWithDisk(imageUrl, namespace, sc, accessMode, k8sv1.PersistentVolumeBlock)
}

func NewRandomDataVolumeWithRegistryImportInStorageClass(imageUrl, namespace, storageClass string, accessMode k8sv1.PersistentVolumeAccessMode, volumeMode k8sv1.PersistentVolumeMode) *cdiv1.DataVolume {
	name := TestDataVolumeName + rand.String(12)
	quantity, err := resource.ParseQuantity("1Gi")
	util2.PanicOnError(err)
	dataVolume := &cdiv1.DataVolume{
		ObjectMeta: metav1.ObjectMeta{
			Name:      name,
			Namespace: namespace,
		},
		Spec: cdiv1.DataVolumeSpec{
			Source: &cdiv1.DataVolumeSource{
				Registry: &cdiv1.DataVolumeSourceRegistry{
					URL: &imageUrl,
				},
			},
			PVC: &k8sv1.PersistentVolumeClaimSpec{
				AccessModes: []k8sv1.PersistentVolumeAccessMode{accessMode},
				VolumeMode:  &volumeMode,
				Resources: k8sv1.ResourceRequirements{
					Requests: k8sv1.ResourceList{
						"storage": quantity,
					},
				},
				StorageClassName: &storageClass,
			},
		},
=======
>>>>>>> 32d6fe85
	}

	return NewRandomVirtualMachineInstanceWithDisk(imageUrl, namespace, sc, accessMode, k8sv1.PersistentVolumeFilesystem)
}

func NewRandomVirtualMachineInstanceWithBlockDisk(imageUrl, namespace string, accessMode k8sv1.PersistentVolumeAccessMode) (*v1.VirtualMachineInstance, *cdiv1.DataVolume) {
	if !HasCDI() {
		Skip("Skip DataVolume tests when CDI is not present")
	}
	sc, exists := GetRWOBlockStorageClass()
	if accessMode == k8sv1.ReadWriteMany {
		sc, exists = GetRWXBlockStorageClass()
	}
	if !exists {
		Skip("Skip test when Block storage is not present")
	}

	return NewRandomVirtualMachineInstanceWithDisk(imageUrl, namespace, sc, accessMode, k8sv1.PersistentVolumeBlock)
}

func newDataVolume(namespace, storageClass string, size string, accessMode k8sv1.PersistentVolumeAccessMode, volumeMode k8sv1.PersistentVolumeMode, dataVolumeSource cdiv1.DataVolumeSource) *cdiv1.DataVolume {
	name := "test-datavolume-" + rand.String(12)
	quantity, err := resource.ParseQuantity(size)
	util2.PanicOnError(err)
	dataVolume := &cdiv1.DataVolume{
		ObjectMeta: metav1.ObjectMeta{
			Name:      name,
			Namespace: namespace,
		},
		Spec: cdiv1.DataVolumeSpec{
			Source: &dataVolumeSource,
			PVC: &k8sv1.PersistentVolumeClaimSpec{
				AccessModes: []k8sv1.PersistentVolumeAccessMode{accessMode},
				VolumeMode:  &volumeMode,
				Resources: k8sv1.ResourceRequirements{
					Requests: k8sv1.ResourceList{
						"storage": quantity,
					},
				},
				StorageClassName: &storageClass,
			},
		},
	}

	dataVolume.TypeMeta = metav1.TypeMeta{
		APIVersion: KubevirtIoV1Alpha1,
		Kind:       "DataVolume",
	}

	return dataVolume
}

<<<<<<< HEAD
func NewRandomDataVolumeWithPVCSource(sourceNamespace, sourceName, targetNamespace string, accessMode k8sv1.PersistentVolumeAccessMode) *cdiv1.DataVolume {
	sc, exists := GetRWOFileSystemStorageClass()
	if accessMode == k8sv1.ReadWriteMany {
		sc, exists = GetRWXFileSystemStorageClass()
	}
	if !exists {
		Skip("Skip test when Filesystem storage is not present")
	}
	return NewRandomDataVolumeWithPVCSourceWithStorageClass(sourceNamespace, sourceName, targetNamespace, sc, "1Gi", accessMode)
=======
func NewRandomDataVolumeWithRegistryImportInStorageClass(imageUrl, namespace, storageClass string, accessMode k8sv1.PersistentVolumeAccessMode, volumeMode k8sv1.PersistentVolumeMode) *cdiv1.DataVolume {
	size := "512Mi"
	dataVolumeSource := cdiv1.DataVolumeSource{
		Registry: &cdiv1.DataVolumeSourceRegistry{
			URL: &imageUrl,
		},
	}
	return newDataVolume(namespace, storageClass, size, accessMode, volumeMode, dataVolumeSource)
>>>>>>> 32d6fe85
}

func NewRandomBlankDataVolume(namespace, storageClass, size string, accessMode k8sv1.PersistentVolumeAccessMode, volumeMode k8sv1.PersistentVolumeMode) *cdiv1.DataVolume {
	dataVolumeSource := cdiv1.DataVolumeSource{
		Blank: &cdiv1.DataVolumeBlankImage{},
	}
	return newDataVolume(namespace, storageClass, size, accessMode, volumeMode, dataVolumeSource)
}

func NewRandomDataVolumeWithPVCSource(sourceNamespace, sourceName, targetNamespace string, accessMode k8sv1.PersistentVolumeAccessMode) *cdiv1.DataVolume {
	sc, exists := GetRWOFileSystemStorageClass()
	if accessMode == k8sv1.ReadWriteMany {
		sc, exists = GetRWXFileSystemStorageClass()
	}
	if !exists {
		Skip("Skip test when Filesystem storage is not present")
	}
	return newRandomDataVolumeWithPVCSourceWithStorageClass(sourceNamespace, sourceName, targetNamespace, sc, "1Gi", accessMode)
}

func newRandomDataVolumeWithPVCSourceWithStorageClass(sourceNamespace, sourceName, targetNamespace, storageClass, size string, accessMode k8sv1.PersistentVolumeAccessMode) *cdiv1.DataVolume {
	dataVolumeSource := cdiv1.DataVolumeSource{
		PVC: &cdiv1.DataVolumeSourcePVC{
			Namespace: sourceNamespace,
			Name:      sourceName,
		},
	}
	volumeMode := k8sv1.PersistentVolumeFilesystem
	return newDataVolume(targetNamespace, storageClass, size, accessMode, volumeMode, dataVolumeSource)
}

func NewRandomVMI() *v1.VirtualMachineInstance {
	return NewRandomVMIWithNS(util2.NamespaceTestDefault)
}

func NewRandomVMIWithNS(namespace string) *v1.VirtualMachineInstance {
	vmi := api.NewMinimalVMIWithNS(namespace, libvmi.RandName(libvmi.DefaultVmiName))

	t := defaultTestGracePeriod
	vmi.Spec.TerminationGracePeriodSeconds = &t

	// To avoid mac address issue in the tests change the pod interface binding to masquerade
	// https://github.com/kubevirt/kubevirt/issues/1494
	vmi.Spec.Domain.Devices = v1.Devices{Interfaces: []v1.Interface{{Name: "default",
		InterfaceBindingMethod: v1.InterfaceBindingMethod{
			Masquerade: &v1.InterfaceMasquerade{}}}}}

	vmi.Spec.Networks = []v1.Network{*v1.DefaultPodNetwork()}
	if isARM64() {
		// Cirros image need 256M to boot on ARM64,
		// this issue is traced in https://github.com/kubevirt/kubevirt/issues/6363
		vmi.Spec.Domain.Resources.Requests[k8sv1.ResourceMemory] = resource.MustParse("256Mi")
	} else {
		vmi.Spec.Domain.Resources.Requests[k8sv1.ResourceMemory] = resource.MustParse("128Mi")
	}

	return vmi
}

func AddDataVolumeDisk(vmi *v1.VirtualMachineInstance, diskName, dataVolumeName string) *v1.VirtualMachineInstance {
	bus := "virtio"
	vmi.Spec.Domain.Devices.Disks = append(vmi.Spec.Domain.Devices.Disks, v1.Disk{
		Name: diskName,
		DiskDevice: v1.DiskDevice{
			Disk: &v1.DiskTarget{
				Bus: bus,
			},
		},
	})
	vmi.Spec.Volumes = append(vmi.Spec.Volumes, v1.Volume{
		Name: diskName,
		VolumeSource: v1.VolumeSource{
			DataVolume: &v1.DataVolumeSource{
				Name: dataVolumeName,
			},
		},
	})

	return vmi
}

func NewRandomVMIWithDataVolume(dataVolumeName string) *v1.VirtualMachineInstance {
	vmi := NewRandomVMI()

	diskName := "disk0"

	vmi = AddDataVolumeDisk(vmi, diskName, dataVolumeName)

	vmi.Spec.Domain.Resources.Requests[k8sv1.ResourceMemory] = resource.MustParse("1Gi")
	return vmi
}

func NewRandomVMWithEphemeralDisk(containerImage string) *v1.VirtualMachine {
	vmi := NewRandomVMIWithEphemeralDisk(containerImage)
	vm := NewRandomVirtualMachine(vmi, false)

	return vm
}

func addDataVolumeTemplate(vm *v1.VirtualMachine, dataVolume *cdiv1.DataVolume) {
	dvt := &v1.DataVolumeTemplateSpec{}

	dvt.Spec = *dataVolume.Spec.DeepCopy()
	dvt.ObjectMeta = *dataVolume.ObjectMeta.DeepCopy()

	vm.Spec.DataVolumeTemplates = append(vm.Spec.DataVolumeTemplates, *dvt)
}

func NewRandomVMWithDataVolumeWithRegistryImport(imageUrl, namespace, storageClass string, accessMode k8sv1.PersistentVolumeAccessMode) *v1.VirtualMachine {
	dataVolume := NewRandomDataVolumeWithRegistryImportInStorageClass(imageUrl, namespace, storageClass, accessMode, k8sv1.PersistentVolumeFilesystem)
	dataVolume.Spec.PVC.Resources.Requests[k8sv1.ResourceStorage] = resource.MustParse("6Gi")
	vmi := NewRandomVMIWithDataVolume(dataVolume.Name)
	vm := NewRandomVirtualMachine(vmi, false)

	addDataVolumeTemplate(vm, dataVolume)
	return vm
}

func NewRandomVMWithDataVolume(imageUrl string, namespace string) *v1.VirtualMachine {
	dataVolume := NewRandomDataVolumeWithRegistryImport(imageUrl, namespace, k8sv1.ReadWriteOnce)
	vmi := NewRandomVMIWithDataVolume(dataVolume.Name)
	vm := NewRandomVirtualMachine(vmi, false)

	addDataVolumeTemplate(vm, dataVolume)
	return vm
}

func NewRandomVMWithDataVolumeAndUserData(dataVolume *cdiv1.DataVolume, userData string) *v1.VirtualMachine {
	vmi := NewRandomVMIWithDataVolume(dataVolume.Name)
	AddUserData(vmi, "cloud-init", userData)
	vm := NewRandomVirtualMachine(vmi, false)

	addDataVolumeTemplate(vm, dataVolume)
	return vm
}

func NewRandomVMWithDataVolumeAndUserDataInStorageClass(imageUrl, namespace, userData, storageClass string) *v1.VirtualMachine {
	dataVolume := NewRandomDataVolumeWithRegistryImportInStorageClass(imageUrl, namespace, storageClass, k8sv1.ReadWriteOnce, k8sv1.PersistentVolumeFilesystem)
	return NewRandomVMWithDataVolumeAndUserData(dataVolume, userData)
}

func NewRandomVMWithCloneDataVolume(sourceNamespace, sourceName, targetNamespace string) *v1.VirtualMachine {
	dataVolume := NewRandomDataVolumeWithPVCSource(sourceNamespace, sourceName, targetNamespace, k8sv1.ReadWriteOnce)
	vmi := NewRandomVMIWithDataVolume(dataVolume.Name)
	vmi.Namespace = targetNamespace
	vm := NewRandomVirtualMachine(vmi, false)

	addDataVolumeTemplate(vm, dataVolume)
	return vm
}

func NewRandomVMIWithEphemeralDiskHighMemory(containerImage string) *v1.VirtualMachineInstance {
	vmi := NewRandomVMIWithEphemeralDisk(containerImage)

	vmi.Spec.Domain.Resources.Requests[k8sv1.ResourceMemory] = resource.MustParse("512M")
	return vmi
}

func NewRandomVMIWithEphemeralDiskAndUserdataHighMemory(containerImage string, userData string) *v1.VirtualMachineInstance {
	vmi := NewRandomVMIWithEphemeralDiskAndUserdata(containerImage, userData)

	vmi.Spec.Domain.Resources.Requests[k8sv1.ResourceMemory] = resource.MustParse("512M")
	return vmi
}

func NewRandomVMIWithEphemeralDiskAndConfigDriveUserdataHighMemory(containerImage string, userData string) *v1.VirtualMachineInstance {
	vmi := NewRandomVMIWithEphemeralDiskAndConfigDriveUserdata(containerImage, userData)

	vmi.Spec.Domain.Resources.Requests[k8sv1.ResourceMemory] = resource.MustParse("512M")
	return vmi
}

func NewRandomVMIWithEFIBootloader() *v1.VirtualMachineInstance {
	vmi := NewRandomVMIWithEphemeralDiskHighMemory(cd.ContainerDiskFor(cd.ContainerDiskAlpine))

	// EFI needs more memory than other images
	vmi.Spec.Domain.Resources.Requests[k8sv1.ResourceMemory] = resource.MustParse("1Gi")
	vmi.Spec.Domain.Firmware = &v1.Firmware{
		Bootloader: &v1.Bootloader{
			EFI: &v1.EFI{
				SecureBoot: NewBool(false),
			},
		},
	}

	return vmi

}

func NewRandomVMIWithSecureBoot() *v1.VirtualMachineInstance {
	vmi := NewRandomVMIWithEphemeralDiskHighMemory(cd.ContainerDiskFor(cd.ContainerDiskMicroLiveCD))

	// EFI needs more memory than other images
	vmi.Spec.Domain.Resources.Requests[k8sv1.ResourceMemory] = resource.MustParse("1Gi")
	vmi.Spec.Domain.Features = &v1.Features{
		SMM: &v1.FeatureState{
			Enabled: NewBool(true),
		},
	}
	vmi.Spec.Domain.Firmware = &v1.Firmware{
		Bootloader: &v1.Bootloader{
			EFI: &v1.EFI{}, // SecureBoot should default to true
		},
	}

	return vmi

}

func NewRandomMigration(vmiName string, namespace string) *v1.VirtualMachineInstanceMigration {
	return &v1.VirtualMachineInstanceMigration{
		TypeMeta: metav1.TypeMeta{
			APIVersion: v1.GroupVersion.String(),
			Kind:       "VirtualMachineInstanceMigration",
		},
		ObjectMeta: metav1.ObjectMeta{
			GenerateName: "test-migration-",
			Namespace:    namespace,
		},
		Spec: v1.VirtualMachineInstanceMigrationSpec{
			VMIName: vmiName,
		},
	}
}

func NewRandomVMIWithEphemeralDisk(containerImage string) *v1.VirtualMachineInstance {
	vmi := NewRandomVMI()

	AddEphemeralDisk(vmi, "disk0", "virtio", containerImage)
	if containerImage == cd.ContainerDiskFor(cd.ContainerDiskFedoraTestTooling) {
		vmi.Spec.Domain.Devices.Rng = &v1.Rng{} // newer fedora kernels may require hardware RNG to boot
	}
	return vmi
}

func AddEphemeralDisk(vmi *v1.VirtualMachineInstance, name string, bus string, image string) *v1.VirtualMachineInstance {
	vmi.Spec.Domain.Devices.Disks = append(vmi.Spec.Domain.Devices.Disks, v1.Disk{
		Name: name,
		DiskDevice: v1.DiskDevice{
			Disk: &v1.DiskTarget{
				Bus: bus,
			},
		},
	})
	vmi.Spec.Volumes = append(vmi.Spec.Volumes, v1.Volume{
		Name: name,
		VolumeSource: v1.VolumeSource{
			ContainerDisk: &v1.ContainerDiskSource{
				Image: image,
			},
		},
	})

	return vmi
}

func AddBootOrderToDisk(vmi *v1.VirtualMachineInstance, diskName string, bootorder *uint) *v1.VirtualMachineInstance {
	for i, d := range vmi.Spec.Domain.Devices.Disks {
		if d.Name == diskName {
			vmi.Spec.Domain.Devices.Disks[i].BootOrder = bootorder
			return vmi
		}
	}
	return vmi
}

func AddPVCDisk(vmi *v1.VirtualMachineInstance, name string, bus string, claimName string) *v1.VirtualMachineInstance {
	vmi.Spec.Domain.Devices.Disks = append(vmi.Spec.Domain.Devices.Disks, v1.Disk{
		Name: name,
		DiskDevice: v1.DiskDevice{
			Disk: &v1.DiskTarget{
				Bus: bus,
			},
		},
	})
	vmi.Spec.Volumes = append(vmi.Spec.Volumes, v1.Volume{
		Name: name,
		VolumeSource: v1.VolumeSource{
			PersistentVolumeClaim: &v1.PersistentVolumeClaimVolumeSource{PersistentVolumeClaimVolumeSource: k8sv1.PersistentVolumeClaimVolumeSource{
				ClaimName: claimName,
			}},
		},
	})

	return vmi
}

func AddEphemeralCdrom(vmi *v1.VirtualMachineInstance, name string, bus string, image string) *v1.VirtualMachineInstance {
	vmi.Spec.Domain.Devices.Disks = append(vmi.Spec.Domain.Devices.Disks, v1.Disk{
		Name: name,
		DiskDevice: v1.DiskDevice{
			CDRom: &v1.CDRomTarget{
				Bus: bus,
			},
		},
	})
	vmi.Spec.Volumes = append(vmi.Spec.Volumes, v1.Volume{
		Name: name,
		VolumeSource: v1.VolumeSource{
			ContainerDisk: &v1.ContainerDiskSource{
				Image: image,
			},
		},
	})

	return vmi
}

func NewRandomFedoraVMI() *v1.VirtualMachineInstance {
	networkData, err := libnet.CreateDefaultCloudInitNetworkData()
	Expect(err).NotTo(HaveOccurred())

	return libvmi.NewFedora(
		libvmi.WithInterface(libvmi.InterfaceDeviceWithMasqueradeBinding()),
		libvmi.WithNetwork(v1.DefaultPodNetwork()),
		libvmi.WithCloudInitNoCloudNetworkData(networkData, false),
	)
}

func NewRandomFedoraVMIWithGuestAgent() *v1.VirtualMachineInstance {
	networkData, err := libnet.CreateDefaultCloudInitNetworkData()
	Expect(err).NotTo(HaveOccurred())

	return libvmi.NewTestToolingFedora(
		libvmi.WithInterface(libvmi.InterfaceDeviceWithMasqueradeBinding()),
		libvmi.WithNetwork(v1.DefaultPodNetwork()),
		libvmi.WithCloudInitNoCloudNetworkData(networkData, false),
	)
}

func NewRandomFedoraVMIWithBlacklistGuestAgent(commands string) *v1.VirtualMachineInstance {
	networkData, err := libnet.CreateDefaultCloudInitNetworkData()
	Expect(err).NotTo(HaveOccurred())

	return libvmi.NewTestToolingFedora(
		libvmi.WithInterface(libvmi.InterfaceDeviceWithMasqueradeBinding()),
		libvmi.WithNetwork(v1.DefaultPodNetwork()),
		libvmi.WithCloudInitNoCloudUserData(GetFedoraToolsGuestAgentBlacklistUserData(commands), false),
		libvmi.WithCloudInitNoCloudNetworkData(networkData, false),
	)
}

func AddPVCFS(vmi *v1.VirtualMachineInstance, name string, claimName string) *v1.VirtualMachineInstance {
	vmi.Spec.Domain.Devices.Filesystems = append(vmi.Spec.Domain.Devices.Filesystems, v1.Filesystem{
		Name:     name,
		Virtiofs: &v1.FilesystemVirtiofs{},
	})
	vmi.Spec.Volumes = append(vmi.Spec.Volumes, v1.Volume{
		Name: name,
		VolumeSource: v1.VolumeSource{
			PersistentVolumeClaim: &v1.PersistentVolumeClaimVolumeSource{PersistentVolumeClaimVolumeSource: k8sv1.PersistentVolumeClaimVolumeSource{
				ClaimName: claimName,
			}},
		},
	})

	return vmi
}

func NewRandomVMIWithFSFromDataVolume(dataVolumeName string) *v1.VirtualMachineInstance {
	vmi := NewRandomVMI()
	containerImage := cd.ContainerDiskFor(cd.ContainerDiskFedoraTestTooling)
	AddEphemeralDisk(vmi, "disk0", "virtio", containerImage)
	vmi.Spec.Domain.Devices.Filesystems = append(vmi.Spec.Domain.Devices.Filesystems, v1.Filesystem{
		Name:     "disk1",
		Virtiofs: &v1.FilesystemVirtiofs{},
	})
	vmi.Spec.Volumes = append(vmi.Spec.Volumes, v1.Volume{
		Name: "disk1",
		VolumeSource: v1.VolumeSource{
			DataVolume: &v1.DataVolumeSource{
				Name: dataVolumeName,
			},
		},
	})
	return vmi
}

func NewRandomVMIWithPVCFS(claimName string) *v1.VirtualMachineInstance {
	vmi := NewRandomVMI()

	containerImage := cd.ContainerDiskFor(cd.ContainerDiskFedoraTestTooling)
	AddEphemeralDisk(vmi, "disk0", "virtio", containerImage)
	vmi = AddPVCFS(vmi, "disk1", claimName)
	return vmi
}

func NewRandomFedoraVMIWithDmidecode() *v1.VirtualMachineInstance {
	vmi := NewRandomVMIWithEphemeralDiskHighMemory(cd.ContainerDiskFor(cd.ContainerDiskFedoraTestTooling))
	return vmi
}

func NewRandomFedoraVMIWithVirtWhatCpuidHelper() *v1.VirtualMachineInstance {
	vmi := NewRandomVMIWithEphemeralDiskHighMemory(cd.ContainerDiskFor(cd.ContainerDiskFedoraTestTooling))
	return vmi
}

func GetFedoraToolsGuestAgentBlacklistUserData(commands string) string {
	return fmt.Sprintf(`#!/bin/bash
            echo -e "\n\nBLACKLIST_RPC=%s" | sudo tee -a /etc/sysconfig/qemu-ga
`, commands)
}

func NewRandomVMIWithEphemeralDiskAndUserdata(containerImage string, userData string) *v1.VirtualMachineInstance {
	vmi := NewRandomVMIWithEphemeralDisk(containerImage)
	AddUserData(vmi, "disk1", userData)
	return vmi
}

func NewRandomVMIWithEphemeralDiskAndConfigDriveUserdata(containerImage string, userData string) *v1.VirtualMachineInstance {
	vmi := NewRandomVMIWithEphemeralDisk(containerImage)
	AddCloudInitConfigDriveData(vmi, "disk1", userData, "", false)
	return vmi
}

func NewRandomVMIWithEphemeralDiskAndUserdataNetworkData(containerImage, userData, networkData string, b64encode bool) *v1.VirtualMachineInstance {
	vmi := NewRandomVMIWithEphemeralDisk(containerImage)
	AddCloudInitNoCloudData(vmi, "disk1", userData, networkData, b64encode)
	return vmi
}

func NewRandomVMIWithEphemeralDiskAndConfigDriveUserdataNetworkData(containerImage, userData, networkData string, b64encode bool) *v1.VirtualMachineInstance {
	vmi := NewRandomVMIWithEphemeralDisk(containerImage)
	AddCloudInitConfigDriveData(vmi, "disk1", userData, networkData, b64encode)
	return vmi
}

func AddUserData(vmi *v1.VirtualMachineInstance, name string, userData string) {
	AddCloudInitNoCloudData(vmi, name, userData, "", true)
}

func AddCloudInitNoCloudData(vmi *v1.VirtualMachineInstance, name, userData, networkData string, b64encode bool) {
	cloudInitNoCloudSource := v1.CloudInitNoCloudSource{}
	if b64encode {
		cloudInitNoCloudSource.UserDataBase64 = base64.StdEncoding.EncodeToString([]byte(userData))
		if networkData != "" {
			cloudInitNoCloudSource.NetworkDataBase64 = base64.StdEncoding.EncodeToString([]byte(networkData))
		}
	} else {
		cloudInitNoCloudSource.UserData = userData
		if networkData != "" {
			cloudInitNoCloudSource.NetworkData = networkData
		}
	}
	addCloudInitDiskAndVolume(vmi, name, v1.VolumeSource{CloudInitNoCloud: &cloudInitNoCloudSource})
}

func AddCloudInitConfigDriveData(vmi *v1.VirtualMachineInstance, name, userData, networkData string, b64encode bool) {
	cloudInitConfigDriveSource := v1.CloudInitConfigDriveSource{}
	if b64encode {
		cloudInitConfigDriveSource.UserDataBase64 = base64.StdEncoding.EncodeToString([]byte(userData))
		if networkData != "" {
			cloudInitConfigDriveSource.NetworkDataBase64 = base64.StdEncoding.EncodeToString([]byte(networkData))
		}
	} else {
		cloudInitConfigDriveSource.UserData = userData
		if networkData != "" {
			cloudInitConfigDriveSource.NetworkData = networkData
		}
	}
	addCloudInitDiskAndVolume(vmi, name, v1.VolumeSource{CloudInitConfigDrive: &cloudInitConfigDriveSource})
}

func addCloudInitDiskAndVolume(vmi *v1.VirtualMachineInstance, name string, volumeSource v1.VolumeSource) {
	vmi.Spec.Domain.Devices.Disks = append(vmi.Spec.Domain.Devices.Disks, v1.Disk{
		Name: name,
		DiskDevice: v1.DiskDevice{
			Disk: &v1.DiskTarget{
				Bus: "virtio",
			},
		},
	})
	vmi.Spec.Volumes = append(vmi.Spec.Volumes, v1.Volume{
		Name:         name,
		VolumeSource: volumeSource,
	})
}

func NewRandomVMIWithPVC(claimName string) *v1.VirtualMachineInstance {
	vmi := NewRandomVMI()

	vmi = AddPVCDisk(vmi, "disk0", "virtio", claimName)
	return vmi
}

func NewRandomVMIWithPVCAndUserData(claimName, userData string) *v1.VirtualMachineInstance {
	vmi := NewRandomVMI()

	vmi = AddPVCDisk(vmi, "disk0", "virtio", claimName)
	AddUserData(vmi, "disk1", userData)
	return vmi
}

func DeletePvAndPvc(name string) {
	virtCli, err := kubecli.GetKubevirtClient()
	util2.PanicOnError(err)

	err = virtCli.CoreV1().PersistentVolumes().Delete(context.Background(), name, metav1.DeleteOptions{})
	if !errors.IsNotFound(err) {
		util2.PanicOnError(err)
	}

	err = virtCli.CoreV1().PersistentVolumeClaims((util2.NamespaceTestDefault)).Delete(context.Background(), name, metav1.DeleteOptions{})
	if !errors.IsNotFound(err) {
		util2.PanicOnError(err)
	}
}

func NewRandomVMIWithCDRom(claimName string) *v1.VirtualMachineInstance {
	vmi := NewRandomVMI()

	vmi.Spec.Domain.Devices.Disks = append(vmi.Spec.Domain.Devices.Disks, v1.Disk{
		Name: "disk0",
		DiskDevice: v1.DiskDevice{
			CDRom: &v1.CDRomTarget{
				// Do not specify ReadOnly flag so that
				// default behavior can be tested
				Bus: "sata",
			},
		},
	})
	vmi.Spec.Volumes = append(vmi.Spec.Volumes, v1.Volume{
		Name: "disk0",
		VolumeSource: v1.VolumeSource{
			PersistentVolumeClaim: &v1.PersistentVolumeClaimVolumeSource{PersistentVolumeClaimVolumeSource: k8sv1.PersistentVolumeClaimVolumeSource{
				ClaimName: claimName,
			}},
		},
	})
	return vmi
}

func NewRandomVMIWithEphemeralPVC(claimName string) *v1.VirtualMachineInstance {
	vmi := NewRandomVMI()

	vmi.Spec.Domain.Devices.Disks = append(vmi.Spec.Domain.Devices.Disks, v1.Disk{
		Name: "disk0",
		DiskDevice: v1.DiskDevice{
			Disk: &v1.DiskTarget{
				Bus: "sata",
			},
		},
	})
	vmi.Spec.Volumes = append(vmi.Spec.Volumes, v1.Volume{
		Name: "disk0",

		VolumeSource: v1.VolumeSource{
			Ephemeral: &v1.EphemeralVolumeSource{
				PersistentVolumeClaim: &k8sv1.PersistentVolumeClaimVolumeSource{
					ClaimName: claimName,
				},
			},
		},
	})
	return vmi
}

func AddHostDisk(vmi *v1.VirtualMachineInstance, path string, diskType v1.HostDiskType, name string) {
	hostDisk := v1.HostDisk{
		Path: path,
		Type: diskType,
	}
	if diskType == v1.HostDiskExistsOrCreate {
		hostDisk.Capacity = resource.MustParse(defaultDiskSize)
	}

	vmi.Spec.Domain.Devices.Disks = append(vmi.Spec.Domain.Devices.Disks, v1.Disk{
		Name: name,
		DiskDevice: v1.DiskDevice{
			Disk: &v1.DiskTarget{
				Bus: "virtio",
			},
		},
	})
	vmi.Spec.Volumes = append(vmi.Spec.Volumes, v1.Volume{
		Name: name,
		VolumeSource: v1.VolumeSource{
			HostDisk: &hostDisk,
		},
	})
}

func NewRandomVMIWithHostDisk(diskPath string, diskType v1.HostDiskType, nodeName string) *v1.VirtualMachineInstance {
	vmi := NewRandomVMI()
	AddHostDisk(vmi, diskPath, diskType, "host-disk")
	if nodeName != "" {
		vmi.Spec.Affinity = &k8sv1.Affinity{
			NodeAffinity: &k8sv1.NodeAffinity{
				RequiredDuringSchedulingIgnoredDuringExecution: &k8sv1.NodeSelector{
					NodeSelectorTerms: []k8sv1.NodeSelectorTerm{
						{
							MatchExpressions: []k8sv1.NodeSelectorRequirement{
								{
									Key:      KubernetesIoHostName,
									Operator: k8sv1.NodeSelectorOpIn,
									Values:   []string{nodeName},
								},
							},
						},
					},
				},
			},
		}
	}
	return vmi
}

func NewRandomVMIWithWatchdog() *v1.VirtualMachineInstance {
	vmi := NewRandomVMIWithEphemeralDisk(cd.ContainerDiskFor(cd.ContainerDiskAlpine))

	vmi.Spec.Domain.Devices.Watchdog = &v1.Watchdog{
		Name: "mywatchdog",
		WatchdogDevice: v1.WatchdogDevice{
			I6300ESB: &v1.I6300ESBWatchdog{
				Action: v1.WatchdogActionPoweroff,
			},
		},
	}
	return vmi
}

func NewRandomVMIWithConfigMap(configMapName string) *v1.VirtualMachineInstance {
	vmi := NewRandomVMIWithPVC(DiskAlpineHostPath)
	AddConfigMapDisk(vmi, configMapName, configMapName)
	return vmi
}

func AddConfigMapDisk(vmi *v1.VirtualMachineInstance, configMapName string, volumeName string) {
	AddConfigMapDiskWithCustomLabel(vmi, configMapName, volumeName, "")

}
func AddConfigMapDiskWithCustomLabel(vmi *v1.VirtualMachineInstance, configMapName string, volumeName string, volumeLabel string) {
	vmi.Spec.Volumes = append(vmi.Spec.Volumes, v1.Volume{
		Name: volumeName,
		VolumeSource: v1.VolumeSource{
			ConfigMap: &v1.ConfigMapVolumeSource{
				LocalObjectReference: k8sv1.LocalObjectReference{
					Name: configMapName,
				},
				VolumeLabel: volumeLabel,
			},
		},
	})
	vmi.Spec.Domain.Devices.Disks = append(vmi.Spec.Domain.Devices.Disks, v1.Disk{
		Name: volumeName,
	})
}

func NewRandomVMIWithSecret(secretName string) *v1.VirtualMachineInstance {
	vmi := NewRandomVMIWithPVC(DiskAlpineHostPath)
	AddSecretDisk(vmi, secretName, secretName)
	return vmi
}

func AddSecretDisk(vmi *v1.VirtualMachineInstance, secretName string, volumeName string) {
	AddSecretDiskWithCustomLabel(vmi, secretName, volumeName, "")
}

func AddSecretDiskWithCustomLabel(vmi *v1.VirtualMachineInstance, secretName string, volumeName string, volumeLabel string) {
	vmi.Spec.Volumes = append(vmi.Spec.Volumes, v1.Volume{
		Name: volumeName,
		VolumeSource: v1.VolumeSource{
			Secret: &v1.SecretVolumeSource{
				SecretName:  secretName,
				VolumeLabel: volumeLabel,
			},
		},
	})
	vmi.Spec.Domain.Devices.Disks = append(vmi.Spec.Domain.Devices.Disks, v1.Disk{
		Name: volumeName,
	})
}

func AddLabelDownwardAPIVolume(vmi *v1.VirtualMachineInstance, volumeName string) {
	vmi.Spec.Volumes = append(vmi.Spec.Volumes, v1.Volume{
		Name: volumeName,
		VolumeSource: v1.VolumeSource{
			DownwardAPI: &v1.DownwardAPIVolumeSource{
				Fields: []k8sv1.DownwardAPIVolumeFile{
					{
						Path: "labels",
						FieldRef: &k8sv1.ObjectFieldSelector{
							FieldPath: "metadata.labels",
						},
					},
				},
				VolumeLabel: "",
			},
		},
	})

	vmi.Spec.Domain.Devices.Disks = append(vmi.Spec.Domain.Devices.Disks, v1.Disk{
		Name: volumeName,
	})
}

func AddDownwardMetricsVolume(vmi *v1.VirtualMachineInstance, volumeName string) {
	vmi.Spec.Volumes = append(vmi.Spec.Volumes, v1.Volume{
		Name: volumeName,
		VolumeSource: v1.VolumeSource{
			DownwardMetrics: &v1.DownwardMetricsVolumeSource{},
		}})

	vmi.Spec.Domain.Devices.Disks = append(vmi.Spec.Domain.Devices.Disks, v1.Disk{
		Name: volumeName,
		DiskDevice: v1.DiskDevice{
			Disk: &v1.DiskTarget{
				Bus: "virtio",
			},
		},
	})
}

func NewRandomVMIWithServiceAccount(serviceAccountName string) *v1.VirtualMachineInstance {
	vmi := NewRandomVMIWithPVC(DiskAlpineHostPath)
	AddServiceAccountDisk(vmi, serviceAccountName)
	return vmi
}

func AddServiceAccountDisk(vmi *v1.VirtualMachineInstance, serviceAccountName string) {
	volumeName := serviceAccountName + "-disk"
	vmi.Spec.Volumes = append(vmi.Spec.Volumes, v1.Volume{
		Name: volumeName,
		VolumeSource: v1.VolumeSource{
			ServiceAccount: &v1.ServiceAccountVolumeSource{
				ServiceAccountName: serviceAccountName,
			},
		},
	})
	vmi.Spec.Domain.Devices.Disks = append(vmi.Spec.Domain.Devices.Disks, v1.Disk{
		Name: serviceAccountName + "-disk",
	})
}

func NewRandomVMIWithSlirpInterfaceEphemeralDiskAndUserdata(containerImage string, userData string, Ports []v1.Port) *v1.VirtualMachineInstance {
	vmi := NewRandomVMIWithEphemeralDiskAndUserdata(containerImage, userData)
	vmi.Spec.Domain.Devices.Interfaces = []v1.Interface{{Name: "default", Ports: Ports, InterfaceBindingMethod: v1.InterfaceBindingMethod{Slirp: &v1.InterfaceSlirp{}}}}
	vmi.Spec.Networks = []v1.Network{*v1.DefaultPodNetwork()}

	return vmi
}

func AddExplicitPodNetworkInterface(vmi *v1.VirtualMachineInstance) {
	vmi.Spec.Domain.Devices.Interfaces = []v1.Interface{*v1.DefaultMasqueradeNetworkInterface()}
	vmi.Spec.Networks = []v1.Network{*v1.DefaultPodNetwork()}
}

// Block until the specified VirtualMachineInstance reached either Failed or Running states
func WaitForVMIStartOrFailed(obj runtime.Object, seconds int, wp WarningsPolicy) *v1.VirtualMachineInstance {
	ctx, cancel := context.WithCancel(context.Background())
	defer cancel()
	return waitForVMIPhase(ctx, []v1.VirtualMachineInstancePhase{v1.Running, v1.Failed}, obj, seconds, wp, true)
}

// Block until the specified VirtualMachineInstance started and return the target node name.
func waitForVMIStart(ctx context.Context, obj runtime.Object, seconds int, wp WarningsPolicy) *v1.VirtualMachineInstance {
	return waitForVMIPhase(ctx, []v1.VirtualMachineInstancePhase{v1.Running}, obj, seconds, wp, false)
}

// Block until the specified VirtualMachineInstance scheduled and return the target node name.
func waitForVMIScheduling(obj runtime.Object, seconds int, wp WarningsPolicy) *v1.VirtualMachineInstance {
	ctx, cancel := context.WithCancel(context.Background())
	defer cancel()
	return waitForVMIPhase(ctx, []v1.VirtualMachineInstancePhase{v1.Scheduling, v1.Scheduled, v1.Running}, obj, seconds, wp, false)
}

func waitForVMIPhase(ctx context.Context, phases []v1.VirtualMachineInstancePhase, obj runtime.Object, seconds int, wp WarningsPolicy, waitForFail bool) *v1.VirtualMachineInstance {
	vmi, ok := obj.(*v1.VirtualMachineInstance)
	ExpectWithOffset(1, ok).To(BeTrue(), "Object is not of type *v1.VMI")

	virtClient, err := kubecli.GetKubevirtClient()
	ExpectWithOffset(1, err).ToNot(HaveOccurred())

	// Fetch the VirtualMachineInstance, to make sure we have a resourceVersion as a starting point for the watch
	// FIXME: This may start watching too late and we may miss some warnings
	if vmi.ResourceVersion == "" {
		vmi, err = virtClient.VirtualMachineInstance(vmi.Namespace).Get(vmi.Name, &metav1.GetOptions{})
		ExpectWithOffset(1, err).ToNot(HaveOccurred())
	}

	objectEventWatcher := NewObjectEventWatcher(vmi).SinceWatchedObjectResourceVersion().Timeout(time.Duration(seconds+2) * time.Second)
	if wp.FailOnWarnings == true {
		objectEventWatcher.SetWarningsPolicy(wp)
	}

	go func() {
		defer GinkgoRecover()
		objectEventWatcher.WaitFor(ctx, NormalEvent, v1.Started)
	}()

	timeoutMsg := fmt.Sprintf("Timed out waiting for VMI %s to enter %s phase(s)", vmi.Name, phases)
	// FIXME the event order is wrong. First the document should be updated
	EventuallyWithOffset(1, func() v1.VirtualMachineInstancePhase {
		vmi, err = virtClient.VirtualMachineInstance(vmi.Namespace).Get(vmi.Name, &metav1.GetOptions{})
		ExpectWithOffset(1, err).ToNot(HaveOccurred())

		Expect(vmi.Status.Phase == v1.Succeeded).To(BeFalse(), "VMI %s unexpectedly stopped. State: %s", vmi.Name, vmi.Status.Phase)
		// May need to wait for Failed state
		if !waitForFail {
			Expect(vmi.Status.Phase == v1.Failed).To(BeFalse(), "VMI %s unexpectedly stopped. State: %s", vmi.Name, vmi.Status.Phase)
		}
		return vmi.Status.Phase
	}, time.Duration(seconds)*time.Second, 1*time.Second).Should(BeElementOf(phases), timeoutMsg)

	return vmi
}

func WaitForSuccessfulVMIStartIgnoreWarnings(vmi runtime.Object) *v1.VirtualMachineInstance {
	ctx, cancel := context.WithCancel(context.Background())
	defer cancel()
	wp := WarningsPolicy{FailOnWarnings: false}
	return waitForVMIStart(ctx, vmi, 180, wp)
}

func WaitForSuccessfulVMIStartWithTimeout(vmi runtime.Object, seconds int) *v1.VirtualMachineInstance {
	ctx, cancel := context.WithCancel(context.Background())
	defer cancel()
	wp := WarningsPolicy{FailOnWarnings: true}
	return waitForVMIStart(ctx, vmi, seconds, wp)
}

func WaitForSuccessfulVMIStartWithTimeoutIgnoreWarnings(vmi runtime.Object, seconds int) *v1.VirtualMachineInstance {
	ctx, cancel := context.WithCancel(context.Background())
	defer cancel()
	wp := WarningsPolicy{FailOnWarnings: false}
	return waitForVMIStart(ctx, vmi, seconds, wp)
}

func WaitForPodToDisappearWithTimeout(podName string, seconds int) {
	virtClient, err := kubecli.GetKubevirtClient()
	ExpectWithOffset(1, err).ToNot(HaveOccurred())
	EventuallyWithOffset(1, func() bool {
		_, err := virtClient.CoreV1().Pods(util2.NamespaceTestDefault).Get(context.Background(), podName, metav1.GetOptions{})
		return errors.IsNotFound(err)
	}, seconds, 1*time.Second).Should(BeTrue())
}

func WaitForVirtualMachineToDisappearWithTimeout(vmi *v1.VirtualMachineInstance, seconds int) {
	virtClient, err := kubecli.GetKubevirtClient()
	ExpectWithOffset(1, err).ToNot(HaveOccurred())
	EventuallyWithOffset(1, func() error {
		_, err := virtClient.VirtualMachineInstance(vmi.Namespace).Get(vmi.Name, &metav1.GetOptions{})
		return err
	}, seconds, 1*time.Second).Should(SatisfyAll(HaveOccurred(), WithTransform(errors.IsNotFound, BeTrue())), "The VMI should be gone within the given timeout")
}

func WaitForMigrationToDisappearWithTimeout(migration *v1.VirtualMachineInstanceMigration, seconds int) {
	virtClient, err := kubecli.GetKubevirtClient()
	ExpectWithOffset(1, err).ToNot(HaveOccurred())
	EventuallyWithOffset(1, func() bool {
		_, err := virtClient.VirtualMachineInstanceMigration(migration.Namespace).Get(migration.Name, &metav1.GetOptions{})
		return errors.IsNotFound(err)
	}, seconds, 1*time.Second).Should(BeTrue())
}

func WaitForSuccessfulVMIStart(vmi runtime.Object) *v1.VirtualMachineInstance {
	ctx, cancel := context.WithCancel(context.Background())
	defer cancel()
	return WaitForSuccessfulVMIStartWithContext(ctx, vmi)
}

func WaitForSuccessfulVMIStartWithContext(ctx context.Context, vmi runtime.Object) *v1.VirtualMachineInstance {
	wp := WarningsPolicy{FailOnWarnings: true}
	return waitForVMIStart(ctx, vmi, 360, wp)
}

func WaitForSuccessfulVMIStartWithContextIgnoreSelectedWarnings(ctx context.Context, vmi runtime.Object, warningsIgnoreList []string) *v1.VirtualMachineInstance {
	wp := WarningsPolicy{FailOnWarnings: true, WarningsIgnoreList: warningsIgnoreList}
	return waitForVMIStart(ctx, vmi, 360, wp)
}

func WaitUntilVMIReady(vmi *v1.VirtualMachineInstance, loginTo console.LoginToFunction) *v1.VirtualMachineInstance {
	ctx, cancel := context.WithCancel(context.Background())
	defer cancel()
	return WaitUntilVMIReadyWithContext(ctx, vmi, loginTo)
}

func WaitUntilVMIReadyIgnoreSelectedWarnings(vmi *v1.VirtualMachineInstance, loginTo console.LoginToFunction, warningsIgnoreList []string) *v1.VirtualMachineInstance {
	ctx, cancel := context.WithCancel(context.Background())
	defer cancel()
	return WaitUntilVMIReadyWithContextIgnoreSelectedWarnings(ctx, vmi, loginTo, warningsIgnoreList)
}

func WaitUntilVMIReadyWithContext(ctx context.Context, vmi *v1.VirtualMachineInstance, loginTo console.LoginToFunction) *v1.VirtualMachineInstance {
	// Wait for VirtualMachineInstance start
	WaitForSuccessfulVMIStartWithContext(ctx, vmi)
	return LoginToVM(vmi, loginTo)
}

func WaitUntilVMIReadyWithContextIgnoreSelectedWarnings(ctx context.Context, vmi *v1.VirtualMachineInstance, loginTo console.LoginToFunction, warningsIgnoreList []string) *v1.VirtualMachineInstance {
	// Wait for VirtualMachineInstance start
	WaitForSuccessfulVMIStartWithContextIgnoreSelectedWarnings(ctx, vmi, warningsIgnoreList)
	return LoginToVM(vmi, loginTo)
}

func LoginToVM(vmi *v1.VirtualMachineInstance, loginTo console.LoginToFunction) *v1.VirtualMachineInstance {
	// Fetch the new VirtualMachineInstance with updated status
	virtClient, err := kubecli.GetKubevirtClient()
	Expect(err).ToNot(HaveOccurred())
	vmi, err = virtClient.VirtualMachineInstance(vmi.Namespace).Get(vmi.Name, &metav1.GetOptions{})
	ExpectWithOffset(1, err).ToNot(HaveOccurred())

	// Lets make sure that the OS is up by waiting until we can login

	ExpectWithOffset(1, loginTo(vmi)).To(Succeed())

	return vmi
}

func NewInt32(x int32) *int32 {
	return &x
}

func NewRandomPoolFromVMI(vmi *v1.VirtualMachineInstance, replicas int32, running bool) *poolv1.VirtualMachinePool {
	selector := "pool" + rand.String(5)
	pool := &poolv1.VirtualMachinePool{
		ObjectMeta: metav1.ObjectMeta{Name: "pool" + rand.String(5)},
		Spec: poolv1.VirtualMachinePoolSpec{
			Replicas: &replicas,
			Selector: &metav1.LabelSelector{
				MatchLabels: map[string]string{"select": selector},
			},
			VirtualMachineTemplate: &poolv1.VirtualMachineTemplateSpec{
				ObjectMeta: metav1.ObjectMeta{
					Labels: map[string]string{"select": selector},
				},
				Spec: v1.VirtualMachineSpec{
					Running: &running,
					Template: &v1.VirtualMachineInstanceTemplateSpec{
						ObjectMeta: metav1.ObjectMeta{
							Labels: map[string]string{"select": selector},
						},
						Spec: vmi.Spec,
					},
				},
			},
		},
	}
	return pool
}

func NewRandomReplicaSetFromVMI(vmi *v1.VirtualMachineInstance, replicas int32) *v1.VirtualMachineInstanceReplicaSet {
	name := "replicaset" + rand.String(5)
	rs := &v1.VirtualMachineInstanceReplicaSet{
		ObjectMeta: metav1.ObjectMeta{Name: "replicaset" + rand.String(5)},
		Spec: v1.VirtualMachineInstanceReplicaSetSpec{
			Replicas: &replicas,
			Selector: &metav1.LabelSelector{
				MatchLabels: map[string]string{"name": name},
			},
			Template: &v1.VirtualMachineInstanceTemplateSpec{
				ObjectMeta: metav1.ObjectMeta{
					Labels: map[string]string{"name": name},
					Name:   vmi.ObjectMeta.Name,
				},
				Spec: vmi.Spec,
			},
		},
	}
	return rs
}

func NewBool(x bool) *bool {
	return &x
}

func RenderPrivilegedPod(name string, cmd []string, args []string) *k8sv1.Pod {
	pod := RenderPod(name, cmd, args)
	pod.Spec.HostPID = true
	pod.Spec.SecurityContext = &k8sv1.PodSecurityContext{
		RunAsUser: new(int64),
	}
	pod.Spec.Containers = []k8sv1.Container{
		renderPrivilegedContainerSpec(
			fmt.Sprintf("%s/vm-killer:%s", flags.KubeVirtUtilityRepoPrefix, flags.KubeVirtUtilityVersionTag),
			name,
			cmd,
			args),
	}

	return pod
}

func RenderPod(name string, cmd []string, args []string) *k8sv1.Pod {
	pod := k8sv1.Pod{
		ObjectMeta: metav1.ObjectMeta{
			GenerateName: name,
			Namespace:    util2.NamespaceTestDefault,
			Labels: map[string]string{
				v1.AppLabel: "test",
			},
		},
		Spec: k8sv1.PodSpec{
			RestartPolicy: k8sv1.RestartPolicyNever,
			Containers: []k8sv1.Container{
				renderContainerSpec(
					fmt.Sprintf("%s/vm-killer:%s", flags.KubeVirtUtilityRepoPrefix, flags.KubeVirtUtilityVersionTag),
					name,
					cmd,
					args),
			},
		},
	}

	return &pod
}

func RunPod(pod *k8sv1.Pod) *k8sv1.Pod {
	virtClient, err := kubecli.GetKubevirtClient()
	util2.PanicOnError(err)

	pod, err = virtClient.CoreV1().Pods(util2.NamespaceTestDefault).Create(context.Background(), pod, metav1.CreateOptions{})
	Expect(err).ToNot(HaveOccurred())
	Eventually(ThisPod(pod), 180).Should(BeInPhase(k8sv1.PodRunning))

	pod, err = ThisPod(pod)()
	Expect(err).ToNot(HaveOccurred())
	return pod
}

func RunPodAndExpectCompletion(pod *k8sv1.Pod) *k8sv1.Pod {
	virtClient, err := kubecli.GetKubevirtClient()
	util2.PanicOnError(err)

	pod, err = virtClient.CoreV1().Pods(util2.NamespaceTestDefault).Create(context.Background(), pod, metav1.CreateOptions{})
	Expect(err).ToNot(HaveOccurred())
	Eventually(ThisPod(pod), 120).Should(BeInPhase(k8sv1.PodSucceeded))

	pod, err = ThisPod(pod)()
	Expect(err).ToNot(HaveOccurred())
	return pod
}

func CopyAlpineWithNonQEMUPermissions() (dstPath, nodeName string) {
	dstPath = HostPathAlpine + "-nopriv"
	args := []string{fmt.Sprintf(`mkdir -p %[1]s-nopriv && cp %[1]s/disk.img %[1]s-nopriv/ && chmod 640 %[1]s-nopriv/disk.img  && chown root:root %[1]s-nopriv/disk.img`, HostPathAlpine)}

	By("creating an image with without qemu permissions")
	pod := RenderHostPathPod("tmp-image-create-job", HostPathBase, k8sv1.HostPathDirectoryOrCreate, k8sv1.MountPropagationNone, []string{BinBash, "-c"}, args)

	nodeName = RunPodAndExpectCompletion(pod).Spec.NodeName
	return
}

func DeleteAlpineWithNonQEMUPermissions() {
	nonQemuAlpinePath := HostPathAlpine + "-nopriv"
	args := []string{fmt.Sprintf(`rm -rf %s`, nonQemuAlpinePath)}

	pod := RenderHostPathPod("remove-tmp-image-job", HostPathBase, k8sv1.HostPathDirectoryOrCreate, k8sv1.MountPropagationNone, []string{BinBash, "-c"}, args)

	RunPodAndExpectCompletion(pod)
}

func renderContainerSpec(imgPath string, name string, cmd []string, args []string) k8sv1.Container {
	return k8sv1.Container{
		Name:    name,
		Image:   imgPath,
		Command: cmd,
		Args:    args,
	}
}

func renderPrivilegedContainerSpec(imgPath string, name string, cmd []string, args []string) k8sv1.Container {
	return k8sv1.Container{
		Name:    name,
		Image:   imgPath,
		Command: cmd,
		Args:    args,
		SecurityContext: &k8sv1.SecurityContext{
			Privileged: NewBool(true),
			RunAsUser:  new(int64),
		},
	}
}

func NewVirtctlCommand(args ...string) *cobra.Command {
	commandline := []string{}
	master := flag.Lookup("master").Value
	if master != nil && master.String() != "" {
		commandline = append(commandline, ServerName, master.String())
	}
	kubeconfig := flag.Lookup("kubeconfig").Value
	if kubeconfig != nil && kubeconfig.String() != "" {
		commandline = append(commandline, "--kubeconfig", kubeconfig.String())
	}
	cmd := virtctl.NewVirtctlCommand()
	cmd.SetArgs(append(commandline, args...))
	return cmd
}

func NewRepeatableVirtctlCommand(args ...string) func() error {
	return func() error {
		cmd := NewVirtctlCommand(args...)
		return cmd.Execute()
	}
}

func ExecuteCommandOnPod(virtCli kubecli.KubevirtClient, pod *k8sv1.Pod, containerName string, command []string) (string, error) {
	stdout, stderr, err := ExecuteCommandOnPodV2(virtCli, pod, containerName, command)

	if err != nil {
		return "", fmt.Errorf("failed executing command on pod: %v: stderr %v: stdout: %v", err, stderr, stdout)
	}

	if len(stderr) > 0 {
		return "", fmt.Errorf("stderr: %v", stderr)
	}

	return stdout, nil
}

func CopyFromPod(virtCli kubecli.KubevirtClient, pod *k8sv1.Pod, containerName, sourceFile, targetFile string) (stderr string, err error) {
	var (
		stderrBuf bytes.Buffer
	)
	file, err := os.Create(targetFile)
	Expect(err).ToNot(HaveOccurred())
	defer file.Close()

	options := remotecommand.StreamOptions{
		Stdout: file,
		Stderr: &stderrBuf,
		Tty:    false,
	}
	err = execCommandOnPod(virtCli, pod, containerName, []string{"cat", sourceFile}, options)
	return stderrBuf.String(), err
}

func ExecuteCommandOnPodV2(virtCli kubecli.KubevirtClient, pod *k8sv1.Pod, containerName string, command []string) (stdout, stderr string, err error) {
	var (
		stdoutBuf bytes.Buffer
		stderrBuf bytes.Buffer
	)
	options := remotecommand.StreamOptions{
		Stdout: &stdoutBuf,
		Stderr: &stderrBuf,
		Tty:    false,
	}
	err = execCommandOnPod(virtCli, pod, containerName, command, options)
	return stdoutBuf.String(), stderrBuf.String(), err
}

func execCommandOnPod(virtCli kubecli.KubevirtClient, pod *k8sv1.Pod, containerName string, command []string, options remotecommand.StreamOptions) error {

	req := virtCli.CoreV1().RESTClient().Post().
		Resource("pods").
		Name(pod.Name).
		Namespace(pod.Namespace).
		SubResource("exec").
		Param("container", containerName)

	req.VersionedParams(&k8sv1.PodExecOptions{
		Container: containerName,
		Command:   command,
		Stdin:     false,
		Stdout:    true,
		Stderr:    true,
		TTY:       false,
	}, scheme.ParameterCodec)

	config, err := kubecli.GetKubevirtClientConfig()
	if err != nil {
		return err
	}

	exec, err := remotecommand.NewSPDYExecutor(config, "POST", req.URL())
	if err != nil {
		return err
	}

	return exec.Stream(options)
}

func GetRunningVirtualMachineInstanceDomainXML(virtClient kubecli.KubevirtClient, vmi *v1.VirtualMachineInstance) (string, error) {
	vmiPod, err := getRunningPodByVirtualMachineInstance(vmi, util2.NamespaceTestDefault)
	if err != nil {
		return "", err
	}

	found := false
	containerIdx := 0
	for idx, container := range vmiPod.Spec.Containers {
		if container.Name == "compute" {
			containerIdx = idx
			found = true
		}
	}
	if !found {
		return "", fmt.Errorf(CouldNotFindComputeContainer)
	}

	// get current vmi
	freshVMI, err := virtClient.VirtualMachineInstance(vmi.Namespace).Get(vmi.Name, &metav1.GetOptions{})
	if err != nil {
		return "", fmt.Errorf("Failed to get vmi, %s", err)
	}

	command := []string{"virsh"}
	if kutil.IsNonRootVMI(freshVMI) {
		command = append(command, "-c")
		command = append(command, "qemu+unix:///session?socket=/var/run/libvirt/libvirt-sock")
	}
	command = append(command, []string{"dumpxml", vmi.Namespace + "_" + vmi.Name}...)

	stdout, stderr, err := ExecuteCommandOnPodV2(
		virtClient,
		vmiPod,
		vmiPod.Spec.Containers[containerIdx].Name,
		command,
	)
	if err != nil {
		return "", fmt.Errorf("could not dump libvirt domxml (remotely on pod): %v: %s", err, stderr)
	}
	return stdout, err
}

func LibvirtDomainIsPaused(virtClient kubecli.KubevirtClient, vmi *v1.VirtualMachineInstance) (bool, error) {
	vmiPod, err := getRunningPodByVirtualMachineInstance(vmi, util2.NamespaceTestDefault)
	if err != nil {
		return false, err
	}

	found := false
	containerIdx := 0
	for idx, container := range vmiPod.Spec.Containers {
		if container.Name == "compute" {
			containerIdx = idx
			found = true
		}
	}
	if !found {
		return false, fmt.Errorf(CouldNotFindComputeContainer)
	}

	stdout, stderr, err := ExecuteCommandOnPodV2(
		virtClient,
		vmiPod,
		vmiPod.Spec.Containers[containerIdx].Name,
		[]string{"virsh", "--quiet", "domstate", vmi.Namespace + "_" + vmi.Name},
	)
	if err != nil {
		return false, fmt.Errorf("could not get libvirt domstate (remotely on pod): %v: %s", err, stderr)
	}
	return strings.Contains(stdout, "paused"), nil
}

func LibvirtDomainIsPersistent(virtClient kubecli.KubevirtClient, vmi *v1.VirtualMachineInstance) (bool, error) {
	vmiPod, err := getRunningPodByVirtualMachineInstance(vmi, util2.NamespaceTestDefault)
	if err != nil {
		return false, err
	}

	found := false
	containerIdx := 0
	for idx, container := range vmiPod.Spec.Containers {
		if container.Name == "compute" {
			containerIdx = idx
			found = true
		}
	}
	if !found {
		return false, fmt.Errorf(CouldNotFindComputeContainer)
	}

	stdout, stderr, err := ExecuteCommandOnPodV2(
		virtClient,
		vmiPod,
		vmiPod.Spec.Containers[containerIdx].Name,
		[]string{"virsh", "--quiet", "list", "--persistent", "--name"},
	)
	if err != nil {
		return false, fmt.Errorf("could not dump libvirt domxml (remotely on pod): %v: %s", err, stderr)
	}
	return strings.Contains(stdout, vmi.Namespace+"_"+vmi.Name), nil
}

// Deprecated: BeforeAll must not be used. Tests need to be self-contained to allow sane cleanup, accurate reporting and
// parallel execution.
func BeforeAll(fn func()) {
	first := true
	BeforeEach(func() {
		if first {
			fn()
			first = false
		}
	})
}

func SkipIfNonRoot(virtClient kubecli.KubevirtClient, feature string) {
	if checks.HasFeature(virtconfig.NonRoot) {
		Skip(fmt.Sprintf("NonRoot implementation doesn't support %s", feature))
	}
}

func SkipIfMissingRequiredImage(virtClient kubecli.KubevirtClient, imageName string) {
	windowsPv, err := virtClient.CoreV1().PersistentVolumes().Get(context.Background(), imageName, metav1.GetOptions{})
	if err != nil || windowsPv.Status.Phase == k8sv1.VolumePending || windowsPv.Status.Phase == k8sv1.VolumeFailed {
		Skip(fmt.Sprintf("Skip tests that requires PV %s", imageName))
	} else if windowsPv.Status.Phase == k8sv1.VolumeReleased {
		windowsPv.Spec.ClaimRef = nil
		_, err = virtClient.CoreV1().PersistentVolumes().Update(context.Background(), windowsPv, metav1.UpdateOptions{})
		Expect(err).ToNot(HaveOccurred())
	}
}

func SkipIfNoRhelImage(virtClient kubecli.KubevirtClient) {
	rhelPv, err := virtClient.CoreV1().PersistentVolumes().Get(context.Background(), DiskRhel, metav1.GetOptions{})
	if err != nil || rhelPv.Status.Phase == k8sv1.VolumePending || rhelPv.Status.Phase == k8sv1.VolumeFailed {
		Skip(fmt.Sprintf("Skip RHEL tests that requires PVC %s", DiskRhel))
	} else if rhelPv.Status.Phase == k8sv1.VolumeReleased {
		rhelPv.Spec.ClaimRef = nil
		_, err = virtClient.CoreV1().PersistentVolumes().Update(context.Background(), rhelPv, metav1.UpdateOptions{})
		Expect(err).ToNot(HaveOccurred())
	}
}

func SkipIfUseFlannel(virtClient kubecli.KubevirtClient) {
	labelSelector := "app=flannel"
	flannelpod, err := virtClient.CoreV1().Pods(metav1.NamespaceSystem).List(context.Background(), metav1.ListOptions{LabelSelector: labelSelector})
	Expect(err).ToNot(HaveOccurred())
	if len(flannelpod.Items) > 0 {
		Skip("Skip networkpolicy test for flannel network")
	}
}

func SkipIfPrometheusRuleIsNotEnabled(virtClient kubecli.KubevirtClient) {
	ext, err := extclient.NewForConfig(virtClient.Config())
	util2.PanicOnError(err)

	_, err = ext.ApiextensionsV1().CustomResourceDefinitions().Get(context.Background(), "prometheusrules.monitoring.coreos.com", metav1.GetOptions{})
	if errors.IsNotFound(err) {
		Skip("Skip monitoring tests when PrometheusRule CRD is not available in the cluster")
	} else if err != nil {
		util2.PanicOnError(err)
	}
}

func GetHighestCPUNumberAmongNodes(virtClient kubecli.KubevirtClient) int {
	var cpus int64

	nodes, err := virtClient.CoreV1().Nodes().List(context.Background(), metav1.ListOptions{})
	ExpectWithOffset(1, err).ToNot(HaveOccurred())

	for _, node := range nodes.Items {
		if v, ok := node.Status.Capacity[k8sv1.ResourceCPU]; ok && v.Value() > cpus {
			cpus = v.Value()
		}
	}

	return int(cpus)
}

func GetK8sCmdClient() string {
	// use oc if it exists, otherwise use kubectl
	if flags.KubeVirtOcPath != "" {
		return "oc"
	}

	return "kubectl"
}

func SkipIfNoCmd(cmdName string) {
	var cmdPath string
	switch strings.ToLower(cmdName) {
	case "oc":
		cmdPath = flags.KubeVirtOcPath
	case "kubectl":
		cmdPath = flags.KubeVirtKubectlPath
	case "virtctl":
		cmdPath = flags.KubeVirtVirtctlPath
	case "gocli":
		cmdPath = flags.KubeVirtGoCliPath
	}
	if cmdPath == "" {
		Skip(fmt.Sprintf("Skip test that requires %s binary", cmdName))
	}
}

func RunCommand(cmdName string, args ...string) (string, string, error) {
	return RunCommandWithNS(util2.NamespaceTestDefault, cmdName, args...)
}

func RunCommandWithNS(namespace string, cmdName string, args ...string) (string, string, error) {
	return RunCommandWithNSAndInput(namespace, nil, cmdName, args...)
}

func RunCommandWithNSAndInput(namespace string, input io.Reader, cmdName string, args ...string) (string, string, error) {
	commandString, cmd, err := CreateCommandWithNS(namespace, cmdName, args...)
	if err != nil {
		return "", "", err
	}

	var output, stderr bytes.Buffer
	captureOutputBuffers := func() (string, string) {
		trimNullChars := func(buf bytes.Buffer) string {
			return string(bytes.Trim(buf.Bytes(), "\x00"))
		}
		return trimNullChars(output), trimNullChars(stderr)
	}

	cmd.Stdin, cmd.Stdout, cmd.Stderr = input, &output, &stderr

	if err := cmd.Run(); err != nil {
		outputString, stderrString := captureOutputBuffers()
		log.Log.Reason(err).With("command", commandString, "output", outputString, "stderr", stderrString).Error("command failed: cannot run command")
		return outputString, stderrString, fmt.Errorf("command failed: cannot run command %q: %v", commandString, err)
	}

	outputString, stderrString := captureOutputBuffers()
	return outputString, stderrString, nil
}

func CreateCommandWithNS(namespace string, cmdName string, args ...string) (string, *exec.Cmd, error) {
	cmdPath := ""
	commandString := func() string {
		c := cmdPath
		if cmdPath == "" {
			c = cmdName
		}
		return strings.Join(append([]string{c}, args...), " ")
	}

	cmdName = strings.ToLower(cmdName)
	switch cmdName {
	case "oc":
		cmdPath = flags.KubeVirtOcPath
	case "kubectl":
		cmdPath = flags.KubeVirtKubectlPath
	case "virtctl":
		cmdPath = flags.KubeVirtVirtctlPath
	case "gocli":
		cmdPath = flags.KubeVirtGoCliPath
	}

	if cmdPath == "" {
		err := fmt.Errorf("no %s binary specified", cmdName)
		log.Log.Reason(err).With("command", commandString()).Error("command failed")
		return "", nil, fmt.Errorf("command failed: %v", err)
	}

	kubeconfig := flag.Lookup("kubeconfig").Value
	if kubeconfig == nil || kubeconfig.String() == "" {
		err := goerrors.New("cannot find kubeconfig")
		log.Log.Reason(err).With("command", commandString()).Error("command failed")
		return "", nil, fmt.Errorf("command failed: %v", err)
	}

	master := flag.Lookup("master").Value
	if master != nil && master.String() != "" {
		args = append(args, ServerName, master.String())
	}
	if namespace != "" {
		args = append([]string{"-n", namespace}, args...)
	}

	cmd := exec.Command(cmdPath, args...)
	kubeconfEnv := fmt.Sprintf("KUBECONFIG=%s", kubeconfig.String())
	cmd.Env = append(os.Environ(), kubeconfEnv)

	return commandString(), cmd, nil
}

func RunCommandPipe(commands ...[]string) (string, string, error) {
	return RunCommandPipeWithNS(util2.NamespaceTestDefault, commands...)
}

func RunCommandPipeWithNS(namespace string, commands ...[]string) (string, string, error) {
	commandPipeString := func() string {
		commandStrings := []string{}
		for _, command := range commands {
			commandStrings = append(commandStrings, strings.Join(command, " "))
		}
		return strings.Join(commandStrings, " | ")
	}

	if len(commands) < 2 {
		err := goerrors.New("requires at least two commands")
		log.Log.Reason(err).With("command", commandPipeString()).Error(CommandPipeFailed)
		return "", "", fmt.Errorf(CommandPipeFailedFmt, err)
	}

	for i, command := range commands {
		cmdPath := ""
		cmdName := strings.ToLower(command[0])
		switch cmdName {
		case "oc":
			cmdPath = flags.KubeVirtOcPath
		case "kubectl":
			cmdPath = flags.KubeVirtKubectlPath
		case "virtctl":
			cmdPath = flags.KubeVirtVirtctlPath
		}
		if cmdPath == "" {
			err := fmt.Errorf("no %s binary specified", cmdName)
			log.Log.Reason(err).With("command", commandPipeString()).Error(CommandPipeFailed)
			return "", "", fmt.Errorf(CommandPipeFailedFmt, err)
		}
		commands[i][0] = cmdPath
	}

	kubeconfig := flag.Lookup("kubeconfig").Value
	if kubeconfig == nil || kubeconfig.String() == "" {
		err := goerrors.New("cannot find kubeconfig")
		log.Log.Reason(err).With("command", commandPipeString()).Error(CommandPipeFailed)
		return "", "", fmt.Errorf(CommandPipeFailedFmt, err)
	}
	kubeconfEnv := fmt.Sprintf("KUBECONFIG=%s", kubeconfig.String())

	master := flag.Lookup("master").Value
	cmds := make([]*exec.Cmd, len(commands))
	for i := range cmds {
		if master != nil && master.String() != "" {
			commands[i] = append(commands[i], ServerName, master.String())
		}
		if namespace != "" {
			commands[i] = append(commands[i], "-n", namespace)
		}
		cmds[i] = exec.Command(commands[i][0], commands[i][1:]...)
		cmds[i].Env = append(os.Environ(), kubeconfEnv)
	}

	var output, stderr bytes.Buffer
	captureOutputBuffers := func() (string, string) {
		trimNullChars := func(buf bytes.Buffer) string {
			return string(bytes.Trim(buf.Bytes(), "\x00"))
		}
		return trimNullChars(output), trimNullChars(stderr)
	}

	last := len(cmds) - 1
	for i, cmd := range cmds[:last] {
		var err error
		if cmds[i+1].Stdin, err = cmd.StdoutPipe(); err != nil {
			cmdArgString := strings.Join(cmd.Args, " ")
			log.Log.Reason(err).With("command", commandPipeString()).Errorf("command pipe failed: cannot attach stdout pipe to command %q", cmdArgString)
			return "", "", fmt.Errorf("command pipe failed: cannot attach stdout pipe to command %q: %v", cmdArgString, err)
		}
		cmd.Stderr = &stderr
	}
	cmds[last].Stdout, cmds[last].Stderr = &output, &stderr

	for _, cmd := range cmds {
		if err := cmd.Start(); err != nil {
			outputString, stderrString := captureOutputBuffers()
			cmdArgString := strings.Join(cmd.Args, " ")
			log.Log.Reason(err).With("command", commandPipeString(), "output", outputString, "stderr", stderrString).Errorf("command pipe failed: cannot start command %q", cmdArgString)
			return outputString, stderrString, fmt.Errorf("command pipe failed: cannot start command %q: %v", cmdArgString, err)
		}
	}

	for _, cmd := range cmds {
		if err := cmd.Wait(); err != nil {
			outputString, stderrString := captureOutputBuffers()
			cmdArgString := strings.Join(cmd.Args, " ")
			log.Log.Reason(err).With("command", commandPipeString(), "output", outputString, "stderr", stderrString).Errorf("command pipe failed: error while waiting for command %q", cmdArgString)
			return outputString, stderrString, fmt.Errorf("command pipe failed: error while waiting for command %q: %v", cmdArgString, err)
		}
	}

	outputString, stderrString := captureOutputBuffers()
	return outputString, stderrString, nil
}

func GenerateVMJson(vm *v1.VirtualMachine, generateDirectory string) (string, error) {
	data, err := json.Marshal(vm)
	if err != nil {
		return "", fmt.Errorf("failed to generate json for vm %s", vm.Name)
	}

	jsonFile := filepath.Join(generateDirectory, fmt.Sprintf("%s.json", vm.Name))
	err = ioutil.WriteFile(jsonFile, data, 0644)
	if err != nil {
		return "", fmt.Errorf("failed to write json file %s", jsonFile)
	}
	return jsonFile, nil
}

func GenerateVMIJson(vmi *v1.VirtualMachineInstance, generateDirectory string) (string, error) {
	data, err := json.Marshal(vmi)
	if err != nil {
		return "", fmt.Errorf("failed to generate json for vmi %s", vmi.Name)
	}

	jsonFile := filepath.Join(generateDirectory, fmt.Sprintf("%s.json", vmi.Name))
	err = ioutil.WriteFile(jsonFile, data, 0644)
	if err != nil {
		return "", fmt.Errorf("failed to write json file %s", jsonFile)
	}
	return jsonFile, nil
}

func GenerateTemplateJson(template *vmsgen.Template, generateDirectory string) (string, error) {
	data, err := json.Marshal(template)
	if err != nil {
		return "", fmt.Errorf("failed to generate json for template %q: %v", template.Name, err)
	}

	jsonFile := filepath.Join(generateDirectory, template.Name+".json")
	if err = ioutil.WriteFile(jsonFile, data, 0644); err != nil {
		return "", fmt.Errorf("failed to write json to file %q: %v", jsonFile, err)
	}
	return jsonFile, nil
}

func NotDeleted(vmis *v1.VirtualMachineInstanceList) (notDeleted []v1.VirtualMachineInstance) {
	for _, vmi := range vmis.Items {
		if vmi.DeletionTimestamp == nil {
			notDeleted = append(notDeleted, vmi)
		}
	}
	return
}

func NotDeletedVMs(vms *v1.VirtualMachineList) (notDeleted []v1.VirtualMachine) {
	for _, vm := range vms.Items {
		if vm.DeletionTimestamp == nil {
			notDeleted = append(notDeleted, vm)
		}
	}
	return
}

func Running(vmis *v1.VirtualMachineInstanceList) (running []v1.VirtualMachineInstance) {
	for _, vmi := range vmis.Items {
		if vmi.DeletionTimestamp == nil && vmi.Status.Phase == v1.Running {
			running = append(running, vmi)
		}
	}
	return
}

func UnfinishedVMIPodSelector(vmi *v1.VirtualMachineInstance) metav1.ListOptions {
	virtClient, err := kubecli.GetKubevirtClient()
	util2.PanicOnError(err)

	vmi, err = virtClient.VirtualMachineInstance(vmi.Namespace).Get(vmi.Name, &metav1.GetOptions{})
	Expect(err).ToNot(HaveOccurred())

	fieldSelectorStr := "status.phase!=" + string(k8sv1.PodFailed) +
		",status.phase!=" + string(k8sv1.PodSucceeded)

	if vmi.Status.NodeName != "" {
		fieldSelectorStr = fieldSelectorStr +
			",spec.nodeName=" + vmi.Status.NodeName
	}

	fieldSelector := fields.ParseSelectorOrDie(fieldSelectorStr)
	labelSelector, err := labels.Parse(fmt.Sprintf(v1.AppLabel + "=virt-launcher," + v1.CreatedByLabel + "=" + string(vmi.GetUID())))
	if err != nil {
		panic(err)
	}
	return metav1.ListOptions{FieldSelector: fieldSelector.String(), LabelSelector: labelSelector.String()}
}

func RemoveHostDiskImage(diskPath string, nodeName string) {
	virtClient, err := kubecli.GetKubevirtClient()
	util2.PanicOnError(err)
	path := filepath.Join("/proc/1/root", diskPath)
	virtHandlerPod, err := kubecli.NewVirtHandlerClient(virtClient).Namespace(flags.KubeVirtInstallNamespace).ForNode(nodeName).Pod()
	Expect(err).ToNot(HaveOccurred())
	_, _, err = ExecuteCommandOnPodV2(virtClient, virtHandlerPod, "virt-handler", []string{"rm", "-rf", path})
	Expect(err).ToNot(HaveOccurred())
}

func CreateNFSPvAndPvc(name string, namespace string, size string, nfsTargetIP string, os string) {
	virtCli, err := kubecli.GetKubevirtClient()
	util2.PanicOnError(err)

	_, err = virtCli.CoreV1().PersistentVolumes().Create(context.Background(), newNFSPV(name, namespace, size, nfsTargetIP, os), metav1.CreateOptions{})
	if !errors.IsAlreadyExists(err) {
		util2.PanicOnError(err)
	}

	_, err = virtCli.CoreV1().PersistentVolumeClaims((namespace)).Create(context.Background(), newNFSPVC(name, namespace, size, os), metav1.CreateOptions{})
	if !errors.IsAlreadyExists(err) {
		util2.PanicOnError(err)
	}
}

func newNFSPV(name string, namespace string, size string, nfsTargetIP string, os string) *k8sv1.PersistentVolume {
	quantity := resource.MustParse(size)

	storageClass, exists := GetRWOFileSystemStorageClass()
	if !exists {
		Skip("Skip test when Filesystem storage is not present")
	}
	volumeMode := k8sv1.PersistentVolumeFilesystem

	nfsTargetIP = ip.NormalizeIPAddress(nfsTargetIP)

	return &k8sv1.PersistentVolume{
		ObjectMeta: metav1.ObjectMeta{
			Name: name,
			Labels: map[string]string{
				KubevirtIoTest:                           os,
				cleanup.TestLabelForNamespace(namespace): "",
			},
		},
		Spec: k8sv1.PersistentVolumeSpec{
			AccessModes: []k8sv1.PersistentVolumeAccessMode{k8sv1.ReadWriteMany},
			Capacity: k8sv1.ResourceList{
				"storage": quantity,
			},
			StorageClassName: storageClass,
			VolumeMode:       &volumeMode,
			PersistentVolumeSource: k8sv1.PersistentVolumeSource{
				NFS: &k8sv1.NFSVolumeSource{
					Server: nfsTargetIP,
					Path:   "/",
				},
			},
		},
	}
}

func newNFSPVC(name string, namespace string, size string, os string) *k8sv1.PersistentVolumeClaim {
	quantity, err := resource.ParseQuantity(size)
	util2.PanicOnError(err)

	storageClass, exists := GetRWOFileSystemStorageClass()
	if !exists {
		Skip("Skip test when Filesystem storage is not present")
	}
	volumeMode := k8sv1.PersistentVolumeFilesystem

	return &k8sv1.PersistentVolumeClaim{
		ObjectMeta: metav1.ObjectMeta{
			Name: name,
		},
		Spec: k8sv1.PersistentVolumeClaimSpec{
			AccessModes: []k8sv1.PersistentVolumeAccessMode{k8sv1.ReadWriteMany},
			Resources: k8sv1.ResourceRequirements{
				Requests: k8sv1.ResourceList{
					"storage": quantity,
				},
			},
			Selector: &metav1.LabelSelector{
				MatchLabels: map[string]string{
					KubevirtIoTest:                           os,
					cleanup.TestLabelForNamespace(namespace): "",
				},
			},
			StorageClassName: &storageClass,
			VolumeMode:       &volumeMode,
		},
	}
}

func CreateHostDiskImage(diskPath string) *k8sv1.Pod {
	hostPathType := k8sv1.HostPathDirectoryOrCreate
	dir := filepath.Dir(diskPath)

	command := fmt.Sprintf(`dd if=/dev/zero of=%s bs=1 count=0 seek=1G && ls -l %s`, diskPath, dir)
	if checks.HasFeature(virtconfig.NonRoot) {
		command = command + fmt.Sprintf(" && chown 107:107 %s", diskPath)
	}

	args := []string{command}
	pod := RenderHostPathPod("hostdisk-create-job", dir, hostPathType, k8sv1.MountPropagationNone, []string{BinBash, "-c"}, args)

	return pod
}

func RenderHostPathPod(podName string, dir string, hostPathType k8sv1.HostPathType, mountPropagation k8sv1.MountPropagationMode, cmd []string, args []string) *k8sv1.Pod {
	pod := RenderPrivilegedPod(podName, cmd, args)
	pod.Spec.Containers[0].VolumeMounts = append(pod.Spec.Containers[0].VolumeMounts, k8sv1.VolumeMount{
		Name:             "hostpath-mount",
		MountPropagation: &mountPropagation,
		MountPath:        dir,
	})
	pod.Spec.Volumes = append(pod.Spec.Volumes, k8sv1.Volume{
		Name: "hostpath-mount",
		VolumeSource: k8sv1.VolumeSource{
			HostPath: &k8sv1.HostPathVolumeSource{
				Path: dir,
				Type: &hostPathType,
			},
		},
	})

	return pod
}

func GetNodeWithHugepages(virtClient kubecli.KubevirtClient, hugepages k8sv1.ResourceName) *k8sv1.Node {
	nodes, err := virtClient.CoreV1().Nodes().List(context.Background(), metav1.ListOptions{})
	ExpectWithOffset(1, err).ToNot(HaveOccurred())

	for _, node := range nodes.Items {
		if v, ok := node.Status.Capacity[hugepages]; ok && !v.IsZero() {
			return &node
		}
	}
	return nil
}

// SkipIfVersionBelow will skip tests if it runs on an environment with k8s version below specified
func SkipIfVersionBelow(message string, expectedVersion string) {
	curVersion, err := cluster.GetKubernetesVersion()
	Expect(err).NotTo(HaveOccurred())

	if curVersion < expectedVersion {
		Skip(message)
	}
}

func SkipIfOpenShift(message string) {
	if IsOpenShift() {
		Skip("Openshift detected: " + message)
	}
}

func SkipIfOpenShift4(message string) {
	virtClient, err := kubecli.GetKubevirtClient()
	util2.PanicOnError(err)

	if t, err := cluster.IsOnOpenShift(virtClient); err != nil {
		util2.PanicOnError(err)
	} else if t && cluster.GetOpenShiftMajorVersion(virtClient) == cluster.OpenShift4Major {
		Skip(message)
	}
}

func SkipIfMigrationIsNotPossible() {
	if !HasLiveMigration() {
		Skip("LiveMigration feature gate is not enabled in kubevirt-config")
	}

	virtClient, err := kubecli.GetKubevirtClient()
	util2.PanicOnError(err)

	nodes := util2.GetAllSchedulableNodes(virtClient)
	Expect(nodes.Items).ToNot(BeEmpty(), "There should be some compute node")

	if len(nodes.Items) < 2 {
		Skip("Migration tests require at least 2 nodes")
	}
}

// CreateVmiOnNodeLabeled creates a VMI a node that has a give label set to a given value
func CreateVmiOnNodeLabeled(vmi *v1.VirtualMachineInstance, nodeLabel, labelValue string) *v1.VirtualMachineInstance {
	virtClient, err := kubecli.GetKubevirtClient()
	util2.PanicOnError(err)

	vmi.Spec.Affinity = &k8sv1.Affinity{
		NodeAffinity: &k8sv1.NodeAffinity{
			RequiredDuringSchedulingIgnoredDuringExecution: &k8sv1.NodeSelector{
				NodeSelectorTerms: []k8sv1.NodeSelectorTerm{
					{
						MatchExpressions: []k8sv1.NodeSelectorRequirement{
							{Key: nodeLabel, Operator: k8sv1.NodeSelectorOpIn, Values: []string{labelValue}},
						},
					},
				},
			},
		},
	}

	vmi, err = virtClient.VirtualMachineInstance(util2.NamespaceTestDefault).Create(vmi)
	ExpectWithOffset(1, err).ToNot(HaveOccurred())
	return vmi
}

// CreateVmiOnNode creates a VMI on the specified node
func CreateVmiOnNode(vmi *v1.VirtualMachineInstance, nodeName string) *v1.VirtualMachineInstance {
	return CreateVmiOnNodeLabeled(vmi, KubernetesIoHostName, nodeName)
}

// RunCommandOnVmiPod runs specified command on the virt-launcher pod
func RunCommandOnVmiPod(vmi *v1.VirtualMachineInstance, command []string) string {
	virtClient, err := kubecli.GetKubevirtClient()
	util2.PanicOnError(err)

	pods, err := virtClient.CoreV1().Pods(util2.NamespaceTestDefault).List(context.Background(), UnfinishedVMIPodSelector(vmi))
	ExpectWithOffset(1, err).ToNot(HaveOccurred())
	ExpectWithOffset(1, pods.Items).NotTo(BeEmpty())
	vmiPod := pods.Items[0]

	output, err := ExecuteCommandOnPod(
		virtClient,
		&vmiPod,
		"compute",
		command,
	)
	ExpectWithOffset(1, err).ToNot(HaveOccurred())

	return output
}

// RunCommandOnVmiTargetPod runs specified command on the target virt-launcher pod of a migration
func RunCommandOnVmiTargetPod(vmi *v1.VirtualMachineInstance, command []string) (string, error) {
	virtClient, err := kubecli.GetKubevirtClient()
	util2.PanicOnError(err)

	pods, err := virtClient.CoreV1().Pods(util2.NamespaceTestDefault).List(context.Background(), metav1.ListOptions{})
	ExpectWithOffset(1, err).ToNot(HaveOccurred())
	ExpectWithOffset(1, pods.Items).NotTo(BeEmpty())
	var vmiPod *k8sv1.Pod
	for _, pod := range pods.Items {
		if pod.Name == vmi.Status.MigrationState.TargetPod {
			vmiPod = &pod
			break
		}
	}
	if vmiPod == nil {
		return "", fmt.Errorf("failed to find migration target pod")
	}

	output, err := ExecuteCommandOnPod(
		virtClient,
		vmiPod,
		"compute",
		command,
	)
	ExpectWithOffset(1, err).ToNot(HaveOccurred())

	return output, nil
}

func NewRandomVirtualMachine(vmi *v1.VirtualMachineInstance, running bool) *v1.VirtualMachine {
	name := vmi.Name
	namespace := vmi.Namespace
	labels := map[string]string{"name": name}
	for k, v := range vmi.Labels {
		labels[k] = v
	}
	vm := &v1.VirtualMachine{
		ObjectMeta: metav1.ObjectMeta{
			Name:      name,
			Namespace: namespace,
		},
		Spec: v1.VirtualMachineSpec{
			Running: &running,
			Template: &v1.VirtualMachineInstanceTemplateSpec{
				ObjectMeta: metav1.ObjectMeta{
					Labels:    labels,
					Name:      name + "makeitinteresting", // this name should have no effect
					Namespace: namespace,
				},
				Spec: vmi.Spec,
			},
		},
	}
	vm.SetGroupVersionKind(schema.GroupVersionKind{Group: v1.GroupVersion.Group, Kind: "VirtualMachine", Version: v1.GroupVersion.Version})
	return vm
}

func StopVirtualMachineWithTimeout(vm *v1.VirtualMachine, timeout time.Duration) *v1.VirtualMachine {
	By("Stopping the VirtualMachineInstance")
	virtClient, err := kubecli.GetKubevirtClient()
	util2.PanicOnError(err)
	running := false
	Eventually(func() error {
		updatedVM, err := virtClient.VirtualMachine(vm.Namespace).Get(vm.Name, &metav1.GetOptions{})
		Expect(err).ToNot(HaveOccurred())
		updatedVM.Spec.Running = &running
		_, err = virtClient.VirtualMachine(updatedVM.Namespace).Update(updatedVM)
		return err
	}, timeout, 1*time.Second).ShouldNot(HaveOccurred())
	updatedVM, err := virtClient.VirtualMachine(vm.Namespace).Get(vm.Name, &metav1.GetOptions{})
	Expect(err).ToNot(HaveOccurred())
	// Observe the VirtualMachineInstance deleted
	Eventually(func() bool {
		_, err = virtClient.VirtualMachineInstance(updatedVM.Namespace).Get(updatedVM.Name, &metav1.GetOptions{})
		if errors.IsNotFound(err) {
			return true
		}
		return false
	}, timeout, 1*time.Second).Should(BeTrue(), "The vmi did not disappear")
	By("VM has not the running condition")
	Eventually(func() bool {
		vm, err := virtClient.VirtualMachine(updatedVM.Namespace).Get(updatedVM.Name, &metav1.GetOptions{})
		Expect(err).ToNot(HaveOccurred())
		return vm.Status.Ready
	}, timeout, 1*time.Second).Should(BeFalse())
	return updatedVM
}

func StopVirtualMachine(vm *v1.VirtualMachine) *v1.VirtualMachine {
	return StopVirtualMachineWithTimeout(vm, time.Second*300)
}

func StartVirtualMachine(vm *v1.VirtualMachine) *v1.VirtualMachine {
	By("Starting the VirtualMachineInstance")
	virtClient, err := kubecli.GetKubevirtClient()
	util2.PanicOnError(err)
	running := true
	Eventually(func() error {
		updatedVM, err := virtClient.VirtualMachine(vm.Namespace).Get(vm.Name, &metav1.GetOptions{})
		Expect(err).ToNot(HaveOccurred())
		updatedVM.Spec.Running = &running
		_, err = virtClient.VirtualMachine(updatedVM.Namespace).Update(updatedVM)
		return err
	}, 300*time.Second, 1*time.Second).ShouldNot(HaveOccurred())
	updatedVM, err := virtClient.VirtualMachine(vm.Namespace).Get(vm.Name, &metav1.GetOptions{})
	Expect(err).ToNot(HaveOccurred())
	// Observe the VirtualMachineInstance created
	Eventually(func() error {
		_, err := virtClient.VirtualMachineInstance(updatedVM.Namespace).Get(updatedVM.Name, &metav1.GetOptions{})
		return err
	}, 300*time.Second, 1*time.Second).Should(Succeed())
	By("VMI has the running condition")
	Eventually(func() bool {
		vm, err := virtClient.VirtualMachine(updatedVM.Namespace).Get(updatedVM.Name, &metav1.GetOptions{})
		Expect(err).ToNot(HaveOccurred())
		return vm.Status.Ready
	}, 300*time.Second, 1*time.Second).Should(BeTrue())
	return updatedVM
}

func DisableFeatureGate(feature string) {
	if !checks.HasFeature(feature) {
		return
	}
	virtClient, err := kubecli.GetKubevirtClient()
	Expect(err).ToNot(HaveOccurred())

	kv := util2.GetCurrentKv(virtClient)
	if kv.Spec.Configuration.DeveloperConfiguration == nil {
		kv.Spec.Configuration.DeveloperConfiguration = &v1.DeveloperConfiguration{
			FeatureGates: []string{},
		}
	}

	newArray := []string{}
	featureGates := kv.Spec.Configuration.DeveloperConfiguration.FeatureGates
	for _, fg := range featureGates {
		if fg == feature {
			continue
		}

		newArray = append(newArray, fg)
	}

	kv.Spec.Configuration.DeveloperConfiguration.FeatureGates = newArray

	UpdateKubeVirtConfigValueAndWait(kv.Spec.Configuration)
}

func EnableFeatureGate(feature string) *v1.KubeVirt {
	virtClient, err := kubecli.GetKubevirtClient()
	Expect(err).ToNot(HaveOccurred())

	kv := util2.GetCurrentKv(virtClient)
	if checks.HasFeature(feature) {
		return kv
	}

	if kv.Spec.Configuration.DeveloperConfiguration == nil {
		kv.Spec.Configuration.DeveloperConfiguration = &v1.DeveloperConfiguration{
			FeatureGates: []string{},
		}
	}

	kv.Spec.Configuration.DeveloperConfiguration.FeatureGates = append(kv.Spec.Configuration.DeveloperConfiguration.FeatureGates, feature)

	return UpdateKubeVirtConfigValueAndWait(kv.Spec.Configuration)
}

func HasDataVolumeCRD() bool {
	virtClient, err := kubecli.GetKubevirtClient()
	util2.PanicOnError(err)

	ext, err := extclient.NewForConfig(virtClient.Config())
	util2.PanicOnError(err)

	_, err = ext.ApiextensionsV1().CustomResourceDefinitions().Get(context.Background(), "datavolumes.cdi.kubevirt.io", metav1.GetOptions{})

	if err != nil {
		return false
	}
	return true
}

func HasCDI() bool {
	return HasDataVolumeCRD()
}

func getArch() string {
	virtCli, err := kubecli.GetKubevirtClient()
	util2.PanicOnError(err)
	nodes := util2.GetAllSchedulableNodes(virtCli).Items
	Expect(nodes).ToNot(BeEmpty(), "There should be some node")
	return nodes[0].Status.NodeInfo.Architecture
}

func isARM64() bool {
	return Arch == "arm64"
}

func SkipIfARM64(message string) {
	if isARM64() {
		Skip("Skip test on arm64: " + message)
	}
}

func VolumeExpansionAllowed(sc string) bool {
	virtClient, err := kubecli.GetKubevirtClient()
	Expect(err).ToNot(HaveOccurred())
	storageClass, err := virtClient.StorageV1().StorageClasses().Get(context.Background(), sc, metav1.GetOptions{})
<<<<<<< HEAD
	Expect(err).ToNot(HaveOccurred())
	return storageClass.AllowVolumeExpansion != nil &&
		*storageClass.AllowVolumeExpansion
}

func SetDataVolumeForceBindAnnotation(dv *cdiv1.DataVolume) {
	annotations := dv.GetAnnotations()
	if annotations == nil {
		annotations = make(map[string]string)
	}
	annotations["cdi.kubevirt.io/storage.bind.immediate.requested"] = "true"
	dv.SetAnnotations(annotations)
}

func IsStorageClassBindingModeWaitForFirstConsumer(sc string) bool {
	virtClient, err := kubecli.GetKubevirtClient()
	Expect(err).ToNot(HaveOccurred())
	storageClass, err := virtClient.StorageV1().StorageClasses().Get(context.Background(), sc, metav1.GetOptions{})
	if err != nil {
		return false
	}
	return storageClass.VolumeBindingMode != nil &&
		*storageClass.VolumeBindingMode == wffc
}

func GetSnapshotStorageClass() (string, bool) {
	storageSnapshot := Config.StorageSnapshot
	return storageSnapshot, storageSnapshot != ""
}

func GetRWXFileSystemStorageClass() (string, bool) {
	storageRWXFileSystem := Config.StorageRWXFileSystem
	return storageRWXFileSystem, storageRWXFileSystem != ""
}

func GetRWOFileSystemStorageClass() (string, bool) {
	storageRWOFileSystem := Config.StorageRWOFileSystem
	return storageRWOFileSystem, storageRWOFileSystem != ""
}

func GetRWOBlockStorageClass() (string, bool) {
	storageRWOBlock := Config.StorageRWOBlock
	return storageRWOBlock, storageRWOBlock != ""
}

func GetRWXBlockStorageClass() (string, bool) {
	storageRWXBlock := Config.StorageRWXBlock
	return storageRWXBlock, storageRWXBlock != ""
=======
	Expect(err).ToNot(HaveOccurred())
	return storageClass.AllowVolumeExpansion != nil &&
		*storageClass.AllowVolumeExpansion
}

func SetDataVolumeForceBindAnnotation(dv *cdiv1.DataVolume) {
	annotations := dv.GetAnnotations()
	if annotations == nil {
		annotations = make(map[string]string)
	}
	annotations["cdi.kubevirt.io/storage.bind.immediate.requested"] = "true"
	dv.SetAnnotations(annotations)
>>>>>>> 32d6fe85
}

func IsStorageClassBindingModeWaitForFirstConsumer(sc string) bool {
	virtClient, err := kubecli.GetKubevirtClient()
	Expect(err).ToNot(HaveOccurred())
	storageClass, err := virtClient.StorageV1().StorageClasses().Get(context.Background(), sc, metav1.GetOptions{})
	if err != nil {
		return false
	}
	return storageClass.VolumeBindingMode != nil &&
		*storageClass.VolumeBindingMode == wffc
}

func GetSnapshotStorageClass() (string, bool) {
	storageSnapshot := Config.StorageSnapshot
	return storageSnapshot, storageSnapshot != ""
}

func GetRWXFileSystemStorageClass() (string, bool) {
	storageRWXFileSystem := Config.StorageRWXFileSystem
	return storageRWXFileSystem, storageRWXFileSystem != ""
}

func GetRWOFileSystemStorageClass() (string, bool) {
	storageRWOFileSystem := Config.StorageRWOFileSystem
	return storageRWOFileSystem, storageRWOFileSystem != ""
}

func GetRWOBlockStorageClass() (string, bool) {
	storageRWOBlock := Config.StorageRWOBlock
	return storageRWOBlock, storageRWOBlock != ""
}

func GetRWXBlockStorageClass() (string, bool) {
	storageRWXBlock := Config.StorageRWXBlock
	return storageRWXBlock, storageRWXBlock != ""
}

func HasExperimentalIgnitionSupport() bool {
	return checks.HasFeature("ExperimentalIgnitionSupport")
}

func HasLiveMigration() bool {
	return checks.HasFeature("LiveMigration")
}

func GetVmPodName(virtCli kubecli.KubevirtClient, vmi *v1.VirtualMachineInstance) string {
	namespace := vmi.GetObjectMeta().GetNamespace()
	uid := vmi.GetObjectMeta().GetUID()
	labelSelector := fmt.Sprintf(v1.CreatedByLabel + "=" + string(uid))

	pods, err := virtCli.CoreV1().Pods(namespace).List(context.Background(), metav1.ListOptions{LabelSelector: labelSelector})
	Expect(err).ToNot(HaveOccurred())

	podName := ""
	for _, pod := range pods.Items {
		if pod.ObjectMeta.DeletionTimestamp == nil {
			podName = pod.ObjectMeta.Name
			break
		}
	}
	Expect(podName).ToNot(BeEmpty())

	return podName
}

func AppendEmptyDisk(vmi *v1.VirtualMachineInstance, diskName, busName, diskSize string) {
	vmi.Spec.Domain.Devices.Disks = append(vmi.Spec.Domain.Devices.Disks, v1.Disk{
		Name: diskName,
		DiskDevice: v1.DiskDevice{
			Disk: &v1.DiskTarget{
				Bus: busName,
			},
		},
	})
	vmi.Spec.Volumes = append(vmi.Spec.Volumes, v1.Volume{
		Name: diskName,
		VolumeSource: v1.VolumeSource{
			EmptyDisk: &v1.EmptyDiskSource{
				Capacity: resource.MustParse(diskSize),
			},
		},
	})
}

func GetRunningVMIDomainSpec(vmi *v1.VirtualMachineInstance) (*launcherApi.DomainSpec, error) {
	runningVMISpec := launcherApi.DomainSpec{}
	cli, err := kubecli.GetKubevirtClient()
	if err != nil {
		return nil, err
	}

	domXML, err := GetRunningVirtualMachineInstanceDomainXML(cli, vmi)
	if err != nil {
		return nil, err
	}

	err = xml.Unmarshal([]byte(domXML), &runningVMISpec)
	return &runningVMISpec, err
}

func ForwardPorts(pod *k8sv1.Pod, ports []string, stop chan struct{}, readyTimeout time.Duration) error {
	errChan := make(chan error, 1)
	readyChan := make(chan struct{})
	go func() {
		cli, err := kubecli.GetKubevirtClient()
		if err != nil {
			errChan <- err
			return
		}

		req := cli.CoreV1().RESTClient().Post().
			Resource("pods").
			Namespace(pod.Namespace).
			Name(pod.Name).
			SubResource("portforward")

		config, err := kubecli.GetKubevirtClientConfig()
		if err != nil {
			errChan <- err
			return
		}
		transport, upgrader, err := spdy.RoundTripperFor(config)
		if err != nil {
			errChan <- err
			return
		}
		dialer := spdy.NewDialer(upgrader, &http.Client{Transport: transport}, "POST", req.URL())
		forwarder, err := portforward.New(dialer, ports, stop, readyChan, GinkgoWriter, GinkgoWriter)
		if err != nil {
			errChan <- err
			return
		}
		err = forwarder.ForwardPorts()
		if err != nil {
			errChan <- err
		}
	}()

	select {
	case err := <-errChan:
		return err
	case <-readyChan:
		return nil
	case <-time.After(readyTimeout):
		return fmt.Errorf("failed to forward ports, timed out")
	}
}

func GenerateHelloWorldServer(vmi *v1.VirtualMachineInstance, testPort int, protocol string) {
	Expect(libnet.WithIPv6(console.LoginToCirros)(vmi)).To(Succeed())

	serverCommand := fmt.Sprintf("screen -d -m sudo nc -klp %d -e echo -e 'Hello World!'\n", testPort)
	if protocol == "udp" {
		// nc has to be in a while loop in case of UDP, since it exists after one message
		serverCommand = fmt.Sprintf("screen -d -m sh -c \"while true; do nc -uklp %d -e echo -e 'Hello UDP World!';done\"\n", testPort)
	}
	Expect(console.SafeExpectBatch(vmi, []expect.Batcher{
		&expect.BSnd{S: serverCommand},
		&expect.BExp{R: console.PromptExpression},
		&expect.BSnd{S: EchoLastReturnValue},
		&expect.BExp{R: console.RetValue("0")},
	}, 60)).To(Succeed())
}

// UpdateKubeVirtConfigValueAndWait updates the given configuration in the kubevirt custom resource
// and then waits  to allow the configuration events to be propagated to the consumers.
func UpdateKubeVirtConfigValueAndWait(kvConfig v1.KubeVirtConfiguration) *v1.KubeVirt {

	virtClient, err := kubecli.GetKubevirtClient()
	util2.PanicOnError(err)

	kv := util2.GetCurrentKv(virtClient)
	old, err := json.Marshal(kv)
	Expect(err).ToNot(HaveOccurred())

	if equality.Semantic.DeepEqual(kv.Spec.Configuration, kvConfig) {
		return kv
	}

	if config.GinkgoConfig.ParallelTotal > 1 {
		Fail("Tests which alter the global kubevirt configuration must not be executed in parallel")
	}

	updatedKV := kv.DeepCopy()
	updatedKV.Spec.Configuration = kvConfig
	newJson, err := json.Marshal(updatedKV)
	Expect(err).ToNot(HaveOccurred())

	patch, err := strategicpatch.CreateTwoWayMergePatch(old, newJson, kv)
	Expect(err).ToNot(HaveOccurred())

	kv, err = virtClient.KubeVirt(kv.Namespace).Patch(kv.GetName(), types.MergePatchType, patch, &metav1.PatchOptions{})
	Expect(err).ToNot(HaveOccurred())

	waitForConfigToBePropagated(kv.ResourceVersion)
	log.DefaultLogger().Infof("system is in sync with kubevirt config resource version %s", kv.ResourceVersion)

	return kv
}

// resetToDefaultConfig resets the config to the state found when the test suite started. It will wait for the config to
// be propagated to all components before it returns. It will only update the configuration and wait for it to be
// propagated if the current config in use does not match the original one.
func resetToDefaultConfig() {
	if config.GinkgoConfig.ParallelTotal > 1 {
		// Tests which alter the global kubevirt config must be run serial, therefor, if we run in parallel
		// we can just skip the restore step.
		return
	}

	UpdateKubeVirtConfigValueAndWait(KubeVirtDefaultConfig)
}

type compare func(string, string) bool

func ExpectResourceVersionToBeLessThanConfigVersion(resourceVersion, configVersion string) bool {
	rv, err := strconv.ParseInt(resourceVersion, 10, 32)
	if err != nil {
		log.DefaultLogger().Reason(err).Errorf("Resource version is unable to be parsed")
		return false
	}

	crv, err := strconv.ParseInt(configVersion, 10, 32)
	if err != nil {
		log.DefaultLogger().Reason(err).Errorf("Config resource version is unable to be parsed")
		return false
	}

	if rv > crv {
		log.DefaultLogger().Errorf("Config is not in sync. Expected %s or greater, Got %s", resourceVersion, configVersion)
		return false
	}

	return true
}

func waitForConfigToBePropagated(resourceVersion string) {
	WaitForConfigToBePropagatedToComponent("kubevirt.io=virt-controller", resourceVersion, ExpectResourceVersionToBeLessThanConfigVersion)
	WaitForConfigToBePropagatedToComponent("kubevirt.io=virt-api", resourceVersion, ExpectResourceVersionToBeLessThanConfigVersion)
	WaitForConfigToBePropagatedToComponent("kubevirt.io=virt-handler", resourceVersion, ExpectResourceVersionToBeLessThanConfigVersion)
}

func WaitForConfigToBePropagatedToComponent(podLabel string, resourceVersion string, compareResourceVersions compare) {
	virtClient, err := kubecli.GetKubevirtClient()
	util2.PanicOnError(err)

	errComponentInfo := fmt.Sprintf("component: \"%s\"", strings.TrimPrefix(podLabel, "kubevirt.io="))

	EventuallyWithOffset(3, func() error {
		pods, err := virtClient.CoreV1().Pods(flags.KubeVirtInstallNamespace).List(context.Background(), metav1.ListOptions{LabelSelector: podLabel})

		if err != nil {
			return fmt.Errorf("failed to fetch pods. %s", errComponentInfo)
		}
		for _, pod := range pods.Items {
			errAdditionalInfo := errComponentInfo + fmt.Sprintf(", pod: \"%s\"", pod.Name)

			if pod.DeletionTimestamp != nil {
				continue
			}

			body, err := CallUrlOnPod(&pod, "8443", "/healthz")
			if err != nil {
				return fmt.Errorf("failed to call healthz endpoint. %s", errAdditionalInfo)
			}
			result := map[string]interface{}{}
			err = json.Unmarshal(body, &result)
			if err != nil {
				return fmt.Errorf("failed to parse response from healthz endpoint. %s", errAdditionalInfo)
			}

			if configVersion := result["config-resource-version"].(string); !compareResourceVersions(resourceVersion, configVersion) {
				return fmt.Errorf("resource & config versions (%s and %s respectively) are not as expected. %s ",
					resourceVersion, configVersion, errAdditionalInfo)
			}
		}
		return nil
	}, 10*time.Second, 1*time.Second).ShouldNot(HaveOccurred())
}

func WaitAgentConnected(virtClient kubecli.KubevirtClient, vmi *v1.VirtualMachineInstance) {
	WaitForVMICondition(virtClient, vmi, v1.VirtualMachineInstanceAgentConnected, 12*60)
}

func WaitAgentDisconnected(virtClient kubecli.KubevirtClient, vmi *v1.VirtualMachineInstance) {
	WaitForVMIConditionRemovedOrFalse(virtClient, vmi, v1.VirtualMachineInstanceAgentConnected, 30)
}

func WaitForVMICondition(virtClient kubecli.KubevirtClient, vmi *v1.VirtualMachineInstance, conditionType v1.VirtualMachineInstanceConditionType, timeoutSec int) {
	By(fmt.Sprintf("Waiting for %s condition", conditionType))
	EventuallyWithOffset(1, func() bool {
		updatedVmi, err := virtClient.VirtualMachineInstance(util2.NamespaceTestDefault).Get(vmi.Name, &metav1.GetOptions{})
		Expect(err).ToNot(HaveOccurred())
		for _, condition := range updatedVmi.Status.Conditions {
			if condition.Type == conditionType && condition.Status == k8sv1.ConditionTrue {
				return true
			}
		}
		return false
	}, time.Duration(timeoutSec)*time.Second, 2).Should(BeTrue(), fmt.Sprintf("Should have %s condition", conditionType))
}

func WaitForVMIConditionRemovedOrFalse(virtClient kubecli.KubevirtClient, vmi *v1.VirtualMachineInstance, conditionType v1.VirtualMachineInstanceConditionType, timeoutSec int) {
	By(fmt.Sprintf("Waiting for %s condition removed or false", conditionType))
	EventuallyWithOffset(1, func() bool {
		updatedVmi, err := virtClient.VirtualMachineInstance(util2.NamespaceTestDefault).Get(vmi.Name, &metav1.GetOptions{})
		Expect(err).ToNot(HaveOccurred())
		for _, condition := range updatedVmi.Status.Conditions {
			if condition.Type == conditionType && condition.Status == k8sv1.ConditionTrue {
				return true
			}
		}
		return false
	}, time.Duration(timeoutSec)*time.Second, 2).Should(BeFalse(), fmt.Sprintf("Should have no or false %s condition", conditionType))
}

func WaitForVMCondition(virtClient kubecli.KubevirtClient, vm *v1.VirtualMachine, conditionType v1.VirtualMachineConditionType, timeoutSec int) {
	By(fmt.Sprintf("Waiting for %s condition", conditionType))
	EventuallyWithOffset(1, func() bool {
		updatedVm, err := virtClient.VirtualMachine(util2.NamespaceTestDefault).Get(vm.Name, &metav1.GetOptions{})
		Expect(err).ToNot(HaveOccurred())
		for _, condition := range updatedVm.Status.Conditions {
			if condition.Type == conditionType && condition.Status == k8sv1.ConditionTrue {
				return true
			}
		}
		return false
	}, time.Duration(timeoutSec)*time.Second, 2).Should(BeTrue(), fmt.Sprintf("Should have %s condition", conditionType))
}

func WaitForVMConditionRemovedOrFalse(virtClient kubecli.KubevirtClient, vm *v1.VirtualMachine, conditionType v1.VirtualMachineConditionType, timeoutSec int) {
	By(fmt.Sprintf("Waiting for %s condition removed or false", conditionType))
	EventuallyWithOffset(1, func() bool {
		updatedVm, err := virtClient.VirtualMachine(util2.NamespaceTestDefault).Get(vm.Name, &metav1.GetOptions{})
		Expect(err).ToNot(HaveOccurred())
		for _, condition := range updatedVm.Status.Conditions {
			if condition.Type == conditionType && condition.Status == k8sv1.ConditionTrue {
				return true
			}
		}
		return false
	}, time.Duration(timeoutSec)*time.Second, 2).Should(BeFalse(), fmt.Sprintf("Should have no or false %s condition", conditionType))
}

// GeneratePrivateKey creates a RSA Private Key of specified byte size
func GeneratePrivateKey(bitSize int) (*rsa.PrivateKey, error) {
	privateKey, err := rsa.GenerateKey(cryptorand.Reader, bitSize)
	if err != nil {
		return nil, err
	}

	err = privateKey.Validate()
	if err != nil {
		return nil, err
	}

	return privateKey, nil
}

// GeneratePublicKey will return in the format "ssh-rsa ..."
func GeneratePublicKey(privatekey *rsa.PublicKey) ([]byte, error) {
	publicRsaKey, err := ssh.NewPublicKey(privatekey)
	if err != nil {
		return nil, err
	}

	publicKeyBytes := ssh.MarshalAuthorizedKey(publicRsaKey)

	return publicKeyBytes, nil
}

// EncodePrivateKeyToPEM encodes Private Key from RSA to PEM format
func EncodePrivateKeyToPEM(privateKey *rsa.PrivateKey) []byte {
	// Get ASN.1 DER format
	privDER := x509.MarshalPKCS1PrivateKey(privateKey)

	privateBlock := pem.Block{
		Type:    "RSA PRIVATE KEY",
		Headers: nil,
		Bytes:   privDER,
	}

	// Private key in PEM format
	privatePEM := pem.EncodeToMemory(&privateBlock)

	return privatePEM
}

func PodReady(pod *k8sv1.Pod) k8sv1.ConditionStatus {
	for _, cond := range pod.Status.Conditions {
		if cond.Type == k8sv1.PodReady {
			return cond.Status
		}
	}
	return k8sv1.ConditionFalse
}

func RetryWithMetadataIfModified(objectMeta metav1.ObjectMeta, do func(objectMeta metav1.ObjectMeta) error) (err error) {
	return RetryIfModified(func() error {
		return do(objectMeta)
	})
}

func RetryIfModified(do func() error) (err error) {
	retries := 0
	for err = do(); errors.IsConflict(err); err = do() {
		if retries >= 10 {
			return fmt.Errorf("object seems to be permanently modified, failing after 10 retries: %v", err)
		}
		retries++
		log.DefaultLogger().Reason(err).Infof("Object got modified, will retry.")
	}
	return err
}

func GenerateRandomMac() (net.HardwareAddr, error) {
	prefix := []byte{0x02, 0x00, 0x00} // local unicast prefix
	suffix := make([]byte, 3)
	_, err := cryptorand.Read(suffix)
	if err != nil {
		return nil, err
	}
	return net.HardwareAddr(append(prefix, suffix...)), nil
}

func getCert(pod *k8sv1.Pod, port string) []byte {
	randPort := strconv.Itoa(int(4321 + rand.Intn(6000)))
	var rawCert []byte
	mutex := &sync.Mutex{}
	conf := &tls.Config{
		InsecureSkipVerify: true,
		VerifyPeerCertificate: func(rawCerts [][]byte, verifiedChains [][]*x509.Certificate) error {
			mutex.Lock()
			defer mutex.Unlock()
			rawCert = rawCerts[0]
			return nil
		},
	}

	var cert []byte
	EventuallyWithOffset(2, func() []byte {
		stopChan := make(chan struct{})
		defer close(stopChan)
		err := ForwardPorts(pod, []string{fmt.Sprintf("%s:%s", randPort, port)}, stopChan, 10*time.Second)
		ExpectWithOffset(2, err).ToNot(HaveOccurred())

		conn, err := tls.Dial("tcp4", fmt.Sprintf("localhost:%s", randPort), conf)
		if err == nil {
			defer conn.Close()
		}
		mutex.Lock()
		defer mutex.Unlock()
		cert = make([]byte, len(rawCert))
		copy(cert, rawCert)
		return cert
	}, 40*time.Second, 1*time.Second).Should(Not(BeEmpty()))

	return cert
}

func CallUrlOnPod(pod *k8sv1.Pod, port string, url string) ([]byte, error) {
	randPort := strconv.Itoa(int(4321 + rand.Intn(6000)))
	stopChan := make(chan struct{})
	defer close(stopChan)
	err := ForwardPorts(pod, []string{fmt.Sprintf("%s:%s", randPort, port)}, stopChan, 10*time.Second)
	if err != nil {
		return nil, err
	}
	tr := &http.Transport{
		TLSClientConfig: &tls.Config{InsecureSkipVerify: true, VerifyPeerCertificate: func(_ [][]byte, _ [][]*x509.Certificate) error {
			return nil
		}},
	}
	client := &http.Client{Transport: tr}
	resp, err := client.Get(fmt.Sprintf("https://localhost:%s/%s", randPort, strings.TrimSuffix(url, "/")))
	if err != nil {
		return nil, err
	}
	return ioutil.ReadAll(resp.Body)
}

// GetCertsForPods returns the used certificates for all pods matching  the label selector
func GetCertsForPods(labelSelector string, namespace string, port string) ([][]byte, error) {
	cli, err := kubecli.GetKubevirtClient()
	Expect(err).ToNot(HaveOccurred())
	pods, err := cli.CoreV1().Pods(namespace).List(context.Background(), metav1.ListOptions{LabelSelector: labelSelector})
	Expect(err).ToNot(HaveOccurred())
	Expect(pods.Items).ToNot(BeEmpty())

	var certs [][]byte

	for _, pod := range pods.Items {
		err := func() error {
			certs = append(certs, getCert(&pod, port))
			return nil
		}()
		if err != nil {
			return nil, err
		}
	}
	return certs, nil
}

// EnsurePodsCertIsSynced waits until new certificates are rolled out  to all pods which are matching the specified labelselector.
// Once all certificates are in sync, the final secret is returned
func EnsurePodsCertIsSynced(labelSelector string, namespace string, port string) []byte {
	var certs [][]byte
	EventuallyWithOffset(1, func() bool {
		var err error
		certs, err = GetCertsForPods(labelSelector, namespace, port)
		Expect(err).ToNot(HaveOccurred())
		if len(certs) == 0 {
			return true
		}
		for _, crt := range certs {
			if !reflect.DeepEqual(certs[0], crt) {
				return false
			}
		}
		return true
	}, 90*time.Second, 1*time.Second).Should(BeTrue(), "certificates across '%s' pods are not in sync", labelSelector)
	if len(certs) > 0 {
		return certs[0]
	}
	return nil
}

// GetPodsCertIfSynced returns the certificate for all matching pods once all of them use the same certificate
func GetPodsCertIfSynced(labelSelector string, namespace string, port string) (cert []byte, synced bool, err error) {
	certs, err := GetCertsForPods(labelSelector, namespace, port)
	if err != nil {
		return nil, false, err
	}
	if len(certs) == 0 {
		return nil, true, nil
	}
	for _, crt := range certs {
		if !reflect.DeepEqual(certs[0], crt) {
			return nil, false, nil
		}
	}
	return certs[0], true, nil
}

func GetCertFromSecret(secretName string) []byte {
	virtClient, err := kubecli.GetKubevirtClient()
	Expect(err).ToNot(HaveOccurred())
	secret, err := virtClient.CoreV1().Secrets(flags.KubeVirtInstallNamespace).Get(context.Background(), secretName, metav1.GetOptions{})
	Expect(err).ToNot(HaveOccurred())
	if rawBundle, ok := secret.Data[bootstrap.CertBytesValue]; ok {
		return rawBundle
	}
	return nil
}

func GetBundleFromConfigMap(configMapName string) ([]byte, []*x509.Certificate) {
	virtClient, err := kubecli.GetKubevirtClient()
	Expect(err).ToNot(HaveOccurred())
	configMap, err := virtClient.CoreV1().ConfigMaps(flags.KubeVirtInstallNamespace).Get(context.Background(), configMapName, metav1.GetOptions{})
	Expect(err).ToNot(HaveOccurred())
	if rawBundle, ok := configMap.Data[components.CABundleKey]; ok {
		crts, err := cert.ParseCertsPEM([]byte(rawBundle))
		Expect(err).ToNot(HaveOccurred())
		return []byte(rawBundle), crts
	}
	return nil, nil
}

func ContainsCrt(bundle []byte, containedCrt []byte) bool {
	crts, err := cert.ParseCertsPEM(bundle)
	Expect(err).ToNot(HaveOccurred())
	attached := false
	for _, crt := range crts {
		crtBytes := cert.EncodeCertPEM(crt)
		if reflect.DeepEqual(crtBytes, containedCrt) {
			attached = true
			break
		}
	}
	return attached
}

func FormatIPForURL(ip string) string {
	if netutils.IsIPv6String(ip) {
		return "[" + ip + "]"
	}
	return ip
}

func GetKubernetesApiServiceIp(virtClient kubecli.KubevirtClient) (string, error) {
	kubernetesServiceName := "kubernetes"
	kubernetesServiceNamespace := "default"

	kubernetesService, err := virtClient.CoreV1().Services(kubernetesServiceNamespace).Get(context.Background(), kubernetesServiceName, metav1.GetOptions{})
	if err != nil {
		return "", err
	}
	return kubernetesService.Spec.ClusterIP, nil
}

func IsRunningOnKindInfra() bool {
	provider := os.Getenv("KUBEVIRT_PROVIDER")
	return strings.HasPrefix(provider, "kind")
}

func IsUsingBuiltinNodeDrainKey() bool {
	return GetNodeDrainKey() == "node.kubernetes.io/unschedulable"
}

func GetNodeDrainKey() string {
	virtClient, err := kubecli.GetKubevirtClient()
	util2.PanicOnError(err)

	kv := util2.GetCurrentKv(virtClient)
	if kv.Spec.Configuration.MigrationConfiguration != nil && kv.Spec.Configuration.MigrationConfiguration.NodeDrainTaintKey != nil {
		return *kv.Spec.Configuration.MigrationConfiguration.NodeDrainTaintKey
	}

	return virtconfig.NodeDrainTaintDefaultKey
}

func RandTmpDir() string {
	return filepath.Join(tmpPath, rand.String(10))
}

func getTagHint() string {
	//git describe --tags --abbrev=0 "$(git rev-parse HEAD)"
	cmd := exec.Command("git", "rev-parse", "HEAD")
	cmdOutput, err := cmd.Output()
	if err != nil {
		return ""
	}

	cmd = exec.Command("git", "describe", "--tags", "--abbrev=0", strings.TrimSpace(string(cmdOutput)))
	cmdOutput, err = cmd.Output()
	if err != nil {
		return ""
	}

	return strings.TrimSpace(strings.Split(string(cmdOutput), "-rc")[0])

}

func GetUpstreamReleaseAssetURL(tag string, assetName string) string {
	client := github.NewClient(nil)

	var err error
	var release *github.RepositoryRelease

	Eventually(func() error {
		release, _, err = client.Repositories.GetReleaseByTag(context.Background(), "kubevirt", "kubevirt", tag)

		return err
	}, 10*time.Second, 1*time.Second).ShouldNot(HaveOccurred())

	for _, asset := range release.Assets {
		if asset.GetName() == assetName {
			return asset.GetBrowserDownloadURL()
		}
	}

	Fail(fmt.Sprintf("Asset %s not found in release %s of kubevirt upstream repo", assetName, tag))
	return ""
}

func DetectLatestUpstreamOfficialTag() (string, error) {
	client := github.NewClient(nil)

	var err error
	var releases []*github.RepositoryRelease

	Eventually(func() error {
		releases, _, err = client.Repositories.ListReleases(context.Background(), "kubevirt", "kubevirt", &github.ListOptions{PerPage: 10000})

		return err
	}, 10*time.Second, 1*time.Second).ShouldNot(HaveOccurred())

	var vs []*semver.Version

	for _, release := range releases {
		if *release.Draft ||
			*release.Prerelease ||
			len(release.Assets) == 0 {

			continue
		}
		v, err := semver.NewVersion(*release.TagName)
		if err != nil {
			panic(err)
		}
		vs = append(vs, v)
	}

	if len(vs) == 0 {
		return "", fmt.Errorf("No kubevirt releases found")
	}

	// decending order from most recent.
	sort.Sort(sort.Reverse(semver.Collection(vs)))

	// most recent tag
	tag := fmt.Sprintf("v%v", vs[0])

	// tag hint gives us information about the most recent tag in the current branch
	// this is executing in. We want to make sure we are using the previous most
	// recent official release from the branch we're in if possible. Note that this is
	// all best effort. If a tag hint can't be detected, we move on with the most
	// recent release from master.
	tagHint := getTagHint()
	hint, err := semver.NewVersion(tagHint)

	if tagHint != "" && err == nil {
		for _, v := range vs {
			if v.LessThan(hint) || v.Equal(hint) {
				tag = fmt.Sprintf("v%v", v)
				By(fmt.Sprintf("Choosing tag %s influenced by tag hint %s", tag, tagHint))
				break
			}
		}
	}

	By(fmt.Sprintf("By detecting latest upstream official tag %s for current branch", tag))
	return tag, nil
}

func IsLauncherCapabilityValid(capability k8sv1.Capability) bool {
	switch capability {
	case
		capNetBindService,
		capSysNice:
		return true
	}
	return false
}

func IsLauncherCapabilityDropped(capability k8sv1.Capability) bool {
	switch capability {
	case
		capNetRaw:
		return true
	}
	return false
}

// VMILauncherIgnoreWarnings waiting for the VMI to be up but ignoring warnings like a disconnected guest-agent
func VMILauncherIgnoreWarnings(virtClient kubecli.KubevirtClient) func(vmi *v1.VirtualMachineInstance) *v1.VirtualMachineInstance {
	return func(vmi *v1.VirtualMachineInstance) *v1.VirtualMachineInstance {
		By(StartingVMInstance)
		obj, err := virtClient.RestClient().Post().Resource("virtualmachineinstances").Namespace(util2.NamespaceTestDefault).Body(vmi).Do(context.Background()).Get()
		Expect(err).To(BeNil())

		By("Waiting the VirtualMachineInstance start")
		vmi, ok := obj.(*v1.VirtualMachineInstance)
		Expect(ok).To(BeTrue(), "Object is not of type *v1.VirtualMachineInstance")
		// Warnings are okay. We'll receive a warning that the agent isn't connected
		// during bootup, but that is transient
		Expect(WaitForSuccessfulVMIStartIgnoreWarnings(obj).Status.NodeName).ToNot(BeEmpty())
		return vmi
	}
}

func CheckCloudInitMetaData(vmi *v1.VirtualMachineInstance, testFile, testData string) {
	cmdCheck := "cat " + filepath.Join("/mnt", testFile) + "\n"
	res, err := console.SafeExpectBatchWithResponse(vmi, []expect.Batcher{
		&expect.BSnd{S: "sudo su -\n"},
		&expect.BExp{R: console.PromptExpression},
		&expect.BSnd{S: cmdCheck},
		&expect.BExp{R: testData},
	}, 15)
	if err != nil {
		Expect(res[1].Output).To(ContainSubstring(testData))
	}
}

func MountCloudInitFunc(devName string) func(*v1.VirtualMachineInstance) {
	return func(vmi *v1.VirtualMachineInstance) {
		cmdCheck := fmt.Sprintf("mount $(blkid  -L %s) /mnt/\n", devName)
		err := console.SafeExpectBatch(vmi, []expect.Batcher{
			&expect.BSnd{S: "sudo su -\n"},
			&expect.BExp{R: console.PromptExpression},
			&expect.BSnd{S: cmdCheck},
			&expect.BExp{R: console.PromptExpression},
			&expect.BSnd{S: EchoLastReturnValue},
			&expect.BExp{R: console.RetValue("0")},
		}, 15)
		Expect(err).ToNot(HaveOccurred())
	}
}

func DryRunCreate(client *rest.RESTClient, resource, namespace string, obj interface{}, result runtime.Object) error {
	opts := metav1.CreateOptions{DryRun: []string{metav1.DryRunAll}}
	return client.Post().
		Namespace(namespace).
		Resource(resource).
		VersionedParams(&opts, scheme.ParameterCodec).
		Body(obj).
		Do(context.Background()).
		Into(result)
}

func DryRunUpdate(client *rest.RESTClient, resource, name, namespace string, obj interface{}, result runtime.Object) error {
	opts := metav1.UpdateOptions{DryRun: []string{metav1.DryRunAll}}
	return client.Put().
		Name(name).
		Namespace(namespace).
		Resource(resource).
		VersionedParams(&opts, scheme.ParameterCodec).
		Body(obj).
		Do(context.Background()).
		Into(result)
}

func DryRunPatch(client *rest.RESTClient, resource, name, namespace string, pt types.PatchType, data []byte, result runtime.Object) error {
	opts := metav1.PatchOptions{DryRun: []string{metav1.DryRunAll}}
	return client.Patch(pt).
		Name(name).
		Namespace(namespace).
		Resource(resource).
		VersionedParams(&opts, scheme.ParameterCodec).
		Body(data).
		Do(context.Background()).
		Into(result)
}

func VerifyVolumeAndDiskVMAdded(virtClient kubecli.KubevirtClient, vm *v1.VirtualMachine, volumeNames ...string) {
	nameMap := make(map[string]bool)
	for _, volumeName := range volumeNames {
		nameMap[volumeName] = true
	}
	log.Log.Infof("Checking %d volumes", len(volumeNames))
	Eventually(func() error {
		updatedVM, err := virtClient.VirtualMachine(vm.Namespace).Get(vm.Name, &metav1.GetOptions{})
		if err != nil {
			return err
		}

		if len(updatedVM.Status.VolumeRequests) > 0 {
			return fmt.Errorf(waitVolumeRequestProcessError)
		}

		foundVolume := 0
		foundDisk := 0

		for _, volume := range updatedVM.Spec.Template.Spec.Volumes {
			if _, ok := nameMap[volume.Name]; ok {
				foundVolume++
			}
		}
		for _, disk := range updatedVM.Spec.Template.Spec.Domain.Devices.Disks {
			if _, ok := nameMap[disk.Name]; ok {
				foundDisk++
			}
		}

		if foundDisk != len(volumeNames) {
			return fmt.Errorf(waitDiskTemplateError)
		}
		if foundVolume != len(volumeNames) {
			return fmt.Errorf(waitVolumeTemplateError)
		}

		return nil
	}, 90*time.Second, 1*time.Second).ShouldNot(HaveOccurred())
}

func VerifyVolumeAndDiskVMIAdded(virtClient kubecli.KubevirtClient, vmi *v1.VirtualMachineInstance, volumeNames ...string) {
	nameMap := make(map[string]bool)
	for _, volumeName := range volumeNames {
		nameMap[volumeName] = true
	}
	Eventually(func() error {
		updatedVMI, err := virtClient.VirtualMachineInstance(vmi.Namespace).Get(vmi.Name, &metav1.GetOptions{})
		if err != nil {
			return err
		}

		foundVolume := 0
		foundDisk := 0

		for _, volume := range updatedVMI.Spec.Volumes {
			if _, ok := nameMap[volume.Name]; ok {
				foundVolume++
			}
		}
		for _, disk := range updatedVMI.Spec.Domain.Devices.Disks {
			if _, ok := nameMap[disk.Name]; ok {
				foundDisk++
			}
		}

		if foundDisk != len(volumeNames) {
			return fmt.Errorf(waitDiskTemplateError)
		}
		if foundVolume != len(volumeNames) {
			return fmt.Errorf(waitVolumeTemplateError)
		}

		return nil
	}, 90*time.Second, 1*time.Second).ShouldNot(HaveOccurred())
}

func AddVolumeAndVerify(virtClient kubecli.KubevirtClient, storageClass string, vm *v1.VirtualMachine, addVMIOnly bool) string {
	dv := NewRandomBlankDataVolume(vm.Namespace, storageClass, "64Mi", k8sv1.ReadWriteOnce, k8sv1.PersistentVolumeFilesystem)
	_, err := virtClient.CdiClient().CdiV1beta1().DataVolumes(dv.Namespace).Create(context.Background(), dv, metav1.CreateOptions{})
	Expect(err).To(BeNil())
	Eventually(ThisDV(dv), 240).Should(HaveSucceeded())
	volumeSource := &v1.HotplugVolumeSource{
		DataVolume: &v1.DataVolumeSource{
			Name: dv.Name,
		},
	}
	addVolumeName := "test-volume-" + rand.String(12)
	addVolumeOptions := &v1.AddVolumeOptions{
		Name: addVolumeName,
		Disk: &v1.Disk{
			DiskDevice: v1.DiskDevice{
				Disk: &v1.DiskTarget{
					Bus: "scsi",
				},
			},
			Serial: addVolumeName,
		},
		VolumeSource: volumeSource,
	}

	if addVMIOnly {
		Eventually(func() error {
			return virtClient.VirtualMachineInstance(vm.Namespace).AddVolume(vm.Name, addVolumeOptions)
		}, 3*time.Second, 1*time.Second).ShouldNot(HaveOccurred())
	} else {
		Eventually(func() error {
			return virtClient.VirtualMachine(vm.Namespace).AddVolume(vm.Name, addVolumeOptions)
		}, 3*time.Second, 1*time.Second).ShouldNot(HaveOccurred())
		VerifyVolumeAndDiskVMAdded(virtClient, vm, addVolumeName)
	}

	vmi, err := virtClient.VirtualMachineInstance(vm.Namespace).Get(vm.Name, &metav1.GetOptions{})
	Expect(err).ToNot(HaveOccurred())
	VerifyVolumeAndDiskVMIAdded(virtClient, vmi, addVolumeName)

	return addVolumeName
}

func CreateBlockPVC(virtClient kubecli.KubevirtClient, name string, size resource.Quantity) *k8sv1.PersistentVolumeClaim {
	sc, exists := GetRWOBlockStorageClass()
	if !exists {
		Skip("Skip test when RWOBlock storage class is not present")
	}
	mode := k8sv1.PersistentVolumeBlock
	createdPvc, err := virtClient.CoreV1().PersistentVolumeClaims(util2.NamespaceTestDefault).Create(context.Background(), &k8sv1.PersistentVolumeClaim{
		ObjectMeta: metav1.ObjectMeta{Name: name},
		Spec: k8sv1.PersistentVolumeClaimSpec{
			AccessModes:      []k8sv1.PersistentVolumeAccessMode{k8sv1.ReadWriteOnce},
			VolumeMode:       &mode,
			StorageClassName: &sc,
			Resources: k8sv1.ResourceRequirements{
				Requests: k8sv1.ResourceList{
					"storage": size,
				},
			},
		},
	}, metav1.CreateOptions{})
	Expect(err).ToNot(HaveOccurred())

	return createdPvc
}

func CreateArchive(targetFile, tgtDir string, sourceFilesNames ...string) string {
	tgtPath := filepath.Join(tgtDir, filepath.Base(targetFile)+".tar")
	tgtFile, err := os.Create(tgtPath)
	Expect(err).ToNot(HaveOccurred())
	defer tgtFile.Close()

	ArchiveToFile(tgtFile, sourceFilesNames...)

	return tgtPath
}

func ArchiveToFile(tgtFile *os.File, sourceFilesNames ...string) {
	w := tar.NewWriter(tgtFile)
	defer w.Close()

	for _, src := range sourceFilesNames {
		srcFile, err := os.Open(src)
		Expect(err).ToNot(HaveOccurred())
		defer srcFile.Close()

		srcFileInfo, err := srcFile.Stat()
		Expect(err).ToNot(HaveOccurred())

		hdr, err := tar.FileInfoHeader(srcFileInfo, "")
		Expect(err).ToNot(HaveOccurred())

		err = w.WriteHeader(hdr)
		Expect(err).ToNot(HaveOccurred())

		_, err = io.Copy(w, srcFile)
		Expect(err).ToNot(HaveOccurred())
	}
}

func GetPolicyMatchedToVmi(name string, vmi *v1.VirtualMachineInstance, namespace *k8sv1.Namespace, matchingVmiLabels, matchingNSLabels int) *migrationsv1.MigrationPolicy {
	Expect(vmi).ToNot(BeNil())
	Expect(namespace).ToNot(BeNil())
	Expect(name).ToNot(BeEmpty())

	policy := kubecli.NewMinimalMigrationPolicy(name)
	if policy.Labels == nil {
		policy.Labels = map[string]string{}
	}
	policy.Labels[cleanup.TestLabelForNamespace(util2.NamespaceTestDefault)] = ""

	if vmi.Labels == nil {
		vmi.Labels = make(map[string]string)
	}
	if namespace.Labels == nil {
		namespace.Labels = make(map[string]string)
	}

	if policy.Spec.Selectors == nil {
		policy.Spec.Selectors = &migrationsv1.Selectors{
			VirtualMachineInstanceSelector: &metav1.LabelSelector{MatchLabels: map[string]string{}},
			NamespaceSelector:              &metav1.LabelSelector{MatchLabels: map[string]string{}},
		}
	} else if policy.Spec.Selectors.VirtualMachineInstanceSelector == nil {
		policy.Spec.Selectors.VirtualMachineInstanceSelector = &metav1.LabelSelector{MatchLabels: map[string]string{}}
	} else if policy.Spec.Selectors.NamespaceSelector == nil {
		policy.Spec.Selectors.NamespaceSelector = &metav1.LabelSelector{MatchLabels: map[string]string{}}
	}

	labelKeyPattern := "mp-key-%d"
	labelValuePattern := "mp-value-%d"

	applyLabels := func(policyLabels, vmiOrNSLabels map[string]string, labelCount int) {
		for i := 0; i < labelCount; i++ {
			labelKey := fmt.Sprintf(labelKeyPattern, i)
			labelValue := fmt.Sprintf(labelValuePattern, i)

			vmiOrNSLabels[labelKey] = labelValue
			policyLabels[labelKey] = labelValue
		}
	}

	applyLabels(policy.Spec.Selectors.VirtualMachineInstanceSelector.MatchLabels, vmi.Labels, matchingVmiLabels)
	applyLabels(policy.Spec.Selectors.NamespaceSelector.MatchLabels, namespace.Labels, matchingNSLabels)

	return policy
}

func GetVMIsCgroupVersion(vmi *v1.VirtualMachineInstance, virtClient kubecli.KubevirtClient) cgroup.CgroupVersion {
	pod, err := GetRunningPodByLabel(string(vmi.GetUID()), v1.CreatedByLabel, vmi.Namespace, vmi.Status.NodeName)
	Expect(err).ToNot(HaveOccurred())

	return GetPodsCgroupVersion(pod, virtClient)
}

func GetPodsCgroupVersion(pod *k8sv1.Pod, virtClient kubecli.KubevirtClient) cgroup.CgroupVersion {
	stdout, stderr, err := ExecuteCommandOnPodV2(virtClient,
		pod,
		"compute",
		[]string{"stat", "/sys/fs/cgroup/", "-f", "-c", "%T"})

	Expect(err).ToNot(HaveOccurred())
	Expect(stderr).To(BeEmpty())

	cgroupFsType := strings.TrimSpace(stdout)

	if cgroupFsType == "cgroup2fs" {
		return cgroup.V2
	} else {
		return cgroup.V1
	}
}<|MERGE_RESOLUTION|>--- conflicted
+++ resolved
@@ -249,14 +249,11 @@
 	waitVolumeRequestProcessError = "waiting on all VolumeRequests to be processed"
 )
 
-<<<<<<< HEAD
-=======
 const (
 	cgroupV1cpusetPath = "/sys/fs/cgroup/cpuset/cpuset.cpus"
 	cgroupV2cpusetPath = "/sys/fs/cgroup/cpuset.cpus.effective"
 )
 
->>>>>>> 32d6fe85
 const StorageClassHostPathSeparateDevice = "host-path-sd"
 
 var wffc = storagev1.VolumeBindingWaitForFirstConsumer
@@ -1197,7 +1194,6 @@
 
 func CreateHostPathPv(osName, hostPath string) string {
 	return createHostPathPvWithSize(osName, hostPath, "1Gi")
-<<<<<<< HEAD
 }
 
 func createHostPathPvWithSize(osName, hostPath, size string) string {
@@ -1205,15 +1201,6 @@
 	return CreateHostPathPvWithSizeAndStorageClass(osName, hostPath, size, sc)
 }
 
-=======
-}
-
-func createHostPathPvWithSize(osName, hostPath, size string) string {
-	sc := "manual"
-	return CreateHostPathPvWithSizeAndStorageClass(osName, hostPath, size, sc)
-}
-
->>>>>>> 32d6fe85
 func CreateHostPathPvWithSizeAndStorageClass(osName, hostPath, size, sc string) string {
 	virtCli, err := kubecli.GetKubevirtClient()
 	util2.PanicOnError(err)
@@ -2084,7 +2071,6 @@
 		Skip("Skip test when Block storage is not present")
 	}
 	return NewRandomDataVolumeWithRegistryImportInStorageClass(imageUrl, namespace, sc, accessMode, k8sv1.PersistentVolumeBlock)
-<<<<<<< HEAD
 }
 
 func NewRandomDataVolumeWithRegistryImport(imageUrl, namespace string, accessMode k8sv1.PersistentVolumeAccessMode) *cdiv1.DataVolume {
@@ -2098,95 +2084,27 @@
 	return NewRandomDataVolumeWithRegistryImportInStorageClass(imageUrl, namespace, sc, accessMode, k8sv1.PersistentVolumeFilesystem)
 }
 
-func NewRandomBlankDataVolume(namespace, storageClass, size string, accessMode k8sv1.PersistentVolumeAccessMode, volumeMode k8sv1.PersistentVolumeMode) *cdiv1.DataVolume {
-	return newRandomBlankDataVolume(namespace, storageClass, size, accessMode, volumeMode)
-}
-
-=======
-}
-
-func NewRandomDataVolumeWithRegistryImport(imageUrl, namespace string, accessMode k8sv1.PersistentVolumeAccessMode) *cdiv1.DataVolume {
+func NewRandomVirtualMachineInstanceWithDisk(imageUrl, namespace, sc string, accessMode k8sv1.PersistentVolumeAccessMode, volMode k8sv1.PersistentVolumeMode) (*v1.VirtualMachineInstance, *cdiv1.DataVolume) {
+	virtCli, err := kubecli.GetKubevirtClient()
+	util2.PanicOnError(err)
+
+	dv := NewRandomDataVolumeWithRegistryImportInStorageClass(imageUrl, namespace, sc, accessMode, volMode)
+	_, err = virtCli.CdiClient().CdiV1beta1().DataVolumes(dv.Namespace).Create(context.Background(), dv, metav1.CreateOptions{})
+	Expect(err).ToNot(HaveOccurred())
+	Eventually(ThisDV(dv), 240).Should(Or(HaveSucceeded(), BeInPhase(cdiv1.WaitForFirstConsumer)))
+	return NewRandomVMIWithDataVolume(dv.Name), dv
+}
+
+func NewRandomVirtualMachineInstanceWithFileDisk(imageUrl, namespace string, accessMode k8sv1.PersistentVolumeAccessMode) (*v1.VirtualMachineInstance, *cdiv1.DataVolume) {
+	if !HasCDI() {
+		Skip("Skip DataVolume tests when CDI is not present")
+	}
 	sc, exists := GetRWOFileSystemStorageClass()
 	if accessMode == k8sv1.ReadWriteMany {
 		sc, exists = GetRWXFileSystemStorageClass()
 	}
 	if !exists {
 		Skip("Skip test when Filesystem storage is not present")
-	}
-	return NewRandomDataVolumeWithRegistryImportInStorageClass(imageUrl, namespace, sc, accessMode, k8sv1.PersistentVolumeFilesystem)
-}
-
->>>>>>> 32d6fe85
-func NewRandomVirtualMachineInstanceWithDisk(imageUrl, namespace, sc string, accessMode k8sv1.PersistentVolumeAccessMode, volMode k8sv1.PersistentVolumeMode) (*v1.VirtualMachineInstance, *cdiv1.DataVolume) {
-	virtCli, err := kubecli.GetKubevirtClient()
-	util2.PanicOnError(err)
-
-	dv := NewRandomDataVolumeWithRegistryImportInStorageClass(imageUrl, namespace, sc, accessMode, volMode)
-	_, err = virtCli.CdiClient().CdiV1beta1().DataVolumes(dv.Namespace).Create(context.Background(), dv, metav1.CreateOptions{})
-	Expect(err).ToNot(HaveOccurred())
-	Eventually(ThisDV(dv), 240).Should(Or(HaveSucceeded(), BeInPhase(cdiv1.WaitForFirstConsumer)))
-	return NewRandomVMIWithDataVolume(dv.Name), dv
-}
-
-func NewRandomVirtualMachineInstanceWithFileDisk(imageUrl, namespace string, accessMode k8sv1.PersistentVolumeAccessMode) (*v1.VirtualMachineInstance, *cdiv1.DataVolume) {
-	if !HasCDI() {
-		Skip("Skip DataVolume tests when CDI is not present")
-	}
-	sc, exists := GetRWOFileSystemStorageClass()
-	if accessMode == k8sv1.ReadWriteMany {
-		sc, exists = GetRWXFileSystemStorageClass()
-	}
-	if !exists {
-		Skip("Skip test when Filesystem storage is not present")
-<<<<<<< HEAD
-	}
-
-	return NewRandomVirtualMachineInstanceWithDisk(imageUrl, namespace, sc, accessMode, k8sv1.PersistentVolumeFilesystem)
-}
-
-func NewRandomVirtualMachineInstanceWithBlockDisk(imageUrl, namespace string, accessMode k8sv1.PersistentVolumeAccessMode) (*v1.VirtualMachineInstance, *cdiv1.DataVolume) {
-	if !HasCDI() {
-		Skip("Skip DataVolume tests when CDI is not present")
-	}
-	sc, exists := GetRWOBlockStorageClass()
-	if accessMode == k8sv1.ReadWriteMany {
-		sc, exists = GetRWXBlockStorageClass()
-	}
-	if !exists {
-		Skip("Skip test when Block storage is not present")
-	}
-
-	return NewRandomVirtualMachineInstanceWithDisk(imageUrl, namespace, sc, accessMode, k8sv1.PersistentVolumeBlock)
-}
-
-func NewRandomDataVolumeWithRegistryImportInStorageClass(imageUrl, namespace, storageClass string, accessMode k8sv1.PersistentVolumeAccessMode, volumeMode k8sv1.PersistentVolumeMode) *cdiv1.DataVolume {
-	name := TestDataVolumeName + rand.String(12)
-	quantity, err := resource.ParseQuantity("1Gi")
-	util2.PanicOnError(err)
-	dataVolume := &cdiv1.DataVolume{
-		ObjectMeta: metav1.ObjectMeta{
-			Name:      name,
-			Namespace: namespace,
-		},
-		Spec: cdiv1.DataVolumeSpec{
-			Source: &cdiv1.DataVolumeSource{
-				Registry: &cdiv1.DataVolumeSourceRegistry{
-					URL: &imageUrl,
-				},
-			},
-			PVC: &k8sv1.PersistentVolumeClaimSpec{
-				AccessModes: []k8sv1.PersistentVolumeAccessMode{accessMode},
-				VolumeMode:  &volumeMode,
-				Resources: k8sv1.ResourceRequirements{
-					Requests: k8sv1.ResourceList{
-						"storage": quantity,
-					},
-				},
-				StorageClassName: &storageClass,
-			},
-		},
-=======
->>>>>>> 32d6fe85
 	}
 
 	return NewRandomVirtualMachineInstanceWithDisk(imageUrl, namespace, sc, accessMode, k8sv1.PersistentVolumeFilesystem)
@@ -2239,17 +2157,6 @@
 	return dataVolume
 }
 
-<<<<<<< HEAD
-func NewRandomDataVolumeWithPVCSource(sourceNamespace, sourceName, targetNamespace string, accessMode k8sv1.PersistentVolumeAccessMode) *cdiv1.DataVolume {
-	sc, exists := GetRWOFileSystemStorageClass()
-	if accessMode == k8sv1.ReadWriteMany {
-		sc, exists = GetRWXFileSystemStorageClass()
-	}
-	if !exists {
-		Skip("Skip test when Filesystem storage is not present")
-	}
-	return NewRandomDataVolumeWithPVCSourceWithStorageClass(sourceNamespace, sourceName, targetNamespace, sc, "1Gi", accessMode)
-=======
 func NewRandomDataVolumeWithRegistryImportInStorageClass(imageUrl, namespace, storageClass string, accessMode k8sv1.PersistentVolumeAccessMode, volumeMode k8sv1.PersistentVolumeMode) *cdiv1.DataVolume {
 	size := "512Mi"
 	dataVolumeSource := cdiv1.DataVolumeSource{
@@ -2258,7 +2165,6 @@
 		},
 	}
 	return newDataVolume(namespace, storageClass, size, accessMode, volumeMode, dataVolumeSource)
->>>>>>> 32d6fe85
 }
 
 func NewRandomBlankDataVolume(namespace, storageClass, size string, accessMode k8sv1.PersistentVolumeAccessMode, volumeMode k8sv1.PersistentVolumeMode) *cdiv1.DataVolume {
@@ -4358,7 +4264,6 @@
 	virtClient, err := kubecli.GetKubevirtClient()
 	Expect(err).ToNot(HaveOccurred())
 	storageClass, err := virtClient.StorageV1().StorageClasses().Get(context.Background(), sc, metav1.GetOptions{})
-<<<<<<< HEAD
 	Expect(err).ToNot(HaveOccurred())
 	return storageClass.AllowVolumeExpansion != nil &&
 		*storageClass.AllowVolumeExpansion
@@ -4371,56 +4276,6 @@
 	}
 	annotations["cdi.kubevirt.io/storage.bind.immediate.requested"] = "true"
 	dv.SetAnnotations(annotations)
-}
-
-func IsStorageClassBindingModeWaitForFirstConsumer(sc string) bool {
-	virtClient, err := kubecli.GetKubevirtClient()
-	Expect(err).ToNot(HaveOccurred())
-	storageClass, err := virtClient.StorageV1().StorageClasses().Get(context.Background(), sc, metav1.GetOptions{})
-	if err != nil {
-		return false
-	}
-	return storageClass.VolumeBindingMode != nil &&
-		*storageClass.VolumeBindingMode == wffc
-}
-
-func GetSnapshotStorageClass() (string, bool) {
-	storageSnapshot := Config.StorageSnapshot
-	return storageSnapshot, storageSnapshot != ""
-}
-
-func GetRWXFileSystemStorageClass() (string, bool) {
-	storageRWXFileSystem := Config.StorageRWXFileSystem
-	return storageRWXFileSystem, storageRWXFileSystem != ""
-}
-
-func GetRWOFileSystemStorageClass() (string, bool) {
-	storageRWOFileSystem := Config.StorageRWOFileSystem
-	return storageRWOFileSystem, storageRWOFileSystem != ""
-}
-
-func GetRWOBlockStorageClass() (string, bool) {
-	storageRWOBlock := Config.StorageRWOBlock
-	return storageRWOBlock, storageRWOBlock != ""
-}
-
-func GetRWXBlockStorageClass() (string, bool) {
-	storageRWXBlock := Config.StorageRWXBlock
-	return storageRWXBlock, storageRWXBlock != ""
-=======
-	Expect(err).ToNot(HaveOccurred())
-	return storageClass.AllowVolumeExpansion != nil &&
-		*storageClass.AllowVolumeExpansion
-}
-
-func SetDataVolumeForceBindAnnotation(dv *cdiv1.DataVolume) {
-	annotations := dv.GetAnnotations()
-	if annotations == nil {
-		annotations = make(map[string]string)
-	}
-	annotations["cdi.kubevirt.io/storage.bind.immediate.requested"] = "true"
-	dv.SetAnnotations(annotations)
->>>>>>> 32d6fe85
 }
 
 func IsStorageClassBindingModeWaitForFirstConsumer(sc string) bool {
