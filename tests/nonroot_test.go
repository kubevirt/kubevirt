--- conflicted
+++ resolved
@@ -32,19 +32,6 @@
 		tests.BeforeTestCleanup()
 	})
 
-<<<<<<< HEAD
-	sriovVM := func() *v1.VirtualMachineInstance {
-		name := "test"
-		withVmiOptions := []libvmi.Option{
-			libvmi.WithInterface(libvmi.InterfaceDeviceWithSRIOVBinding(name)),
-			libvmi.WithNetwork(libvmi.MultusNetwork(name, name)),
-		}
-
-		return libvmi.NewSriovFedora(withVmiOptions...)
-	}
-
-=======
->>>>>>> 32d6fe85
 	virtioFsVM := func() *v1.VirtualMachineInstance {
 		name := "test"
 		return tests.NewRandomVMIWithPVCFS(name)
