--- conflicted
+++ resolved
@@ -710,7 +710,6 @@
 	})
 })
 
-<<<<<<< HEAD
 var _ = Describe("SRIOV", func() {
 
 	flag.Parse()
@@ -875,8 +874,6 @@
 	}
 }
 
-=======
->>>>>>> f8bb43a2
 func configInterface(vmi *v1.VirtualMachineInstance, interfaceName, interfaceAddress, prompt string) {
 	cmdCheck := fmt.Sprintf("ip addr add %s dev %s\n", interfaceAddress, interfaceName)
 	err := tests.CheckForTextExpecter(vmi, []expect.Batcher{
