--- conflicted
+++ resolved
@@ -235,8 +235,6 @@
 			})
 		})
 
-<<<<<<< HEAD
-=======
 		Context("VirtualMachineInstance with multus network as default network", func() {
 			AfterEach(func() {
 				virtClient.VirtualMachineInstance(tests.NamespaceTestDefault).Delete(detachedVMI.Name, &v13.DeleteOptions{})
@@ -465,7 +463,6 @@
 			})
 		})
 
->>>>>>> 6ae88dd2
 		Context("VirtualMachineInstance with ovs-cni plugin interface", func() {
 			AfterEach(func() {
 				deleteVMIs(virtClient, []*v1.VirtualMachineInstance{vmiOne, vmiTwo})
