/*
 * This file is part of the KubeVirt project
 *
 * Licensed under the Apache License, Version 2.0 (the "License");
 * you may not use this file except in compliance with the License.
 * You may obtain a copy of the License at
 *
 *     http://www.apache.org/licenses/LICENSE-2.0
 *
 * Unless required by applicable law or agreed to in writing, software
 * distributed under the License is distributed on an "AS IS" BASIS,
 * WITHOUT WARRANTIES OR CONDITIONS OF ANY KIND, either express or implied.
 * See the License for the specific language governing permissions and
 * limitations under the License.
 *
 * Copyright 2023 Red Hat, Inc.
 *
 */

package virtiofs

import (
	"context"
	"fmt"

	"k8s.io/apimachinery/pkg/api/errors"
<<<<<<< HEAD
	v1 "k8s.io/apimachinery/pkg/apis/meta/v1"
=======
	metav1 "k8s.io/apimachinery/pkg/apis/meta/v1"

	"kubevirt.io/kubevirt/tests/framework/kubevirt"
>>>>>>> a5701acf

	"kubevirt.io/kubevirt/pkg/libvmi"
	virtconfig "kubevirt.io/kubevirt/pkg/virt-config"

	"kubevirt.io/kubevirt/tests/decorators"
	"kubevirt.io/kubevirt/tests/framework/checks"
	"kubevirt.io/kubevirt/tests/framework/kubevirt"
	"kubevirt.io/kubevirt/tests/util"

	expect "github.com/google/goexpect"
	"github.com/google/uuid"
	. "github.com/onsi/ginkgo/v2"
	. "github.com/onsi/gomega"

	"kubevirt.io/kubevirt/tests/exec"
	"kubevirt.io/kubevirt/tests/testsuite"

	"kubevirt.io/kubevirt/pkg/config"
	"kubevirt.io/kubevirt/tests"
	"kubevirt.io/kubevirt/tests/console"
	"kubevirt.io/kubevirt/tests/libconfigmap"
	"kubevirt.io/kubevirt/tests/libpod"
	"kubevirt.io/kubevirt/tests/libsecret"
	"kubevirt.io/kubevirt/tests/libvmifact"
)

var _ = Describe("[sig-compute] vitiofs config volumes", decorators.SigCompute, func() {
	BeforeEach(func() {
		checks.SkipTestIfNoFeatureGate(virtconfig.VirtIOFSGate)
	})

	Context("With a single ConfigMap volume", func() {
		var (
			configMapName string
			configMapPath string
		)

		BeforeEach(func() {
			// We use the ConfigMap name as mount `tag` for qemu, but the `tag` property must be 36 bytes or less
			configMapName = "configmap-" + uuid.NewString()[:6]
			configMapPath = config.GetConfigMapSourcePath(configMapName)

			data := map[string]string{
				"option1": "value1",
				"option2": "value2",
				"option3": "value3",
			}
			cm := libconfigmap.New(configMapName, data)
			cm, err := kubevirt.Client().CoreV1().ConfigMaps(testsuite.GetTestNamespace(cm)).Create(context.Background(), cm, metav1.CreateOptions{})
			Expect(err).ToNot(HaveOccurred())
		})

		It("Should be the mounted virtiofs layout the same for a pod and vmi", func() {
			expectedOutput := "value1value2value3"

			By("Running VMI")
			vmi := libvmifact.NewFedora(
				libvmi.WithConfigMapFs(configMapName, configMapName),
			)
			vmi = tests.RunVMIAndExpectLaunchIgnoreWarnings(vmi, 300)

			By("Logging into the VMI")
			Expect(console.LoginToFedora(vmi)).To(Succeed())

			By("Checking if ConfigMap has been attached to the pod")
			vmiPod, err := libpod.GetPodByVirtualMachineInstance(vmi, vmi.Namespace)
			Expect(err).ToNot(HaveOccurred())

			podOutput, err := exec.ExecuteCommandOnPod(
				vmiPod,
				fmt.Sprintf("virtiofs-%s", configMapName),
				[]string{"cat",
					configMapPath + "/option1",
					configMapPath + "/option2",
					configMapPath + "/option3",
				},
			)
			Expect(err).ToNot(HaveOccurred())
			Expect(podOutput).To(Equal(expectedOutput))

			By("Checking mounted ConfigMap")
			Expect(console.SafeExpectBatch(vmi, []expect.Batcher{
				&expect.BSnd{S: fmt.Sprintf("mount -t virtiofs %s /mnt \n", configMapName)},
				&expect.BExp{R: console.PromptExpression},
				&expect.BSnd{S: "echo $?\n"},
				&expect.BExp{R: console.RetValue("0")},
				&expect.BSnd{S: "cat /mnt/option1 /mnt/option2 /mnt/option3\n"},
				&expect.BExp{R: expectedOutput},
			}, 200)).To(Succeed())
		})
	})

	Context("With a single Secret volume", func() {
		var (
			secretName string
			secretPath string
		)

		BeforeEach(func() {
			// We use the Secret name as mount `tag` for qemu, but the `tag` property must be 36 bytes or less
			secretName = "secret-" + uuid.NewString()[:6]
			secretPath = config.GetSecretSourcePath(secretName)

			secret := libsecret.New(secretName, libsecret.DataString{"user": "admin", "password": "redhat"})
			secret, err := kubevirt.Client().CoreV1().Secrets(testsuite.GetTestNamespace(nil)).Create(context.Background(), secret, metav1.CreateOptions{})
			if !errors.IsAlreadyExists(err) {
				Expect(err).ToNot(HaveOccurred())
			}
<<<<<<< HEAD
			virtCli := kubevirt.Client()

			_, err := virtCli.CoreV1().Secrets(testsuite.GetTestNamespace(nil)).Create(context.Background(), &k8sv1.Secret{
				ObjectMeta: v1.ObjectMeta{Name: secretName},
				StringData: data,
			}, v1.CreateOptions{})
			if !errors.IsAlreadyExists(err) {
				util.PanicOnError(err)
			}
=======
>>>>>>> a5701acf
		})

		It("Should be the mounted virtiofs layout the same for a pod and vmi", func() {
			expectedOutput := "adminredhat"

			By("Running VMI")
			vmi := libvmifact.NewFedora(
				libvmi.WithSecretFs(secretName, secretName),
			)
			vmi = tests.RunVMIAndExpectLaunchIgnoreWarnings(vmi, 300)

			By("Logging into the VMI")
			Expect(console.LoginToFedora(vmi)).To(Succeed())

			By("Checking if Secret has been attached to the pod")
			vmiPod, err := libpod.GetPodByVirtualMachineInstance(vmi, vmi.Namespace)
			Expect(err).ToNot(HaveOccurred())

			podOutput, err := exec.ExecuteCommandOnPod(
				vmiPod,
				fmt.Sprintf("virtiofs-%s", secretName),
				[]string{"cat",
					secretPath + "/user",
					secretPath + "/password",
				},
			)
			Expect(err).ToNot(HaveOccurred())
			Expect(podOutput).To(Equal(expectedOutput))

			By("Checking mounted Secret")
			Expect(console.SafeExpectBatch(vmi, []expect.Batcher{
				&expect.BSnd{S: fmt.Sprintf("mount -t virtiofs %s /mnt \n", secretName)},
				&expect.BExp{R: console.PromptExpression},
				&expect.BSnd{S: "echo $?\n"},
				&expect.BExp{R: console.RetValue("0")},
				&expect.BSnd{S: "cat /mnt/user /mnt/password\n"},
				&expect.BExp{R: expectedOutput},
			}, 200)).To(Succeed())
		})
	})

	Context("With a ServiceAccount defined", func() {

		serviceAccountPath := config.ServiceAccountSourceDir

		It("Should be the namespace and token the same for a pod and vmi with virtiofs", func() {
			serviceAccountVolumeName := "default-disk"

			By("Running VMI")
			vmi := libvmifact.NewFedora(
				libvmi.WithServiceAccountFs("default", serviceAccountVolumeName),
			)
			vmi = tests.RunVMIAndExpectLaunchIgnoreWarnings(vmi, 300)

			By("Logging into the VMI")
			Expect(console.LoginToFedora(vmi)).To(Succeed())

			By("Checking if ServiceAccount has been attached to the pod")
			vmiPod, err := libpod.GetPodByVirtualMachineInstance(vmi, vmi.Namespace)
			Expect(err).ToNot(HaveOccurred())

			namespace, err := exec.ExecuteCommandOnPod(
				vmiPod,
				fmt.Sprintf("virtiofs-%s", serviceAccountVolumeName),
				[]string{"cat",
					serviceAccountPath + "/namespace",
				},
			)
			Expect(err).ToNot(HaveOccurred())
			Expect(namespace).To(Equal(testsuite.GetTestNamespace(vmi)))

			token, err := exec.ExecuteCommandOnPod(
				vmiPod,
				fmt.Sprintf("virtiofs-%s", serviceAccountVolumeName),
				[]string{"tail", "-c", "20",
					serviceAccountPath + "/token",
				},
			)
			Expect(err).ToNot(HaveOccurred())

			By("Checking mounted ServiceAccount")
			Expect(console.SafeExpectBatch(vmi, []expect.Batcher{
				// mount iso ConfigMap image
				&expect.BSnd{S: fmt.Sprintf("mount -t virtiofs %s /mnt \n", serviceAccountVolumeName)},
				&expect.BExp{R: console.PromptExpression},
				&expect.BSnd{S: "echo $?\n"},
				&expect.BExp{R: console.RetValue("0")},
				&expect.BSnd{S: "cat /mnt/namespace\n"},
				&expect.BExp{R: testsuite.GetTestNamespace(vmi)},
				&expect.BSnd{S: "tail -c 20 /mnt/token\n"},
				&expect.BExp{R: token},
			}, 200)).To(Succeed())
		})
	})

	Context("With a DownwardAPI defined", func() {
		// We use the DownwardAPI name as mount `tag` for qemu, but the `tag` property must be 36 bytes or less
		downwardAPIName := "downwardapi-" + uuid.NewString()[:6]
		downwardAPIPath := config.GetDownwardAPISourcePath(downwardAPIName)

		testLabelKey := "kubevirt.io.testdownwardapi"
		testLabelVal := "downwardAPIValue"
		expectedOutput := testLabelKey + "=" + "\"" + testLabelVal + "\""

		It("Should be the namespace and token the same for a pod and vmi with virtiofs", func() {

			By("Running VMI")
			vmi := libvmifact.NewFedora(
				libvmi.WithLabel(testLabelKey, testLabelVal),
				libvmi.WithDownwardAPIFs(downwardAPIName),
			)
			vmi = tests.RunVMIAndExpectLaunchIgnoreWarnings(vmi, 300)

			By("Logging into the VMI")
			Expect(console.LoginToFedora(vmi)).To(Succeed())

			By("Checking if DownwardAPI has been attached to the pod")
			vmiPod, err := libpod.GetPodByVirtualMachineInstance(vmi, vmi.Namespace)
			Expect(err).ToNot(HaveOccurred())

			podOutput, err := exec.ExecuteCommandOnPod(
				vmiPod,
				fmt.Sprintf("virtiofs-%s", downwardAPIName),
				[]string{"grep", testLabelKey,
					downwardAPIPath + "/labels",
				},
			)
			Expect(err).ToNot(HaveOccurred())
			Expect(podOutput).To(Equal(expectedOutput + "\n"))

			By("Checking mounted DownwardAPI")
			Expect(console.SafeExpectBatch(vmi, []expect.Batcher{
				&expect.BSnd{S: fmt.Sprintf("mount -t virtiofs %s /mnt \n", downwardAPIName)},
				&expect.BExp{R: console.PromptExpression},
				&expect.BSnd{S: "echo $?\n"},
				&expect.BExp{R: console.RetValue("0")},
				&expect.BSnd{S: "grep --color=never " + testLabelKey + " /mnt/labels\n"},
				&expect.BExp{R: expectedOutput},
			}, 200)).To(Succeed())
		})
	})
})<|MERGE_RESOLUTION|>--- conflicted
+++ resolved
@@ -24,13 +24,9 @@
 	"fmt"
 
 	"k8s.io/apimachinery/pkg/api/errors"
-<<<<<<< HEAD
 	v1 "k8s.io/apimachinery/pkg/apis/meta/v1"
-=======
-	metav1 "k8s.io/apimachinery/pkg/apis/meta/v1"
 
 	"kubevirt.io/kubevirt/tests/framework/kubevirt"
->>>>>>> a5701acf
 
 	"kubevirt.io/kubevirt/pkg/libvmi"
 	virtconfig "kubevirt.io/kubevirt/pkg/virt-config"
@@ -139,7 +135,6 @@
 			if !errors.IsAlreadyExists(err) {
 				Expect(err).ToNot(HaveOccurred())
 			}
-<<<<<<< HEAD
 			virtCli := kubevirt.Client()
 
 			_, err := virtCli.CoreV1().Secrets(testsuite.GetTestNamespace(nil)).Create(context.Background(), &k8sv1.Secret{
@@ -149,8 +144,6 @@
 			if !errors.IsAlreadyExists(err) {
 				util.PanicOnError(err)
 			}
-=======
->>>>>>> a5701acf
 		})
 
 		It("Should be the mounted virtiofs layout the same for a pod and vmi", func() {
