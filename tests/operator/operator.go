/*
 * This file is part of the KubeVirt project
 *
 * Licensed under the Apache License, Version 2.0 (the "License");
 * you may not use this file except in compliance with the License.
 * You may obtain a copy of the License at
 *
 *     http://www.apache.org/licenses/LICENSE-2.0
 *
 * Unless required by applicable law or agreed to in writing, software
 * distributed under the License is distributed on an "AS IS" BASIS,
 * WITHOUT WARRANTIES OR CONDITIONS OF ANY KIND, either express or implied.
 * See the License for the specific language governing permissions and
 * limitations under the License.
 *
 * Copyright 2017 Red Hat, Inc.
 *
 */

package operator

import (
	"bytes"
	"compress/gzip"
	"context"
	"crypto/x509"
	"encoding/json"
	"fmt"
	"io"
	"os"
	"os/exec"
	"path/filepath"
	"regexp"
	"sort"
	"strconv"
	"strings"
	"time"

	"github.com/Masterminds/semver"
	jsonpatch "github.com/evanphx/json-patch"
	"github.com/google/go-github/v32/github"
	. "github.com/onsi/ginkgo/v2"
	. "github.com/onsi/gomega"
	v12 "k8s.io/api/apps/v1"
	k8sv1 "k8s.io/api/core/v1"
	extv1 "k8s.io/apiextensions-apiserver/pkg/apis/apiextensions/v1"
	extclient "k8s.io/apiextensions-apiserver/pkg/client/clientset/clientset"
	"k8s.io/apimachinery/pkg/api/equality"
	"k8s.io/apimachinery/pkg/api/errors"
	metav1 "k8s.io/apimachinery/pkg/apis/meta/v1"
	"k8s.io/apimachinery/pkg/fields"
	"k8s.io/apimachinery/pkg/labels"
	"k8s.io/apimachinery/pkg/runtime"
	"k8s.io/apimachinery/pkg/runtime/schema"
	"k8s.io/apimachinery/pkg/selection"
	"k8s.io/apimachinery/pkg/types"
	"k8s.io/apimachinery/pkg/util/rand"
	"k8s.io/apimachinery/pkg/util/wait"
	"k8s.io/client-go/util/retry"
	aggregatorclient "k8s.io/kube-aggregator/pkg/client/clientset_generated/clientset"
	"k8s.io/utils/pointer"

	v1 "kubevirt.io/api/core/v1"
	"kubevirt.io/api/instancetype/v1beta1"
	snapshotv1 "kubevirt.io/api/snapshot/v1beta1"
	"kubevirt.io/client-go/kubecli"
	"kubevirt.io/client-go/log"
	cdiv1 "kubevirt.io/containerized-data-importer-api/pkg/apis/core/v1beta1"
	sdkapi "kubevirt.io/controller-lifecycle-operator-sdk/api"

	"kubevirt.io/kubevirt/pkg/apimachinery/patch"
	"kubevirt.io/kubevirt/pkg/controller"
	"kubevirt.io/kubevirt/pkg/libvmi"
	virtconfig "kubevirt.io/kubevirt/pkg/virt-config"
	"kubevirt.io/kubevirt/pkg/virt-operator/resource/apply"
	"kubevirt.io/kubevirt/pkg/virt-operator/resource/generate/components"
	"kubevirt.io/kubevirt/pkg/virt-operator/util"
	"kubevirt.io/kubevirt/tests"
	"kubevirt.io/kubevirt/tests/clientcmd"
	"kubevirt.io/kubevirt/tests/console"
	cd "kubevirt.io/kubevirt/tests/containerdisk"
	"kubevirt.io/kubevirt/tests/decorators"
	"kubevirt.io/kubevirt/tests/flags"
	"kubevirt.io/kubevirt/tests/framework/checks"
	"kubevirt.io/kubevirt/tests/framework/kubevirt"
	"kubevirt.io/kubevirt/tests/framework/matcher"
	. "kubevirt.io/kubevirt/tests/framework/matcher"
	"kubevirt.io/kubevirt/tests/libconfigmap"
	"kubevirt.io/kubevirt/tests/libinfra"
	"kubevirt.io/kubevirt/tests/libmigration"
	"kubevirt.io/kubevirt/tests/libnet"
	"kubevirt.io/kubevirt/tests/libnode"
	"kubevirt.io/kubevirt/tests/libpod"
	"kubevirt.io/kubevirt/tests/libsecret"
	"kubevirt.io/kubevirt/tests/libstorage"
	"kubevirt.io/kubevirt/tests/libvmifact"
	"kubevirt.io/kubevirt/tests/libwait"
	"kubevirt.io/kubevirt/tests/testsuite"
	util2 "kubevirt.io/kubevirt/tests/util"
)

type vmSnapshotDef struct {
	vmSnapshotName  string
	yamlFile        string
	restoreName     string
	restoreYamlFile string
}

type vmYamlDefinition struct {
	apiVersion    string
	vmName        string
	generatedYaml string
	yamlFile      string
	vmSnapshots   []vmSnapshotDef
}

var _ = Describe("[Serial][sig-operator]Operator", Serial, decorators.SigOperator, func() {

	const (
		virtApiDepName        = "virt-api"
		virtControllerDepName = "virt-controller"

		imageDigestShaPrefix = "@sha256:"
	)

	var originalKv *v1.KubeVirt
	var originalCDI *cdiv1.CDI
	var originalOperatorVersion string
	var err error
	var workDir string

	var virtClient kubecli.KubevirtClient
	var aggregatorClient *aggregatorclient.Clientset
	var k8sClient string
	var vmYamls map[string]*vmYamlDefinition

	var (
		deleteAllKvAndWait                     func(bool)
		ensureShasums                          func()
		generatePreviousVersionVmYamls         func(string, string)
		generatePreviousVersionVmsnapshotYamls func()
		generateMigratableVMIs                 func(int) []*v1.VirtualMachineInstance
		verifyVMIsUpdated                      func([]*v1.VirtualMachineInstance)
		verifyVMIsEvicted                      func([]*v1.VirtualMachineInstance)
		fetchVirtHandlerCommand                func() string
	)

	deprecatedBeforeAll(func() {
		virtClient = kubevirt.Client()
		config, err := kubecli.GetKubevirtClientConfig()
		util2.PanicOnError(err)
		aggregatorClient = aggregatorclient.NewForConfigOrDie(config)

		k8sClient = clientcmd.GetK8sCmdClient()

		deleteAllKvAndWait = func(ignoreOriginal bool) {
			Eventually(func() error {

				kvs := util2.GetKvList(virtClient)

				deleteCount := 0
				for _, kv := range kvs {

					if ignoreOriginal && kv.Name == originalKv.Name {
						continue
					}
					deleteCount++
					if kv.DeletionTimestamp == nil {

						By("deleting the kv object")
						err := virtClient.KubeVirt(kv.Namespace).Delete(context.Background(), kv.Name, metav1.DeleteOptions{})
						if err != nil {
							return err
						}
					}
				}
				if deleteCount != 0 {
					return fmt.Errorf("still waiting on %d kvs to delete", deleteCount)
				}
				return nil

			}, 240*time.Second, 1*time.Second).ShouldNot(HaveOccurred())

		}

		ensureShasums = func() {
			if flags.SkipShasumCheck {
				log.Log.Warning("Cannot use shasums, skipping")
				return
			}

			for _, name := range []string{"virt-operator", "virt-api", "virt-controller"} {
				deployment, err := virtClient.AppsV1().Deployments(flags.KubeVirtInstallNamespace).Get(context.Background(), name, metav1.GetOptions{})
				Expect(err).ToNot(HaveOccurred())
				Expect(deployment.Spec.Template.Spec.Containers[0].Image).To(ContainSubstring(imageDigestShaPrefix), fmt.Sprintf("%s should use sha", name))
			}

			handler, err := virtClient.AppsV1().DaemonSets(flags.KubeVirtInstallNamespace).Get(context.Background(), "virt-handler", metav1.GetOptions{})
			Expect(err).ToNot(HaveOccurred())
			Expect(handler.Spec.Template.Spec.Containers[0].Image).To(ContainSubstring(imageDigestShaPrefix), "virt-handler should use sha")
		}

		// make sure virt deployments use shasums before we start
		ensureShasums()

		originalKv = util2.GetCurrentKv(virtClient)

		// save the operator sha
		_, _, _, _, version := parseOperatorImage()
		const errFmt = "version %s is expected to end with %s suffix"
		if !flags.SkipShasumCheck {
			const prefix = "@"
			Expect(strings.HasPrefix(version, "@")).To(BeTrue(), fmt.Sprintf(errFmt, version, prefix))
			originalOperatorVersion = strings.TrimPrefix(version, prefix)
		} else {
			const prefix = ":"
			Expect(strings.HasPrefix(version, ":")).To(BeTrue(), fmt.Sprintf(errFmt, version, prefix))
			originalOperatorVersion = strings.TrimPrefix(version, prefix)
		}

		if libstorage.HasDataVolumeCRD() {
			cdiList, err := virtClient.CdiClient().CdiV1beta1().CDIs().List(context.Background(), metav1.ListOptions{})
			Expect(err).ToNot(HaveOccurred())
			Expect(cdiList.Items).To(HaveLen(1))

			originalCDI = &cdiList.Items[0]
		}

		generateMigratableVMIs = func(num int) []*v1.VirtualMachineInstance {
			vmis := []*v1.VirtualMachineInstance{}
			for i := 0; i < num; i++ {
				configMapName := "configmap-" + rand.String(5)
				secretName := "secret-" + rand.String(5)
				downwardAPIName := "downwardapi-" + rand.String(5)

				config_data := map[string]string{
					"config1": "value1",
					"config2": "value2",
				}
				cm := libconfigmap.New(configMapName, config_data)
				cm, err = virtClient.CoreV1().ConfigMaps(testsuite.GetTestNamespace(cm)).Create(context.Background(), cm, metav1.CreateOptions{})
				Expect(err).ToNot(HaveOccurred())

				secret := libsecret.New(secretName, libsecret.DataString{"user": "admin", "password": "community"})
				secret, err := kubevirt.Client().CoreV1().Secrets(testsuite.GetTestNamespace(nil)).Create(context.Background(), secret, metav1.CreateOptions{})
				if !errors.IsAlreadyExists(err) {
					Expect(err).ToNot(HaveOccurred())
				}

<<<<<<< HEAD
				tests.CreateConfigMap(configMapName, testsuite.GetTestNamespace(nil), config_data)
				tests.CreateSecret(secretName, testsuite.GetTestNamespace(nil), secret_data)
				virtCli := kubevirt.Client()

				_, err := virtCli.CoreV1().Secrets(testsuite.GetTestNamespace(nil)).Create(context.Background(), &k8sv1.Secret{
					ObjectMeta: metav1.ObjectMeta{Name: secretName},
					StringData: secret_data,
				}, metav1.CreateOptions{})
				if !errors.IsAlreadyExists(err) {
					util2.PanicOnError(err)
				}
				vmi := libvmi.NewCirros(
=======
				vmi := libvmifact.NewCirros(
>>>>>>> a5701acf
					libvmi.WithInterface(libvmi.InterfaceDeviceWithMasqueradeBinding()),
					libvmi.WithNetwork(v1.DefaultPodNetwork()),
					libvmi.WithConfigMapDisk(configMapName, configMapName),
					libvmi.WithSecretDisk(secretName, secretName),
					libvmi.WithServiceAccountDisk("default"),
					libvmi.WithDownwardAPIDisk(downwardAPIName),
					libvmi.WithWatchdog(v1.WatchdogActionPoweroff),
				)
				// In case there are no existing labels add labels to add some data to the downwardAPI disk
				if vmi.ObjectMeta.Labels == nil {
					vmi.ObjectMeta.Labels = map[string]string{"downwardTestLabelKey": "downwardTestLabelVal"}
				}

				vmis = append(vmis, vmi)
			}

			lastVMIIndex := len(vmis) - 1
			vmi := vmis[lastVMIIndex]
			const nadName = "secondarynet"

			Expect(libnet.CreateNAD(testsuite.GetTestNamespace(vmi), nadName)).To(Succeed())

			const networkName = "tenant-blue"
			vmi.Spec.Domain.Devices.Interfaces = append(
				vmi.Spec.Domain.Devices.Interfaces,
				v1.Interface{
					Name:                   networkName,
					InterfaceBindingMethod: v1.InterfaceBindingMethod{Bridge: &v1.InterfaceBridge{}},
				},
			)
			vmi.Spec.Networks = append(
				vmi.Spec.Networks,
				v1.Network{
					Name: networkName,
					NetworkSource: v1.NetworkSource{Multus: &v1.MultusNetwork{
						NetworkName: nadName,
					}},
				},
			)

			return vmis
		}

		verifyVMIsEvicted = func(vmis []*v1.VirtualMachineInstance) {

			Eventually(func() error {
				for _, vmi := range vmis {
					foundVMI, err := kubevirt.Client().VirtualMachineInstance(testsuite.GetTestNamespace(vmi)).Get(context.Background(), vmi.Name, metav1.GetOptions{})
					if err == nil && !foundVMI.IsFinal() {
						return fmt.Errorf("waiting for vmi %s/%s to shutdown as part of update", foundVMI.Namespace, foundVMI.Name)
					} else if !errors.IsNotFound(err) {
						return err
					}
				}
				return nil
			}, 320, 1).Should(Succeed(), "All VMIs should delete automatically")

		}

		verifyVMIsUpdated = func(vmis []*v1.VirtualMachineInstance) {

			Eventually(func() error {
				for _, vmi := range vmis {
					foundVMI, err := kubevirt.Client().VirtualMachineInstance(testsuite.GetTestNamespace(vmi)).Get(context.Background(), vmi.Name, metav1.GetOptions{})
					if err != nil {
						return err
					}

					if foundVMI.Status.MigrationState == nil {
						return fmt.Errorf("waiting for vmi %s/%s to migrate as part of update", foundVMI.Namespace, foundVMI.Name)
					} else if !foundVMI.Status.MigrationState.Completed {

						var startTime time.Time
						var endTime time.Time
						now := time.Now()

						if foundVMI.Status.MigrationState.StartTimestamp != nil {
							startTime = foundVMI.Status.MigrationState.StartTimestamp.Time
						}
						if foundVMI.Status.MigrationState.EndTimestamp != nil {
							endTime = foundVMI.Status.MigrationState.EndTimestamp.Time
						}

						return fmt.Errorf("waiting for migration %s to complete for vmi %s/%s. Source Node [%s], Target Node [%s], Start Time [%s], End Time [%s], Now [%s], Failed: %t",
							string(foundVMI.Status.MigrationState.MigrationUID),
							foundVMI.Namespace,
							foundVMI.Name,
							foundVMI.Status.MigrationState.SourceNode,
							foundVMI.Status.MigrationState.TargetNode,
							startTime.String(),
							endTime.String(),
							now.String(),
							foundVMI.Status.MigrationState.Failed,
						)
					}

					_, hasOutdatedLabel := foundVMI.Labels[v1.OutdatedLauncherImageLabel]
					if hasOutdatedLabel {
						return fmt.Errorf("waiting for vmi %s/%s to have update launcher image in status", foundVMI.Namespace, foundVMI.Name)
					}
				}
				return nil
			}, 500, 1).Should(Succeed(), "All VMIs should update via live migration")

			// this is put in an eventually loop because it's possible for the VMI to complete
			// migrating and for the migration object to briefly lag behind in reporting
			// the results
			Eventually(func(g Gomega) error {
				By("Verifying only a single successful migration took place for each vmi")
				migrationList, err := kubevirt.Client().VirtualMachineInstanceMigration(testsuite.GetTestNamespace(nil)).List(context.Background(), metav1.ListOptions{})
				g.Expect(err).ToNot(HaveOccurred(), "retrieving migrations")
				for _, vmi := range vmis {
					count := 0
					for _, migration := range migrationList.Items {
						if migration.Spec.VMIName == vmi.Name && migration.Status.Phase == v1.MigrationSucceeded {
							count++
						}
					}
					if count != 1 {
						return fmt.Errorf("vmi [%s] returned %d successful migrations", vmi.Name, count)
					}
				}
				return nil
			}, 10, 1).Should(Succeed(), "Expects only a single successful migration per workload update")
		}

		generatePreviousVersionVmsnapshotYamls = func() {
			ext, err := extclient.NewForConfig(virtClient.Config())
			Expect(err).ToNot(HaveOccurred())

			crd, err := ext.ApiextensionsV1().CustomResourceDefinitions().Get(context.Background(), "virtualmachinesnapshots.snapshot.kubevirt.io", metav1.GetOptions{})
			Expect(err).ToNot(HaveOccurred())

			// Generate a vmsnapshot Yaml for every version
			// supported in the currently deployed KubeVirt
			// For every vm version
			supportedVersions := []string{}
			for _, version := range crd.Spec.Versions {
				supportedVersions = append(supportedVersions, version.Name)
			}

			for _, vmYaml := range vmYamls {
				vmSnapshots := []vmSnapshotDef{}
				for _, version := range supportedVersions {
					snapshotName := fmt.Sprintf("vm-%s-snapshot-%s", vmYaml.apiVersion, version)
					snapshotYaml := fmt.Sprintf(`apiVersion: snapshot.kubevirt.io/%s
kind: VirtualMachineSnapshot
metadata:
  name: %s
spec:
  source:
    apiGroup: kubevirt.io
    kind: VirtualMachine
    name: %s
`, version, snapshotName, vmYaml.vmName)
					restoreName := fmt.Sprintf("vm-%s-restore-%s", vmYaml.apiVersion, version)
					restoreYaml := fmt.Sprintf(`apiVersion: snapshot.kubevirt.io/%s
kind: VirtualMachineRestore
metadata:
  name: %s
spec:
  target:
    apiGroup: kubevirt.io
    kind: VirtualMachine
    name: %s
  virtualMachineSnapshotName: %s
`, version, restoreName, vmYaml.vmName, snapshotName)

					snapshotYamlFile := filepath.Join(workDir, fmt.Sprintf("%s.yaml", snapshotName))
					err = os.WriteFile(snapshotYamlFile, []byte(snapshotYaml), 0644)
					Expect(err).ToNot(HaveOccurred())

					restoreYamlFile := filepath.Join(workDir, fmt.Sprintf("%s.yaml", restoreName))
					err = os.WriteFile(restoreYamlFile, []byte(restoreYaml), 0644)
					Expect(err).ToNot(HaveOccurred())

					vmSnapshots = append(vmSnapshots, vmSnapshotDef{
						vmSnapshotName:  snapshotName,
						yamlFile:        snapshotYamlFile,
						restoreName:     restoreName,
						restoreYamlFile: restoreYamlFile,
					})
				}
				vmYamlTmp, _ := vmYamls[vmYaml.apiVersion]
				vmYamlTmp.vmSnapshots = vmSnapshots
			}
		}

		generatePreviousVersionVmYamls = func(previousUtilityRegistry string, previousUtilityTag string) {
			ext, err := extclient.NewForConfig(virtClient.Config())
			Expect(err).ToNot(HaveOccurred())

			crd, err := ext.ApiextensionsV1().CustomResourceDefinitions().Get(context.Background(), "virtualmachines.kubevirt.io", metav1.GetOptions{})
			Expect(err).ToNot(HaveOccurred())

			// Generate a vm Yaml for every version supported in the currently deployed KubeVirt

			supportedVersions := []string{}
			for _, version := range crd.Spec.Versions {
				supportedVersions = append(supportedVersions, version.Name)
			}

			for i, version := range supportedVersions {
				vmYaml := fmt.Sprintf(`apiVersion: kubevirt.io/%s
kind: VirtualMachine
metadata:
  labels:
    kubevirt.io/vm: vm-%s
  name: vm-%s
spec:
  dataVolumeTemplates:
  - metadata:
      name: test-dv%v
    spec:
      pvc:
        accessModes:
        - ReadWriteOnce
        resources:
          requests:
            storage: 1Gi
      source:
        blank: {}
  runStrategy: Manual
  template:
    metadata:
      labels:
        kubevirt.io/vm: vm-%s
    spec:
      domain:
        devices:
          disks:
          - disk:
              bus: virtio
            name: containerdisk
          - disk:
              bus: virtio
            name: cloudinitdisk
          - disk:
              bus: virtio
            name: datavolumedisk1
        machine:
          type: ""
        resources:
          requests:
            memory: 128M
      terminationGracePeriodSeconds: 0
      volumes:
      - dataVolume:
          name: test-dv%v
        name: datavolumedisk1
      - containerDisk:
          image: %s/%s-container-disk-demo:%s
        name: containerdisk
      - cloudInitNoCloud:
          userData: |
            #!/bin/sh

            echo 'printed from cloud-init userdata'
        name: cloudinitdisk
`, version, version, version, i, version, i, previousUtilityRegistry, cd.ContainerDiskCirros, previousUtilityTag)

				yamlFile := filepath.Join(workDir, fmt.Sprintf("vm-%s.yaml", version))
				err = os.WriteFile(yamlFile, []byte(vmYaml), 0644)
				Expect(err).ToNot(HaveOccurred())

				vmYamls[version] = &vmYamlDefinition{
					apiVersion:    version,
					vmName:        "vm-" + version,
					generatedYaml: vmYaml,
					yamlFile:      yamlFile,
				}
			}

		}

		fetchVirtHandlerCommand = func() string {
			virtHandler, err := virtClient.AppsV1().DaemonSets(flags.KubeVirtInstallNamespace).Get(context.Background(), "virt-handler", metav1.GetOptions{})
			Expect(err).ToNot(HaveOccurred())

			containers := virtHandler.Spec.Template.Spec.Containers
			Expect(containers).ToNot(BeEmpty())

			container := containers[0]
			return strings.Join(container.Command, " ")
		}
	})

	BeforeEach(func() {
		workDir = GinkgoT().TempDir()

		vmYamls = make(map[string]*vmYamlDefinition)

		verifyOperatorWebhookCertificate()
	})

	AfterEach(func() {
		deleteAllKvAndWait(true)

		kvs := util2.GetKvList(virtClient)
		if len(kvs) == 0 {
			By("Re-creating the original KV to stabilize")
			createKv(copyOriginalKv(originalKv))
		}

		modified := patchOperator(nil, &originalOperatorVersion)
		if modified {
			// make sure we wait until redeploymemt started
			waitForUpdateCondition(originalKv)
		}

		By("Waiting for original KV to stabilize")
		waitForKvWithTimeout(originalKv, 420)
		allKvInfraPodsAreReady(originalKv)

		// repost original CDI object if it doesn't still exist
		// in order to restore original environment
		if originalCDI != nil {
			cdiExists := false

			// ensure we wait for cdi to finish deleting before restoring it
			// in the event that cdi has the deletionTimestamp set.
			Eventually(func() bool {
				cdi, err := virtClient.CdiClient().CdiV1beta1().CDIs().Get(context.Background(), originalCDI.Name, metav1.GetOptions{})
				if err != nil && errors.IsNotFound(err) {
					// cdi isn't deleting and doesn't exist.
					return true
				} else {
					Expect(err).ToNot(HaveOccurred())
				}

				// wait for cdi to delete if deletionTimestamp is set
				if cdi.DeletionTimestamp != nil {
					return false
				}

				cdiExists = true
				return true
			}, 240*time.Second, 1*time.Second).Should(BeTrue())

			if cdiExists {
				cdi, err := virtClient.CdiClient().CdiV1beta1().CDIs().Get(context.Background(), originalCDI.Name, metav1.GetOptions{})
				Expect(err).ToNot(HaveOccurred())
				if !equality.Semantic.DeepEqual(cdi.Spec, originalCDI.Spec) {
					cdi.Spec = originalCDI.Spec
					_, err := virtClient.CdiClient().CdiV1beta1().CDIs().Update(context.Background(), cdi, metav1.UpdateOptions{})
					Expect(err).ToNot(HaveOccurred())
				}
			} else if !cdiExists {
				createCdi(originalCDI)
			}
		}

		// make sure virt deployments use shasums again after each test
		ensureShasums()

		// ensure that the state is fully restored after destructive tests
		verifyOperatorWebhookCertificate()

		_, err = virtClient.AppsV1().DaemonSets(flags.KubeVirtInstallNamespace).Get(context.Background(), "disks-images-provider", metav1.GetOptions{})
		Expect(err).ToNot(HaveOccurred(), "")
	})

	It("[test_id:1746]should have created and available condition", func() {
		kv := util2.GetCurrentKv(virtClient)

		By("verifying that created and available condition is present")
		waitForKv(kv)
	})

	Describe("[Serial]should reconcile components", Serial, func() {

		deploymentName := "virt-controller"
		daemonSetName := "virt-handler"
		envVarDeploymentKeyToUpdate := "USER_ADDED_ENV"

		crdName := "virtualmachines.kubevirt.io"
		shortNameAdded := "new"

		DescribeTable("checking updating resource is reverted to original state for ", func(changeResource func(), getResource func() runtime.Object, compareResource func() bool) {
			resource := getResource()
			By("Updating KubeVirt Object")
			changeResource()

			var generation int64
			By("Test that the added envvar was removed")
			Eventually(func() bool {
				equal := compareResource()
				if equal {
					r := getResource()
					o := r.(metav1.Object)
					generation = o.GetGeneration()
				}

				return equal
			}, 120*time.Second, 5*time.Second).Should(BeTrue(), "waiting for deployment to revert to original state")

			Eventually(func() int64 {
				currentKV := util2.GetCurrentKv(virtClient)
				return apply.GetExpectedGeneration(resource, currentKV.Status.Generations)
			}, 60*time.Second, 5*time.Second).Should(Equal(generation), "reverted deployment generation should be set on KV resource")

			By("Test that the expected generation is unchanged")
			Consistently(func() int64 {
				currentKV := util2.GetCurrentKv(virtClient)
				return apply.GetExpectedGeneration(resource, currentKV.Status.Generations)
			}, 30*time.Second, 5*time.Second).Should(Equal(generation))
		},

			Entry("[test_id:6254] deployments",

				func() {

					vc, err := virtClient.AppsV1().Deployments(originalKv.Namespace).Get(context.Background(), deploymentName, metav1.GetOptions{})
					Expect(err).ToNot(HaveOccurred())

					vc.Spec.Template.Spec.Containers[0].Env = []k8sv1.EnvVar{
						{
							Name:  envVarDeploymentKeyToUpdate,
							Value: "value",
						},
					}

					err = retry.RetryOnConflict(retry.DefaultRetry, func() error {
						vc, err = virtClient.AppsV1().Deployments(originalKv.Namespace).Update(context.Background(), vc, metav1.UpdateOptions{})
						return err
					})
					Expect(err).ToNot(HaveOccurred())
					Expect(vc.Spec.Template.Spec.Containers[0].Env[0].Name).To(Equal(envVarDeploymentKeyToUpdate))
				},

				func() runtime.Object {
					vc, err := virtClient.AppsV1().Deployments(originalKv.Namespace).Get(context.Background(), deploymentName, metav1.GetOptions{})
					Expect(err).ToNot(HaveOccurred())
					return vc
				},

				func() bool {
					vc, err := virtClient.AppsV1().Deployments(originalKv.Namespace).Get(context.Background(), deploymentName, metav1.GetOptions{})
					Expect(err).ToNot(HaveOccurred())

					for _, env := range vc.Spec.Template.Spec.Containers[0].Env {
						if env.Name == envVarDeploymentKeyToUpdate {
							return false
						}
					}

					return true
				}),

			Entry("[test_id:6255] customresourcedefinitions",
				func() {
					vmcrd, err := virtClient.ExtensionsClient().ApiextensionsV1().CustomResourceDefinitions().Get(context.Background(), crdName, metav1.GetOptions{})
					Expect(err).ToNot(HaveOccurred())

					vmcrd.Spec.Names.ShortNames = append(vmcrd.Spec.Names.ShortNames, shortNameAdded)

					err = retry.RetryOnConflict(retry.DefaultRetry, func() error {
						vmcrd, err = virtClient.ExtensionsClient().ApiextensionsV1().CustomResourceDefinitions().Update(context.Background(), vmcrd, metav1.UpdateOptions{})
						return err
					})
					Expect(err).ToNot(HaveOccurred())
					Expect(vmcrd.Spec.Names.ShortNames).To(ContainElement(shortNameAdded))
				},

				func() runtime.Object {
					vmcrd, err := virtClient.ExtensionsClient().ApiextensionsV1().CustomResourceDefinitions().Get(context.Background(), crdName, metav1.GetOptions{})
					Expect(err).ToNot(HaveOccurred())
					return vmcrd
				},

				func() bool {
					vmcrd, err := virtClient.ExtensionsClient().ApiextensionsV1().CustomResourceDefinitions().Get(context.Background(), crdName, metav1.GetOptions{})
					Expect(err).ToNot(HaveOccurred())

					for _, sn := range vmcrd.Spec.Names.ShortNames {
						if sn == shortNameAdded {
							return false
						}
					}

					return true
				}),
			Entry("[test_id:6256] poddisruptionbudgets",
				func() {
					pdb, err := virtClient.PolicyV1().PodDisruptionBudgets(originalKv.Namespace).Get(context.Background(), "virt-controller-pdb", metav1.GetOptions{})
					Expect(err).ToNot(HaveOccurred())

					pdb.Spec.Selector.MatchLabels = map[string]string{
						"kubevirt.io": "dne",
					}

					err = retry.RetryOnConflict(retry.DefaultRetry, func() error {
						pdb, err = virtClient.PolicyV1().PodDisruptionBudgets(originalKv.Namespace).Update(context.Background(), pdb, metav1.UpdateOptions{})
						return err
					})
					Expect(err).ToNot(HaveOccurred())
					Expect(pdb.Spec.Selector.MatchLabels["kubevirt.io"]).To(Equal("dne"))
				},

				func() runtime.Object {
					// No virt-controller PDB on single-replica deployments
					checks.SkipIfSingleReplica(virtClient)

					pdb, err := virtClient.PolicyV1().PodDisruptionBudgets(originalKv.Namespace).Get(context.Background(), "virt-controller-pdb", metav1.GetOptions{})
					Expect(err).ToNot(HaveOccurred())
					return pdb
				},

				func() bool {
					pdb, err := virtClient.PolicyV1().PodDisruptionBudgets(originalKv.Namespace).Get(context.Background(), "virt-controller-pdb", metav1.GetOptions{})
					Expect(err).ToNot(HaveOccurred())

					return pdb.Spec.Selector.MatchLabels["kubevirt.io"] != "dne"
				}),
			Entry("[test_id:6308] daemonsets",
				func() {
					vc, err := virtClient.AppsV1().DaemonSets(originalKv.Namespace).Get(context.Background(), daemonSetName, metav1.GetOptions{})
					Expect(err).ToNot(HaveOccurred())

					vc.Spec.Template.Spec.Containers[0].Env = append(vc.Spec.Template.Spec.Containers[0].Env, k8sv1.EnvVar{
						Name:  envVarDeploymentKeyToUpdate,
						Value: "value",
					})

					err = retry.RetryOnConflict(retry.DefaultRetry, func() error {
						vc, err = virtClient.AppsV1().DaemonSets(originalKv.Namespace).Update(context.Background(), vc, metav1.UpdateOptions{})
						return err
					})
					Expect(err).ToNot(HaveOccurred())
					Expect(vc.Spec.Template.Spec.Containers[0].Env).To(ContainElement(k8sv1.EnvVar{
						Name:  envVarDeploymentKeyToUpdate,
						Value: "value",
					}))
				},

				func() runtime.Object {
					var ds *v12.DaemonSet

					// wait for virt-handler readiness
					Eventually(func() bool {
						var err error
						ds, err = virtClient.AppsV1().DaemonSets(originalKv.Namespace).Get(context.Background(), daemonSetName, metav1.GetOptions{})
						Expect(err).ToNot(HaveOccurred())
						return ds.Status.DesiredNumberScheduled == ds.Status.NumberReady && ds.Spec.UpdateStrategy.RollingUpdate.MaxUnavailable.IntValue() == 1
					}, 60*time.Second, 1*time.Second).Should(BeTrue(), "waiting for daemonSet to be ready")
					return ds
				},

				func() bool {
					vc, err := virtClient.AppsV1().DaemonSets(originalKv.Namespace).Get(context.Background(), daemonSetName, metav1.GetOptions{})
					Expect(err).ToNot(HaveOccurred())

					for _, env := range vc.Spec.Template.Spec.Containers[0].Env {
						if env.Name == envVarDeploymentKeyToUpdate {
							return false
						}
					}

					return true
				}),
		)

		It("[test_id:6309] checking updating service is reverted to original state", func() {
			service, err := virtClient.CoreV1().Services(originalKv.Namespace).Get(context.Background(), "virt-api", metav1.GetOptions{})
			Expect(err).ToNot(HaveOccurred())

			originalPort := service.Spec.Ports[0].Port
			service.Spec.Ports[0].Port = 123

			By("Update service with undesired port")
			service, err = virtClient.CoreV1().Services(originalKv.Namespace).Update(context.Background(), service, metav1.UpdateOptions{})
			Expect(err).ToNot(HaveOccurred())
			Expect(service.Spec.Ports[0].Port).To(Equal(int32(123)))

			By("Test that the port is revered to the original")
			Eventually(func() bool {
				service, err := virtClient.CoreV1().Services(originalKv.Namespace).Get(context.Background(), "virt-api", metav1.GetOptions{})
				Expect(err).ToNot(HaveOccurred())

				return service.Spec.Ports[0].Port == originalPort
			}, 120*time.Second, 5*time.Second).Should(BeTrue(), "waiting for service to revert to original state")

			By("Test that the revert of the service stays consistent")
			Consistently(func() int32 {
				service, err = virtClient.CoreV1().Services(originalKv.Namespace).Get(context.Background(), "virt-api", metav1.GetOptions{})
				Expect(err).ToNot(HaveOccurred())

				return service.Spec.Ports[0].Port
			}, 20*time.Second, 5*time.Second).Should(Equal(originalPort))
		})
	})

	Describe("[rfe_id:2291][crit:high][vendor:cnv-qe@redhat.com][level:component]should start a VM", func() {
		It("[test_id:3144]using virt-launcher with a shasum", func() {

			if flags.SkipShasumCheck {
				Skip("Cannot currently test shasums, skipping")
			}

			By("starting a VM")
			vmi := libvmifact.NewCirros()
			vmi, err = virtClient.VirtualMachineInstance(testsuite.GetTestNamespace(vmi)).Create(context.Background(), vmi, metav1.CreateOptions{})
			Expect(err).ToNot(HaveOccurred())
			libwait.WaitForSuccessfulVMIStart(vmi)

			By("getting virt-launcher")
			uid := vmi.GetObjectMeta().GetUID()
			labelSelector := fmt.Sprintf(v1.CreatedByLabel + "=" + string(uid))
			pods, err := virtClient.CoreV1().Pods(testsuite.GetTestNamespace(vmi)).List(context.Background(), metav1.ListOptions{LabelSelector: labelSelector})
			Expect(err).ToNot(HaveOccurred(), "Should list pods")
			Expect(pods.Items).To(HaveLen(1))
			Expect(pods.Items[0].Spec.Containers[0].Image).To(ContainSubstring(imageDigestShaPrefix), "launcher pod should use shasum")
		})
	})

	Describe("[test_id:6987]should apply component configuration", func() {

		It("test VirtualMachineInstancesPerNode", func() {
			newVirtualMachineInstancesPerNode := 10
			maxDevicesCommandArgument := fmt.Sprintf("--max-devices %d", newVirtualMachineInstancesPerNode)

			By("Updating KubeVirt Object")
			kv, err := virtClient.KubeVirt(flags.KubeVirtInstallNamespace).Get(context.Background(), originalKv.Name, metav1.GetOptions{})
			Expect(err).ToNot(HaveOccurred())
			Expect(kv.Spec.Configuration.VirtualMachineInstancesPerNode).ToNot(Equal(&newVirtualMachineInstancesPerNode))
			kv.Spec.Configuration.VirtualMachineInstancesPerNode = &newVirtualMachineInstancesPerNode

			kv, err = virtClient.KubeVirt(flags.KubeVirtInstallNamespace).Update(context.Background(), kv, metav1.UpdateOptions{})
			Expect(err).ToNot(HaveOccurred())

			By("Waiting for virt-operator to apply changes to component")
			waitForKvWithTimeout(kv, 120)

			By("Test that patch was applied to DaemonSet")
			Eventually(fetchVirtHandlerCommand, 60*time.Second, 5*time.Second).Should(ContainSubstring(maxDevicesCommandArgument))

			By("Deleting patch from KubeVirt object")
			kv, err = virtClient.KubeVirt(flags.KubeVirtInstallNamespace).Get(context.Background(), originalKv.Name, metav1.GetOptions{})
			Expect(err).ToNot(HaveOccurred())

			kv.Spec.Configuration.VirtualMachineInstancesPerNode = nil
			kv, err = virtClient.KubeVirt(flags.KubeVirtInstallNamespace).Update(context.Background(), kv, metav1.UpdateOptions{})
			Expect(err).ToNot(HaveOccurred())

			By("Waiting for virt-operator to apply changes to component")
			waitForKvWithTimeout(kv, 120)

			By("Test that patch was removed from DaemonSet")
			Eventually(fetchVirtHandlerCommand, 60*time.Second, 5*time.Second).ShouldNot(ContainSubstring(maxDevicesCommandArgument))
		})
	})

	Describe("[test_id:4744][Serial]should apply component customization", Serial, func() {

		It("test applying and removing a patch", func() {
			annotationPatchValue := "new-annotation-value"
			annotationPatchKey := "applied-patch"

			By("Updating KubeVirt Object")
			kv, err := virtClient.KubeVirt(originalKv.Namespace).Get(context.Background(), originalKv.Name, metav1.GetOptions{})
			Expect(err).ToNot(HaveOccurred())
			kv.Spec.CustomizeComponents = v1.CustomizeComponents{
				Patches: []v1.CustomizeComponentsPatch{
					{
						ResourceName: "virt-controller",
						ResourceType: "Deployment",
						Patch:        fmt.Sprintf(`{"spec":{"template": {"metadata": { "annotations": {"%s":"%s"}}}}}`, annotationPatchKey, annotationPatchValue),
						Type:         v1.StrategicMergePatchType,
					},
				},
			}

			kv, err = virtClient.KubeVirt(originalKv.Namespace).Update(context.Background(), kv, metav1.UpdateOptions{})
			Expect(err).ToNot(HaveOccurred())
			generation := kv.GetGeneration()

			By("waiting for operator to patch the virt-controller component")
			Eventually(func() string {
				vc, err := virtClient.AppsV1().Deployments(originalKv.Namespace).Get(context.Background(), "virt-controller", metav1.GetOptions{})
				Expect(err).ToNot(HaveOccurred())
				return vc.Annotations[v1.KubeVirtGenerationAnnotation]
			}, 90*time.Second, 5*time.Second).Should(Equal(strconv.FormatInt(generation, 10)),
				"Rsource generation numbers should be identical on both the Kubevirt CR and the virt-controller resource")

			By("Test that patch was applied to deployment")
			vc, err := virtClient.AppsV1().Deployments(originalKv.Namespace).Get(context.Background(), "virt-controller", metav1.GetOptions{})
			Expect(err).ToNot(HaveOccurred())
			Expect(vc.Spec.Template.ObjectMeta.Annotations[annotationPatchKey]).To(Equal(annotationPatchValue))

			By("Waiting for virt-operator to apply changes to component")
			waitForKvWithTimeout(kv, 120)

			By("Check that KubeVirt CR generation does not get updated when applying patch")
			kv, err = virtClient.KubeVirt(originalKv.Namespace).Get(context.Background(), originalKv.Name, metav1.GetOptions{})
			Expect(err).ToNot(HaveOccurred())
			Expect(kv.GetGeneration()).To(Equal(generation))

			By("Deleting patch from KubeVirt object")
			kv.Spec.CustomizeComponents = v1.CustomizeComponents{}
			kv, err = virtClient.KubeVirt(originalKv.Namespace).Update(context.Background(), kv, metav1.UpdateOptions{})
			Expect(err).ToNot(HaveOccurred())
			generation = kv.GetGeneration()

			By("waiting for operator to patch the virt-controller component")
			Eventually(func() string {
				vc, err := virtClient.AppsV1().Deployments(originalKv.Namespace).Get(context.Background(), "virt-controller", metav1.GetOptions{})
				Expect(err).ToNot(HaveOccurred())
				return vc.Annotations[v1.KubeVirtGenerationAnnotation]
			}, 90*time.Second, 5*time.Second).Should(Equal(strconv.FormatInt(generation, 10)),
				"Rsource generation numbers should be identical on both the Kubevirt CR and the virt-controller resource")

			By("Test that patch was removed from deployment")
			vc, err = virtClient.AppsV1().Deployments(originalKv.Namespace).Get(context.Background(), "virt-controller", metav1.GetOptions{})
			Expect(err).ToNot(HaveOccurred())
			Expect(vc.Spec.Template.ObjectMeta.Annotations[annotationPatchKey]).To(BeEmpty())

			By("Waiting for virt-operator to apply changes to component")
			waitForKvWithTimeout(kv, 120)

		})
	})

	Describe("imagePullSecrets", func() {
		checkVirtComponents := func(imagePullSecrets []k8sv1.LocalObjectReference) {
			vc, err := virtClient.AppsV1().Deployments(originalKv.Namespace).Get(context.Background(), "virt-controller", metav1.GetOptions{})
			Expect(err).ToNot(HaveOccurred())
			Expect(vc.Spec.Template.Spec.ImagePullSecrets).To(Equal(imagePullSecrets))

			va, err := virtClient.AppsV1().Deployments(originalKv.Namespace).Get(context.Background(), "virt-api", metav1.GetOptions{})
			Expect(err).ToNot(HaveOccurred())
			Expect(va.Spec.Template.Spec.ImagePullSecrets).To(Equal(imagePullSecrets))

			vh, err := virtClient.AppsV1().DaemonSets(originalKv.Namespace).Get(context.Background(), "virt-handler", metav1.GetOptions{})
			Expect(err).ToNot(HaveOccurred())
			Expect(vh.Spec.Template.Spec.ImagePullSecrets).To(Equal(imagePullSecrets))

			if len(imagePullSecrets) == 0 {
				Expect(vh.Spec.Template.Spec.Containers).To(HaveLen(1))
			} else {
				Expect(vh.Spec.Template.Spec.Containers).To(HaveLen(2))
				Expect(vh.Spec.Template.Spec.Containers[1].Name).To(Equal("virt-launcher-image-holder"))
			}
		}

		checkVirtLauncherPod := func(vmi *v1.VirtualMachineInstance) {
			virtLauncherPod, err := libpod.GetPodByVirtualMachineInstance(vmi, vmi.Namespace)
			Expect(err).NotTo(HaveOccurred())

			serviceAccount, err := virtClient.CoreV1().ServiceAccounts(vmi.Namespace).Get(context.Background(), virtLauncherPod.Spec.ServiceAccountName, metav1.GetOptions{})
			Expect(err).NotTo(HaveOccurred())
			Expect(equality.Semantic.DeepEqual(virtLauncherPod.Spec.ImagePullSecrets, serviceAccount.ImagePullSecrets)).To(BeTrue())
		}

		It("should not be present if not specified on the KubeVirt CR", func() {

			By("Check that KubeVirt CR has empty imagePullSecrets")
			kv, err := virtClient.KubeVirt(originalKv.Namespace).Get(context.Background(), originalKv.Name, metav1.GetOptions{})
			Expect(err).NotTo(HaveOccurred())
			Expect(kv.Spec.ImagePullSecrets).To(BeEmpty())

			By("Ensuring that all virt components have empty image pull secrets")
			checkVirtComponents(nil)

			By("Starting a VMI")
			vmi := libvmi.New(libvmi.WithResourceMemory("1Mi"))
			vmi, err = virtClient.VirtualMachineInstance(testsuite.GetTestNamespace(vmi)).Create(context.Background(), vmi, metav1.CreateOptions{})
			Expect(err).NotTo(HaveOccurred())
			libwait.WaitForSuccessfulVMIStart(vmi)

			By("Ensuring that virt-launcher pod does not have additional image pull secrets")
			checkVirtLauncherPod(vmi)

		})

		It("should be propagated if applied on the KubeVirt CR", func() {

			const imagePullSecretName = "testmyregistrykey"
			var imagePullSecrets = []k8sv1.LocalObjectReference{{Name: imagePullSecretName}}

			By("Delete existing image pull secret")
			_ = virtClient.CoreV1().Secrets(originalKv.Namespace).Delete(context.Background(), imagePullSecretName, metav1.DeleteOptions{})
			By("Create image pull secret")
			_, err := virtClient.CoreV1().Secrets(originalKv.Namespace).Create(context.Background(), &k8sv1.Secret{
				ObjectMeta: metav1.ObjectMeta{
					Name:      imagePullSecretName,
					Namespace: originalKv.Namespace,
				},
				Type: k8sv1.SecretTypeDockerConfigJson,
				Data: map[string][]byte{
					".dockerconfigjson": []byte(`{"auths":{"http://foo.example.com":{"username":"foo","password":"bar","email":"foo@example.com"}}}`),
				},
			}, metav1.CreateOptions{})
			Expect(err).NotTo(HaveOccurred())
			DeferCleanup(func() {
				By("Cleaning up image pull secret")
				err = virtClient.CoreV1().Secrets(originalKv.Namespace).Delete(context.Background(), imagePullSecretName, metav1.DeleteOptions{})
				Expect(err).NotTo(HaveOccurred())
			})

			By("Updating KubeVirt Object")
			kv, err := virtClient.KubeVirt(originalKv.Namespace).Get(context.Background(), originalKv.Name, metav1.GetOptions{})
			Expect(err).NotTo(HaveOccurred())
			kv.Spec.ImagePullSecrets = imagePullSecrets
			kv, err = virtClient.KubeVirt(originalKv.Namespace).Update(context.Background(), kv, metav1.UpdateOptions{})
			Expect(err).NotTo(HaveOccurred())

			By("Waiting for virt-operator to apply changes to component")
			waitForKv(kv)

			By("Ensuring that all virt components have expected image pull secrets")
			checkVirtComponents(imagePullSecrets)

			By("Starting a VMI")
			vmi := libvmi.New(libvmi.WithResourceMemory("1Mi"))
			vmi, err = virtClient.VirtualMachineInstance(testsuite.GetTestNamespace(vmi)).Create(context.Background(), vmi, metav1.CreateOptions{})
			Expect(err).NotTo(HaveOccurred())
			libwait.WaitForSuccessfulVMIStart(vmi)

			By("Ensuring that virt-launcher pod does not have additional image pull secrets")
			checkVirtLauncherPod(vmi)

			By("Deleting imagePullSecrets from KubeVirt object")
			kv, err = virtClient.KubeVirt(originalKv.Namespace).Get(context.Background(), originalKv.Name, metav1.GetOptions{})
			Expect(err).NotTo(HaveOccurred())
			kv.Spec.ImagePullSecrets = []k8sv1.LocalObjectReference{}
			kv, err = virtClient.KubeVirt(originalKv.Namespace).Update(context.Background(), kv, metav1.UpdateOptions{})
			Expect(err).NotTo(HaveOccurred())

			By("Waiting for virt-operator to apply changes to component")
			waitForKv(kv)

			By("Ensuring that all virt components have empty image pull secrets")
			checkVirtComponents(nil)

		})

	})

	Describe("[rfe_id:2291][crit:high][vendor:cnv-qe@redhat.com][level:component]should update kubevirt", decorators.Upgrade, func() {
		runStrategyHalted := v1.RunStrategyHalted

		// This test is installing a previous release of KubeVirt
		// running a VM/VMI using that previous release
		// Updating KubeVirt to the target tested code
		// Ensuring VM/VMI is still operational after the update from previous release.
		DescribeTable("[release-blocker][test_id:3145]from previous release to target tested release", func(updateOperator bool) {
			if !libstorage.HasCDI() {
				Skip("Skip update test when CDI is not present")
			}

			if updateOperator && flags.OperatorManifestPath == "" {
				Skip("Skip operator update test when operator manifest path isn't configured")
			}

			// This test should run fine on single-node setups as long as no VM is created pre-update
			createVMs := true
			if !checks.HasAtLeastTwoNodes() {
				createVMs = false
			}

			var migratableVMIs []*v1.VirtualMachineInstance
			if createVMs {
				migratableVMIs = generateMigratableVMIs(2)
			}
			if !flags.SkipShasumCheck {
				launcherSha, err := getVirtLauncherSha(originalKv.Status.ObservedDeploymentConfig)
				Expect(err).ToNot(HaveOccurred(), "failed to get the launcher digest from the the ObservedDeploymentConfig field")
				Expect(launcherSha).ToNot(Equal(""))
			}

			previousImageTag := flags.PreviousReleaseTag
			previousImageRegistry := flags.PreviousReleaseRegistry
			if previousImageTag == "" {
				previousImageTag, err = detectLatestUpstreamOfficialTag()
				Expect(err).ToNot(HaveOccurred())
				By(fmt.Sprintf("By Using detected tag %s for previous kubevirt", previousImageTag))
			} else {
				By(fmt.Sprintf("By Using user defined tag %s for previous kubevirt", previousImageTag))
			}

			previousUtilityTag := flags.PreviousUtilityTag
			previousUtilityRegistry := flags.PreviousUtilityRegistry
			if previousUtilityTag == "" {
				previousUtilityTag = previousImageTag
				By(fmt.Sprintf("By Using detected tag %s for previous utility containers", previousUtilityTag))
			} else {
				By(fmt.Sprintf("By Using user defined tag %s for previous utility containers", previousUtilityTag))
			}

			curVersion := originalKv.Status.ObservedKubeVirtVersion
			curRegistry := originalKv.Status.ObservedKubeVirtRegistry

			allKvInfraPodsAreReady(originalKv)
			sanityCheckDeploymentsExist()

			// Delete current KubeVirt install so we can install previous release.
			By("Deleting KubeVirt object")
			deleteAllKvAndWait(false)

			By("Verifying all infra pods have terminated")
			expectVirtOperatorPodsToTerminate(originalKv)

			By("Sanity Checking Deployments infrastructure is deleted")
			eventuallyDeploymentNotFound(virtApiDepName)
			eventuallyDeploymentNotFound(virtControllerDepName)

			if updateOperator {
				By("Deleting testing manifests")
				_, _, err = clientcmd.RunCommandWithNS(metav1.NamespaceNone, k8sClient, "delete", "-f", flags.TestingManifestPath)
				Expect(err).ToNot(HaveOccurred(), "failed to delete testing manifests")

				By("Deleting virt-operator installation")
				_, _, err = clientcmd.RunCommandWithNS(metav1.NamespaceNone, k8sClient, "delete", "-f", flags.OperatorManifestPath)
				Expect(err).ToNot(HaveOccurred(), "failed to delete virt-operator installation")

				By("Installing previous release of virt-operator")
				manifestURL := getUpstreamReleaseAssetURL(previousImageTag, "kubevirt-operator.yaml")
				installOperator(manifestURL)
			}

			// Install previous release of KubeVirt
			By("Creating KubeVirt object")
			kv := copyOriginalKv(originalKv)
			kv.Name = "kubevirt-release-install"
			kv.Spec.WorkloadUpdateStrategy.WorkloadUpdateMethods = []v1.WorkloadUpdateMethod{v1.WorkloadUpdateMethodLiveMigrate}

			// If updating via the KubeVirt CR, explicitly specify the desired release.
			if !updateOperator {
				kv.Spec.ImageTag = previousImageTag
				kv.Spec.ImageRegistry = previousImageRegistry
			}

			createKv(kv)

			// Wait for previous release to come online
			// wait 7 minutes because this test involves pulling containers
			// over the internet related to the latest kubevirt release
			By("Waiting for KV to stabilize")
			waitForKvWithTimeout(kv, 420)

			By("Verifying infrastructure is Ready")
			allKvInfraPodsAreReady(kv)
			sanityCheckDeploymentsExist()

			// kubectl API discovery cache only refreshes every 10 minutes
			// Since we're likely dealing with api additions/removals here, we
			// need to ensure we're using a different cache directory after
			// the update from the previous release occurs.
			oldClientCacheDir := filepath.Join(workDir, "oldclient")
			err = os.MkdirAll(oldClientCacheDir, 0755)
			Expect(err).ToNot(HaveOccurred())
			newClientCacheDir := filepath.Join(workDir, "newclient")
			err = os.MkdirAll(newClientCacheDir, 0755)
			Expect(err).ToNot(HaveOccurred())

			// Create VM on previous release using a specific API.
			// NOTE: we are testing with yaml here and explicitly _NOT_ generating
			// this vm using the latest api code. We want to guarrantee there are no
			// surprises when it comes to backwards compatibility with previous
			// virt apis.  As we progress our api from v1alpha3 -> v1 there
			// needs to be a VM created for every api. This is how we will ensure
			// our api remains upgradable and supportable from previous release.

			if createVMs {
				generatePreviousVersionVmYamls(previousUtilityRegistry, previousUtilityTag)
				generatePreviousVersionVmsnapshotYamls()
			} else {
				Expect(vmYamls).To(BeEmpty())
			}
			for _, vmYaml := range vmYamls {
				By(fmt.Sprintf("Creating VM with %s api", vmYaml.vmName))
				// NOTE: using kubectl to post yaml directly
				_, stderr, err := clientcmd.RunCommand(k8sClient, "create", "-f", vmYaml.yamlFile, "--cache-dir", oldClientCacheDir)
				Expect(err).ToNot(HaveOccurred(), stderr)

				for _, vmSnapshot := range vmYaml.vmSnapshots {
					By(fmt.Sprintf("Creating VM snapshot %s for vm %s", vmSnapshot.vmSnapshotName, vmYaml.vmName))
					_, stderr, err := clientcmd.RunCommand(k8sClient, "create", "-f", vmSnapshot.yamlFile, "--cache-dir", oldClientCacheDir)
					Expect(err).ToNot(HaveOccurred(), stderr)
				}

				// Use Current virtctl to start VM
				// NOTE: we are using virtctl explicitly here because we want to start the VM
				// using the subresource endpoint in the same way virtctl performs this.
				By("Starting VM with virtctl")
				startCommand := clientcmd.NewRepeatableVirtctlCommand("start", "--namespace", testsuite.GetTestNamespace(nil), vmYaml.vmName)
				Expect(startCommand()).To(Succeed())

				By(fmt.Sprintf("Waiting for VM with %s api to become ready", vmYaml.apiVersion))

				Eventually(func() bool {
					virtualMachine, err := virtClient.VirtualMachine(testsuite.GetTestNamespace(nil)).Get(context.Background(), vmYaml.vmName, metav1.GetOptions{})
					Expect(err).ToNot(HaveOccurred())
					if virtualMachine.Status.Ready {
						return true
					}
					return false
				}, 180*time.Second, 1*time.Second).Should(BeTrue())
			}

			By("Starting multiple migratable VMIs before performing update")
			migratableVMIs = createRunningVMIs(migratableVMIs)

			// Update KubeVirt from the previous release to the testing target release.
			if updateOperator {
				By("Updating virt-operator installation")
				installOperator(flags.OperatorManifestPath)

				By("Re-installing testing manifests")
				_, _, err = clientcmd.RunCommandWithNS(metav1.NamespaceNone, k8sClient, "apply", "-f", flags.TestingManifestPath)
				Expect(err).ToNot(HaveOccurred(), "failed to re-install the testing manifests")

			} else {
				By("Updating KubeVirt object With current tag")
				patches := patch.New(
					patch.WithReplace("/spec/imageTag", curVersion),
					patch.WithReplace("/spec/imageRegistry", curRegistry),
				)

				patchKV(kv.Name, patches)
			}

			By("Wait for Updating Condition")
			waitForUpdateCondition(kv)

			By("Waiting for KV to stabilize")
			waitForKvWithTimeout(kv, 420)

			By("Verifying infrastructure Is Updated")
			allKvInfraPodsAreReady(kv)

			// Verify console connectivity to VMI still works and stop VM
			for _, vmYaml := range vmYamls {
				By(fmt.Sprintf("Ensuring vm %s is ready and latest API annotation is set", vmYaml.apiVersion))
				Eventually(func() bool {
					// We are using our internal client here on purpose to ensure we can interact
					// with previously created objects that may have been created using a different
					// api version from the latest one our client uses.
					virtualMachine, err := virtClient.VirtualMachine(testsuite.GetTestNamespace(nil)).Get(context.Background(), vmYaml.vmName, metav1.GetOptions{})
					Expect(err).ToNot(HaveOccurred())
					if !virtualMachine.Status.Ready {
						return false
					}

					if !controller.ObservedLatestApiVersionAnnotation(virtualMachine) {
						return false
					}

					return true
				}, 180*time.Second, 1*time.Second).Should(BeTrue())

				By(fmt.Sprintf("Ensure vm %s vmsnapshots exist and ready ", vmYaml.vmName))
				for _, snapshot := range vmYaml.vmSnapshots {
					Eventually(func() bool {
						vmSnapshot, err := virtClient.VirtualMachineSnapshot(testsuite.GetTestNamespace(nil)).Get(context.Background(), snapshot.vmSnapshotName, metav1.GetOptions{})
						Expect(err).ToNot(HaveOccurred())
						if !(vmSnapshot.Status != nil && vmSnapshot.Status.ReadyToUse != nil && *vmSnapshot.Status.ReadyToUse) {
							return false
						}

						if vmSnapshot.Status.Phase != snapshotv1.Succeeded {
							return false
						}

						return true
					}, 120*time.Second, 3*time.Second).Should(BeTrue())
				}

				By(fmt.Sprintf("Connecting to %s's console", vmYaml.vmName))
				// This is in an eventually loop because it's possible for the
				// subresource endpoint routing to fail temporarily right after a deployment
				// completes while we wait for the kubernetes apiserver to detect our
				// subresource api server is online and ready to serve requests.
				Eventually(func() error {
					vmi, err := virtClient.VirtualMachineInstance(testsuite.GetTestNamespace(nil)).Get(context.Background(), vmYaml.vmName, metav1.GetOptions{})
					Expect(err).ToNot(HaveOccurred())
					if err := console.LoginToCirros(vmi); err != nil {
						return err
					}
					return nil
				}, 60*time.Second, 1*time.Second).Should(BeNil())

				By("Stopping VM with virtctl")
				stopFn := clientcmd.NewRepeatableVirtctlCommand("stop", "--namespace", testsuite.GetTestNamespace(nil), vmYaml.vmName)
				Eventually(func() error {
					return stopFn()
				}, 30*time.Second, 1*time.Second).Should(BeNil())

				By("Waiting for VMI to stop")
				Eventually(func() error {
					_, err := virtClient.VirtualMachineInstance(testsuite.GetTestNamespace(nil)).Get(context.Background(), vmYaml.vmName, metav1.GetOptions{})
					return err
				}, 60*time.Second, 1*time.Second).Should(MatchError(errors.IsNotFound, "k8serrors.IsNotFound"))

				By("Ensuring we can Modify the VM Spec")
				Eventually(func() error {
					vm, err := virtClient.VirtualMachine(testsuite.GetTestNamespace(nil)).Get(context.Background(), vmYaml.vmName, metav1.GetOptions{})
					if err != nil {
						return err
					}

					// by making a change to the VM, we ensure that writing the object is possible.
					// This ensures VMs created previously before the update are still compatible with our validation webhooks
					ops, err := patch.New(patch.WithAdd("/metadata/annotations/some-annotation", "some-val")).GeneratePayload()
					Expect(err).ToNot(HaveOccurred())

					_, err = virtClient.VirtualMachine(vm.Namespace).Patch(context.Background(), vm.Name, types.JSONPatchType, ops, metav1.PatchOptions{})
					return err
				}, 10*time.Second, 1*time.Second).ShouldNot(HaveOccurred())

				// change run stategy to halted to be able to restore the vm
				Eventually(func() bool {
					vm, err := virtClient.VirtualMachine(testsuite.GetTestNamespace(nil)).Get(context.Background(), vmYaml.vmName, metav1.GetOptions{})
					if err != nil {
						return false
					}
					vm.Spec.RunStrategy = &runStrategyHalted
					_, err = virtClient.VirtualMachine(testsuite.GetTestNamespace(vm)).Update(context.Background(), vm, metav1.UpdateOptions{})
					if err != nil {
						return false
					}
					updatedVM, err := virtClient.VirtualMachine(testsuite.GetTestNamespace(vm)).Get(context.Background(), vmYaml.vmName, metav1.GetOptions{})
					Expect(err).ToNot(HaveOccurred())
					return updatedVM.Spec.Running == nil && updatedVM.Spec.RunStrategy != nil && *updatedVM.Spec.RunStrategy == runStrategyHalted
				}, 30*time.Second, 3*time.Second).Should(BeTrue())

				By(fmt.Sprintf("Ensure vm %s can be restored from vmsnapshots", vmYaml.vmName))
				for _, snapshot := range vmYaml.vmSnapshots {
					_, _, err = clientcmd.RunCommand(k8sClient, "create", "-f", snapshot.restoreYamlFile, "--cache-dir", newClientCacheDir)
					Expect(err).ToNot(HaveOccurred())
					Eventually(func() bool {
						r, err := virtClient.VirtualMachineRestore(testsuite.GetTestNamespace(nil)).Get(context.Background(), snapshot.restoreName, metav1.GetOptions{})
						if err != nil {
							return false
						}
						return r.Status != nil && r.Status.Complete != nil && *r.Status.Complete
					}, 180*time.Second, 3*time.Second).Should(BeTrue())
				}

				By(fmt.Sprintf("Deleting VM with %s api", vmYaml.apiVersion))
				_, _, err = clientcmd.RunCommand(k8sClient, "delete", "-f", vmYaml.yamlFile, "--cache-dir", newClientCacheDir)
				Expect(err).ToNot(HaveOccurred())

				By("Waiting for VM to be removed")
				Eventually(func() error {
					_, err := virtClient.VirtualMachine(testsuite.GetTestNamespace(nil)).Get(context.Background(), vmYaml.vmName, metav1.GetOptions{})
					return err
				}, 90*time.Second, 1*time.Second).Should(MatchError(errors.IsNotFound, "k8serrors.IsNotFound"))
			}

			By("Verifying all migratable vmi workloads are updated via live migration")
			verifyVMIsUpdated(migratableVMIs)

			if len(migratableVMIs) > 0 {
				By("Verifying that a once migrated VMI after an update can be migrated again")
				vmi := migratableVMIs[0]
				migration, err := virtClient.VirtualMachineInstanceMigration(testsuite.GetTestNamespace(vmi)).Create(context.Background(), libmigration.New(vmi.Name, vmi.Namespace), metav1.CreateOptions{})
				Expect(err).ToNot(HaveOccurred())
				Eventually(ThisMigration(migration), 180).Should(HaveSucceeded())
			}

			By("Deleting migratable VMIs")
			deleteVMIs(migratableVMIs)

			By("Deleting KubeVirt object")
			deleteAllKvAndWait(false)
		},
			Entry("by patching KubeVirt CR", false),
			Entry("by updating virt-operator", true),
		)
	})

	Describe("[rfe_id:2291][crit:high][vendor:cnv-qe@redhat.com][level:component]infrastructure management", func() {
		It("[test_id:3146]should be able to delete and re-create kubevirt install", decorators.Upgrade, func() {
			allKvInfraPodsAreReady(originalKv)
			sanityCheckDeploymentsExist()

			// This ensures that we can remove kubevirt while workloads are running
			By("Starting some vmis")
			var vmis []*v1.VirtualMachineInstance
			if checks.HasAtLeastTwoNodes() {
				vmis = generateMigratableVMIs(2)
				vmis = createRunningVMIs(vmis)
			}

			By("Deleting KubeVirt object")
			deleteAllKvAndWait(false)

			// this is just verifying some common known components do in fact get deleted.
			By("Sanity Checking Deployments infrastructure is deleted")
			eventuallyDeploymentNotFound(virtApiDepName)
			eventuallyDeploymentNotFound(virtControllerDepName)

			By("ensuring that namespaces can be successfully created and deleted")
			_, err := virtClient.CoreV1().Namespaces().Create(context.Background(), &k8sv1.Namespace{ObjectMeta: metav1.ObjectMeta{Name: testsuite.NamespaceTestOperator}}, metav1.CreateOptions{})
			if err != nil && !errors.IsAlreadyExists(err) {
				Expect(err).ToNot(HaveOccurred())
			}
			err = virtClient.CoreV1().Namespaces().Delete(context.Background(), testsuite.NamespaceTestOperator, metav1.DeleteOptions{})
			Expect(err).ToNot(HaveOccurred())
			Eventually(func() error {
				_, err := virtClient.CoreV1().Namespaces().Get(context.Background(), testsuite.NamespaceTestOperator, metav1.GetOptions{})
				return err
			}, 60*time.Second, 1*time.Second).Should(MatchError(errors.IsNotFound, "k8serrors.IsNotFound"))

			By("Creating KubeVirt Object")
			createKv(copyOriginalKv(originalKv))

			By("Creating KubeVirt Object Created and Ready Condition")
			waitForKv(originalKv)

			By("Verifying infrastructure is Ready")
			allKvInfraPodsAreReady(originalKv)
			// We're just verifying that a few common components that
			// should always exist get re-deployed.
			sanityCheckDeploymentsExist()
		})

		Describe("[rfe_id:3578][crit:high][vendor:cnv-qe@redhat.com][level:component] deleting with BlockUninstallIfWorkloadsExist", func() {
			It("[test_id:3683]should be blocked if a workload exists", func() {
				allKvInfraPodsAreReady(originalKv)
				sanityCheckDeploymentsExist()

				By("setting the right uninstall strategy")
				Eventually(func() error {
					kv, err := virtClient.KubeVirt(originalKv.Namespace).Get(context.Background(), originalKv.Name, metav1.GetOptions{})
					Expect(err).ToNot(HaveOccurred())
					kv.Spec.UninstallStrategy = v1.KubeVirtUninstallStrategyBlockUninstallIfWorkloadsExist
					_, err = virtClient.KubeVirt(kv.Namespace).Update(context.Background(), kv, metav1.UpdateOptions{})
					return err
				}, 60*time.Second, time.Second).ShouldNot(HaveOccurred())

				By("creating a simple VMI")
				vmi := libvmifact.NewCirros()
				_, err = virtClient.VirtualMachineInstance(testsuite.GetTestNamespace(nil)).Create(context.Background(), vmi, metav1.CreateOptions{})
				Expect(err).ToNot(HaveOccurred())

				By("Deleting KubeVirt object")
				err = virtClient.KubeVirt(originalKv.Namespace).Delete(context.Background(), originalKv.Name, metav1.DeleteOptions{})
				Expect(err).To(HaveOccurred())
				Expect(err.Error()).To(ContainSubstring("there are still Virtual Machine Instances present"))
			})
		})

		It("[test_id:3148]should be able to create kubevirt install with custom image tag", decorators.Upgrade, func() {

			if flags.KubeVirtVersionTagAlt == "" {
				Skip("Skip operator custom image tag test because alt tag is not present")
			}

			allKvInfraPodsAreReady(originalKv)
			sanityCheckDeploymentsExist()

			By("Deleting KubeVirt object")
			deleteAllKvAndWait(false)

			// this is just verifying some common known components do in fact get deleted.
			By("Sanity Checking Deployments infrastructure is deleted")
			eventuallyDeploymentNotFound(virtApiDepName)
			eventuallyDeploymentNotFound(virtControllerDepName)

			By("Creating KubeVirt Object")
			kv := copyOriginalKv(originalKv)
			kv.Name = "kubevirt-alt-install"
			kv.Spec = v1.KubeVirtSpec{
				ImageTag:      flags.KubeVirtVersionTagAlt,
				ImageRegistry: flags.KubeVirtRepoPrefix,
			}
			createKv(kv)

			By("Creating KubeVirt Object Created and Ready Condition")
			waitForKv(kv)

			By("Verifying infrastructure is Ready")
			allKvInfraPodsAreReady(kv)
			// We're just verifying that a few common components that
			// should always exist get re-deployed.
			sanityCheckDeploymentsExist()

			By("Deleting KubeVirt object")
			deleteAllKvAndWait(false)
		})

		// this test ensures that we can deal with image prefixes in case they are not used for tests already
		It("[test_id:3149]should be able to create kubevirt install with image prefix", decorators.Upgrade, func() {

			if flags.ImagePrefixAlt == "" {
				Skip("Skip operator imagePrefix test because imagePrefixAlt is not present")
			}

			kv := copyOriginalKv(originalKv)

			allKvInfraPodsAreReady(originalKv)
			sanityCheckDeploymentsExist()

			_, _, _, oldImageName, _ := parseOperatorImage()

			By("Update Operator using imagePrefixAlt")
			newImageName := flags.ImagePrefixAlt + oldImageName
			patchOperator(&newImageName, nil)

			// should result in kubevirt cr entering updating state
			By("Wait for Updating Condition")
			waitForUpdateCondition(kv)

			By("Waiting for KV to stabilize")
			waitForKv(kv)

			By("Verifying infrastructure Is Updated")
			allKvInfraPodsAreReady(kv)

			By("Verifying deployments have correct image name")
			for _, name := range []string{"virt-operator", "virt-api", "virt-controller"} {
				_, _, _, actualImageName, _ := parseDeployment(name)
				Expect(actualImageName).To(ContainSubstring(flags.ImagePrefixAlt), fmt.Sprintf("%s should have correct image prefix", name))
			}
			handlerImageName := getDaemonsetImage("virt-handler")
			Expect(handlerImageName).To(ContainSubstring(flags.ImagePrefixAlt), "virt-handler should have correct image prefix")

			By("Verifying VMs are working")
			vmi := libvmifact.NewAlpine()
			vmi, err = virtClient.VirtualMachineInstance(testsuite.GetTestNamespace(vmi)).Create(context.Background(), vmi, metav1.CreateOptions{})
			Expect(err).ShouldNot(HaveOccurred(), "Create VMI successfully")
			libwait.WaitForSuccessfulVMIStart(vmi)

			By("Verifying virt-launcher image is also prefixed")
			pod, err := libpod.GetPodByVirtualMachineInstance(vmi, vmi.Namespace)
			Expect(err).NotTo(HaveOccurred())

			for _, container := range pod.Spec.Containers {
				if container.Name == "compute" {
					_, imageName, _ := parseImage(container.Image)
					Expect(imageName).To(ContainSubstring(flags.ImagePrefixAlt), "launcher image should have prefix")
				}
			}

			By("Deleting VM")
			err = virtClient.VirtualMachineInstance(testsuite.GetTestNamespace(vmi)).Delete(context.Background(), vmi.Name, metav1.DeleteOptions{})
			Expect(err).ShouldNot(HaveOccurred(), "Delete VMI successfully")

			By("Restore Operator using original imagePrefix ")
			patchOperator(&oldImageName, nil)

			By("Wait for Updating Condition")
			waitForUpdateCondition(kv)

			By("Waiting for KV to stabilize")
			waitForKv(kv)

			By("Verifying infrastructure Is Restored to original version")
			allKvInfraPodsAreReady(kv)
		})

		It("[test_id:3150]should be able to update kubevirt install with custom image tag", decorators.Upgrade, func() {
			if flags.KubeVirtVersionTagAlt == "" {
				Skip("Skip operator custom image tag test because alt tag is not present")
			}

			var vmis []*v1.VirtualMachineInstance
			if checks.HasAtLeastTwoNodes() {
				vmis = generateMigratableVMIs(2)
			}
			vmisNonMigratable := []*v1.VirtualMachineInstance{libvmifact.NewCirros(), libvmifact.NewCirros()}

			allKvInfraPodsAreReady(originalKv)
			sanityCheckDeploymentsExist()

			By("Deleting KubeVirt object")
			deleteAllKvAndWait(false)

			// this is just verifying some common known components do in fact get deleted.
			By("Sanity Checking Deployments infrastructure is deleted")
			eventuallyDeploymentNotFound(virtApiDepName)
			eventuallyDeploymentNotFound(virtControllerDepName)

			By("Creating KubeVirt Object")
			kv := copyOriginalKv(originalKv)
			kv.Name = "kubevirt-alt-install"
			kv.Spec.Configuration.NetworkConfiguration = &v1.NetworkConfiguration{
				PermitBridgeInterfaceOnPodNetwork: pointer.BoolPtr(true),
			}
			kv.Spec.WorkloadUpdateStrategy.WorkloadUpdateMethods = []v1.WorkloadUpdateMethod{v1.WorkloadUpdateMethodLiveMigrate, v1.WorkloadUpdateMethodEvict}

			createKv(kv)

			By("Creating KubeVirt Object Created and Ready Condition")
			waitForKv(kv)

			By("Verifying infrastructure is Ready")
			allKvInfraPodsAreReady(kv)
			// We're just verifying that a few common components that
			// should always exist get re-deployed.
			sanityCheckDeploymentsExist()

			By("Starting multiple migratable VMIs before performing update")
			vmis = createRunningVMIs(vmis)
			vmisNonMigratable = createRunningVMIs(vmisNonMigratable)

			By("Updating KubeVirtObject With Alt Tag")
			patches := patch.New(patch.WithAdd("/spec/imageTag", flags.KubeVirtVersionTagAlt))
			patchKV(kv.Name, patches)

			By("Wait for Updating Condition")
			waitForUpdateCondition(kv)

			By("Waiting for KV to stabilize")
			waitForKv(kv)

			By("Verifying infrastructure Is Updated")
			allKvInfraPodsAreReady(kv)

			By("Verifying all non-migratable vmi workloads are shutdown")
			verifyVMIsEvicted(vmisNonMigratable)

			By("Verifying all migratable vmi workloads are updated via live migration")
			verifyVMIsUpdated(vmis)

			By("Deleting VMIs")
			deleteVMIs(vmis)
			deleteVMIs(vmisNonMigratable)

			By("Deleting KubeVirt object")
			deleteAllKvAndWait(false)
		})

		// NOTE - this test verifies new operators can grab the leader election lease
		// during operator updates. The only way the new infrastructure is deployed
		// is if the update operator is capable of getting the lease.
		It("[test_id:3151]should be able to update kubevirt install when operator updates if no custom image tag is set", decorators.Upgrade, func() {

			if flags.KubeVirtVersionTagAlt == "" {
				Skip("Skip operator custom image tag test because alt tag is not present")
			}

			kv := copyOriginalKv(originalKv)

			allKvInfraPodsAreReady(originalKv)
			sanityCheckDeploymentsExist()

			By("Update Virt-Operator using  Alt Tag")
			patchOperator(nil, &flags.KubeVirtVersionTagAlt)

			// should result in kubevirt cr entering updating state
			By("Wait for Updating Condition")
			waitForUpdateCondition(kv)

			By("Waiting for KV to stabilize")
			waitForKv(kv)

			By("Verifying infrastructure Is Updated")
			allKvInfraPodsAreReady(kv)

			// by using the tag, we also test if resetting (in AfterEach) from tag to sha for the same "version" works
			By("Restore Operator Version using original tag. ")
			patchOperator(nil, &flags.KubeVirtVersionTag)

			By("Wait for Updating Condition")
			waitForUpdateCondition(kv)

			By("Waiting for KV to stabilize")
			waitForKv(kv)

			By("Verifying infrastructure Is Restored to original version")
			allKvInfraPodsAreReady(kv)
		})

		// TODO: not Serial
		It("[test_id:3152]should fail if KV object already exists", func() {

			newKv := copyOriginalKv(originalKv)
			newKv.Name = "someother-kubevirt"

			By("Creating another KubeVirt object")
			_, err = virtClient.KubeVirt(newKv.Namespace).Create(context.Background(), newKv, metav1.CreateOptions{})
			Expect(err).To(MatchError(ContainSubstring("Kubevirt is already created")))
		})

		It("[test_id:4612]should create non-namespaces resources without owner references", func() {
			crd, err := virtClient.ExtensionsClient().ApiextensionsV1().CustomResourceDefinitions().Get(context.Background(), "virtualmachineinstances.kubevirt.io", metav1.GetOptions{})
			Expect(err).ToNot(HaveOccurred())
			Expect(crd.ObjectMeta.OwnerReferences).To(BeEmpty())
		})

		It("[test_id:4613]should remove owner references on non-namespaces resources when updating a resource", func() {
			By("getting existing resource to reference")
			cm, err := virtClient.CoreV1().ConfigMaps(originalKv.Namespace).Get(context.Background(), "kubevirt-ca", metav1.GetOptions{})
			Expect(err).ToNot(HaveOccurred())
			ownerRef := []metav1.OwnerReference{
				*metav1.NewControllerRef(&k8sv1.ConfigMap{
					ObjectMeta: metav1.ObjectMeta{
						Name: cm.Name,
						UID:  cm.UID,
					},
				}, schema.GroupVersionKind{Version: "v1", Kind: "ConfigMap", Group: ""}),
			}

			By("adding an owner reference")
			origCRD, err := virtClient.ExtensionsClient().ApiextensionsV1().CustomResourceDefinitions().Get(context.Background(), "virtualmachineinstances.kubevirt.io", metav1.GetOptions{})
			Expect(err).ToNot(HaveOccurred())
			crd := origCRD.DeepCopy()
			crd.OwnerReferences = ownerRef
			patch := patchCRD(origCRD, crd)
			_, err = virtClient.ExtensionsClient().ApiextensionsV1().CustomResourceDefinitions().Patch(context.Background(), "virtualmachineinstances.kubevirt.io", types.MergePatchType, patch, metav1.PatchOptions{})
			Expect(err).ToNot(HaveOccurred())
			By("verifying that the owner reference is there")
			origCRD, err = virtClient.ExtensionsClient().ApiextensionsV1().CustomResourceDefinitions().Get(context.Background(), "virtualmachineinstances.kubevirt.io", metav1.GetOptions{})
			Expect(err).ToNot(HaveOccurred())
			Expect(origCRD.OwnerReferences).ToNot(BeEmpty())

			By("changing the install version to force an update")
			crd = origCRD.DeepCopy()
			crd.Annotations[v1.InstallStrategyVersionAnnotation] = "outdated"
			patch = patchCRD(origCRD, crd)
			_, err = virtClient.ExtensionsClient().ApiextensionsV1().CustomResourceDefinitions().Patch(context.Background(), "virtualmachineinstances.kubevirt.io", types.MergePatchType, patch, metav1.PatchOptions{})
			Expect(err).ToNot(HaveOccurred())

			By("waiting until the owner reference disappears again")
			Eventually(func() []metav1.OwnerReference {
				crd, err = virtClient.ExtensionsClient().ApiextensionsV1().CustomResourceDefinitions().Get(context.Background(), "virtualmachineinstances.kubevirt.io", metav1.GetOptions{})
				Expect(err).ToNot(HaveOccurred())
				return crd.OwnerReferences
			}, 20*time.Second, 1*time.Second).Should(BeEmpty())
			Expect(crd.ObjectMeta.OwnerReferences).To(BeEmpty())
		})

		It("[test_id:5010]should be able to update product related labels of kubevirt install", func() {
			const (
				productName      = "kubevirt-test"
				productVersion   = "0.0.0"
				productComponent = "kubevirt-component"
			)

			allKvInfraPodsAreReady(originalKv)
			sanityCheckDeploymentsExist()

			kv := copyOriginalKv(originalKv)

			By("Patching kubevirt resource with productName , productVersion  and productComponent")
			patches := patch.New(
				patch.WithReplace("/spec/productName", productName),
				patch.WithReplace("/spec/productVersion", productVersion),
				patch.WithReplace("/spec/productComponent", productComponent),
			)

			patchKV(kv.Name, patches)

			for _, deployment := range []string{"virt-api", "virt-controller"} {
				By(fmt.Sprintf("Ensuring that the %s deployment is updated", deployment))
				Eventually(func() bool {
					dep, err := virtClient.AppsV1().Deployments(flags.KubeVirtInstallNamespace).Get(context.Background(), deployment, metav1.GetOptions{})
					Expect(err).ToNot(HaveOccurred())
					return dep.ObjectMeta.Labels[v1.AppVersionLabel] == productVersion && dep.ObjectMeta.Labels[v1.AppPartOfLabel] == productName && dep.ObjectMeta.Labels[v1.AppComponentLabel] == productComponent
				}, 240*time.Second, 1*time.Second).Should(BeTrue(), fmt.Sprintf("Expected labels to be updated for %s deployment", deployment))
			}

			By("Ensuring that the virt-handler daemonset is updated")
			Eventually(func() bool {
				dms, err := virtClient.AppsV1().DaemonSets(flags.KubeVirtInstallNamespace).Get(context.Background(), "virt-handler", metav1.GetOptions{})
				Expect(err).ToNot(HaveOccurred())
				return dms.ObjectMeta.Labels[v1.AppVersionLabel] == productVersion && dms.ObjectMeta.Labels[v1.AppPartOfLabel] == productName && dms.ObjectMeta.Labels[v1.AppComponentLabel] == productComponent
			}, 240*time.Second, 1*time.Second).Should(BeTrue(), "Expected labels to be updated for virt-handler daemonset")

			By("Deleting KubeVirt object")
			deleteAllKvAndWait(false)
		})

		Context("[rfe_id:2897][crit:medium][vendor:cnv-qe@redhat.com][level:component]With OpenShift cluster", func() {

			BeforeEach(func() {
				if !checks.IsOpenShift() {
					Skip("OpenShift operator tests should not be started on k8s")
				}
			})

			It("[test_id:2910]Should have kubevirt SCCs created", func() {
				const OpenShiftSCCLabel = "openshift.io/scc"
				var expectedSCCs, sccs []string

				By("Checking if kubevirt SCCs have been created")
				secClient := virtClient.SecClient()
				operatorSCCs := components.GetAllSCC(flags.KubeVirtInstallNamespace)
				for _, scc := range operatorSCCs {
					expectedSCCs = append(expectedSCCs, scc.GetName())
				}

				createdSCCs, err := secClient.SecurityContextConstraints().List(context.Background(), metav1.ListOptions{LabelSelector: controller.OperatorLabel})
				Expect(err).NotTo(HaveOccurred())
				for _, scc := range createdSCCs.Items {
					sccs = append(sccs, scc.GetName())
				}
				Expect(sccs).To(ConsistOf(expectedSCCs))

				By("Checking if virt-handler is assigned to kubevirt-handler SCC")
				l, err := labels.Parse("kubevirt.io=virt-handler")
				Expect(err).ToNot(HaveOccurred())

				pods, err := virtClient.CoreV1().Pods(flags.KubeVirtInstallNamespace).List(context.Background(), metav1.ListOptions{LabelSelector: l.String()})
				Expect(err).ToNot(HaveOccurred(), "Should get virt-handler")
				Expect(pods.Items).ToNot(BeEmpty())
				Expect(pods.Items[0].Annotations[OpenShiftSCCLabel]).To(
					Equal("kubevirt-handler"), "Should virt-handler be assigned to kubevirt-handler SCC",
				)

				By("Checking if virt-launcher is assigned to kubevirt-controller SCC")
				vmi := libvmifact.NewCirros()
				vmi, err = virtClient.VirtualMachineInstance(testsuite.GetTestNamespace(vmi)).Create(context.Background(), vmi, metav1.CreateOptions{})
				Expect(err).ToNot(HaveOccurred())
				libwait.WaitForSuccessfulVMIStart(vmi)

				uid := vmi.GetObjectMeta().GetUID()
				labelSelector := fmt.Sprintf(v1.CreatedByLabel + "=" + string(uid))
				pods, err = virtClient.CoreV1().Pods(testsuite.GetTestNamespace(vmi)).List(context.Background(), metav1.ListOptions{LabelSelector: labelSelector})
				Expect(err).ToNot(HaveOccurred(), "Should get virt-launcher")
				Expect(pods.Items).To(HaveLen(1))
				Expect(pods.Items[0].Annotations[OpenShiftSCCLabel]).To(
					Equal("kubevirt-controller"), "Should virt-launcher be assigned to kubevirt-controller SCC",
				)
			})
		})
	})

	Describe("[rfe_id:2897][crit:medium][vendor:cnv-qe@redhat.com][level:component]Dynamic feature detection", func() {

		var vm *v1.VirtualMachine

		AfterEach(func() {

			if vm != nil {
				_, err := virtClient.VirtualMachine(vm.Namespace).Get(context.Background(), vm.Name, metav1.GetOptions{})
				if err != nil && !errors.IsNotFound(err) {
					Expect(err).ToNot(HaveOccurred())
				}

				if vm != nil && vm.DeletionTimestamp == nil {
					err = virtClient.VirtualMachine(vm.Namespace).Delete(context.Background(), vm.Name, metav1.DeleteOptions{})
					Expect(err).ToNot(HaveOccurred())
				}
				vm = nil
			}
		})
	})

	Context("[rfe_id:2897][crit:medium][vendor:cnv-qe@redhat.com][level:component]With ServiceMonitor Disabled", func() {

		BeforeEach(func() {
			if serviceMonitorEnabled() {
				Skip("Test applies on when ServiceMonitor is not defined")
			}
		})

		It("[test_id:3154]Should not create RBAC Role or RoleBinding for ServiceMonitor", func() {
			rbacClient := virtClient.RbacV1()

			By("Checking that Role for ServiceMonitor doesn't exist")
			roleName := "kubevirt-service-monitor"
			_, err := rbacClient.Roles(flags.KubeVirtInstallNamespace).Get(context.Background(), roleName, metav1.GetOptions{})
			Expect(err).To(MatchError(errors.IsNotFound, "k8serrors.IsNotFound"), "Role 'kubevirt-service-monitor' should not have been created")

			By("Checking that RoleBinding for ServiceMonitor doesn't exist")
			_, err = rbacClient.RoleBindings(flags.KubeVirtInstallNamespace).Get(context.Background(), roleName, metav1.GetOptions{})
			Expect(err).To(MatchError(errors.IsNotFound, "k8serrors.IsNotFound"), "RoleBinding 'kubevirt-service-monitor' should not have been created")
		})
	})

	Context("With PrometheusRule Enabled", func() {

		BeforeEach(func() {
			if !prometheusRuleEnabled() {
				Skip("Test applies on when PrometheusRule is defined")
			}
		})

		It("[test_id:4614]Checks if the kubevirt PrometheusRule cr exists and verify it's spec", func() {
			monv1 := virtClient.PrometheusClient().MonitoringV1()
			prometheusRule, err := monv1.PrometheusRules(flags.KubeVirtInstallNamespace).Get(context.Background(), components.KUBEVIRT_PROMETHEUS_RULE_NAME, metav1.GetOptions{})
			Expect(err).ShouldNot(HaveOccurred())
			Expect(prometheusRule.Spec).ToNot(BeNil())
			Expect(prometheusRule.Spec.Groups).ToNot(BeEmpty())
			Expect(prometheusRule.Spec.Groups[0].Rules).ToNot(BeEmpty())

		})
	})

	Context("With PrometheusRule Disabled", func() {

		BeforeEach(func() {
			if prometheusRuleEnabled() {
				Skip("Test applies on when PrometheusRule is not defined")
			}
		})

		It("[test_id:4615]Checks that we do not deploy a PrometheusRule cr when not needed", func() {
			monv1 := virtClient.PrometheusClient().MonitoringV1()
			_, err := monv1.PrometheusRules(flags.KubeVirtInstallNamespace).Get(context.Background(), components.KUBEVIRT_PROMETHEUS_RULE_NAME, metav1.GetOptions{})
			Expect(err).To(HaveOccurred())
		})
	})

	Context("[rfe_id:2937][crit:medium][vendor:cnv-qe@redhat.com][level:component]With ServiceMonitor Enabled", func() {

		BeforeEach(func() {
			if !serviceMonitorEnabled() {
				Skip("Test requires ServiceMonitor to be valid")
			}
		})

		It("[test_id:2936]Should allow Prometheus to scrape KubeVirt endpoints", func() {
			coreClient := virtClient.CoreV1()

			// we don't know when the prometheus toolchain will pick up our config, so we retry plenty of times
			// before to give up. TODO: there is a smarter way to wait?
			Eventually(func() string {
				By("Obtaining Prometheus' configuration data")
				var secret *k8sv1.Secret
				for _, monitoringNamespace := range util.DefaultMonitorNamespaces {
					secret, err = coreClient.Secrets(monitoringNamespace).Get(context.Background(), "prometheus-k8s", metav1.GetOptions{})
					if err == nil {
						break
					}
				}
				Expect(err).ToNot(HaveOccurred())

				data, ok := secret.Data["prometheus.yaml"]
				// In new versions of prometheus-operator, the configuration file is compressed in the secret
				if !ok {
					data, ok = secret.Data["prometheus.yaml.gz"]
					Expect(ok).To(BeTrue())

					By("Decompressing Prometheus' configuration data")
					gzreader, err := gzip.NewReader(bytes.NewReader(data))
					Expect(err).ToNot(HaveOccurred())

					decompressed, err := io.ReadAll(gzreader)
					Expect(err).ToNot(HaveOccurred())

					data = decompressed
				}

				Expect(data).ToNot(BeNil())

				By("Verifying that Prometheus is watching KubeVirt")
				return string(data)
			}, 90*time.Second, 3*time.Second).Should(ContainSubstring(flags.KubeVirtInstallNamespace), "Prometheus should be monitoring KubeVirt")
		})

		It("[test_id:4616]Should patch our namespace labels with openshift.io/cluster-monitoring=true", func() {
			By("Inspecting the labels on our namespace")
			namespace, err := virtClient.CoreV1().Namespaces().Get(context.Background(), flags.KubeVirtInstallNamespace, metav1.GetOptions{})
			Expect(err).ToNot(HaveOccurred())
			monitoringLabel, exists := namespace.ObjectMeta.Labels["openshift.io/cluster-monitoring"]
			Expect(exists).To(BeTrue())
			Expect(monitoringLabel).To(Equal("true"))
		})
	})

	It("[test_id:4617]should adopt previously unmanaged entities by updating its metadata", func() {
		By("removing registration metadata")
		patchData, err := patch.New(patch.WithReplace("/metadata/labels", struct{}{})).GeneratePayload()
		Expect(err).ToNot(HaveOccurred())

		_, err = virtClient.CoreV1().Secrets(flags.KubeVirtInstallNamespace).Patch(context.Background(), components.VirtApiCertSecretName, types.JSONPatchType, patchData, metav1.PatchOptions{})
		Expect(err).ToNot(HaveOccurred())
		_, err = aggregatorClient.ApiregistrationV1().APIServices().Patch(context.Background(), fmt.Sprintf("%s.subresources.kubevirt.io", v1.ApiLatestVersion), types.JSONPatchType, patchData, metav1.PatchOptions{})
		Expect(err).ToNot(HaveOccurred())
		_, err = virtClient.AdmissionregistrationV1().ValidatingWebhookConfigurations().Patch(context.Background(), components.VirtAPIValidatingWebhookName, types.JSONPatchType, patchData, metav1.PatchOptions{})
		Expect(err).ToNot(HaveOccurred())
		_, err = virtClient.AdmissionregistrationV1().MutatingWebhookConfigurations().Patch(context.Background(), components.VirtAPIMutatingWebhookName, types.JSONPatchType, patchData, metav1.PatchOptions{})
		Expect(err).ToNot(HaveOccurred())

		By("checking that it gets added again")
		Eventually(func() map[string]string {
			secret, err := virtClient.CoreV1().Secrets(flags.KubeVirtInstallNamespace).Get(context.Background(), components.VirtApiCertSecretName, metav1.GetOptions{})
			Expect(err).ToNot(HaveOccurred())
			return secret.Labels
		}, 20*time.Second, 1*time.Second).Should(HaveKeyWithValue(v1.ManagedByLabel, v1.ManagedByLabelOperatorValue))
		Eventually(func() map[string]string {
			apiService, err := aggregatorClient.ApiregistrationV1().APIServices().Get(context.Background(), fmt.Sprintf("%s.subresources.kubevirt.io", v1.ApiLatestVersion), metav1.GetOptions{})
			Expect(err).ToNot(HaveOccurred())
			return apiService.Labels
		}, 20*time.Second, 1*time.Second).Should(HaveKeyWithValue(v1.ManagedByLabel, v1.ManagedByLabelOperatorValue))
		Eventually(func() map[string]string {
			validatingWebhook, err := virtClient.AdmissionregistrationV1().ValidatingWebhookConfigurations().Get(context.Background(), components.VirtAPIValidatingWebhookName, metav1.GetOptions{})
			Expect(err).ToNot(HaveOccurred())
			return validatingWebhook.Labels
		}, 20*time.Second, 1*time.Second).Should(HaveKeyWithValue(v1.ManagedByLabel, v1.ManagedByLabelOperatorValue))
		Eventually(func() map[string]string {
			mutatingWebhook, err := virtClient.AdmissionregistrationV1().MutatingWebhookConfigurations().Get(context.Background(), components.VirtAPIMutatingWebhookName, metav1.GetOptions{})
			Expect(err).ToNot(HaveOccurred())
			return mutatingWebhook.Labels
		}, 20*time.Second, 1*time.Second).Should(HaveKeyWithValue(v1.ManagedByLabel, v1.ManagedByLabelOperatorValue))
	})

	Context("[rfe_id:4356]Node Placement", func() {
		It("[test_id:4927]should dynamically update infra config", func() {
			// This label shouldn't exist, but this isn't harmful
			// existing/running deployments will not be torn down until
			// new ones are stood up (and the new ones will get stuck in scheduling)
			fakeLabelKey := "kubevirt-test"
			fakeLabelValue := "test-label"
			infra := &v1.ComponentConfig{
				NodePlacement: &v1.NodePlacement{
					NodeSelector: map[string]string{fakeLabelKey: fakeLabelValue},
				},
			}
			By("Adding fake label to Virt components")
			Expect(patchKVInfra(originalKv, infra)).To(Succeed())

			for _, deploymentName := range []string{"virt-controller", "virt-api"} {
				errMsg := "NodeSelector should be propegated to the deployment eventually"
				Eventually(func() bool {
					return nodeSelectorExistInDeployment(virtClient, deploymentName, fakeLabelKey, fakeLabelValue)
				}, 60*time.Second, 1*time.Second).Should(BeTrue(), errMsg)
				//The reason we check this is that sometime it takes a while until the pod is created and
				//if the pod is created after the call to allKvInfraPodsAreReady in the AfterEach scope
				//than we will run the next test with side effect of pending pods of virt-api and virt-controller
				//and increase flakiness
				errMsg = "the deployment should try to rollup the pods with the new selector and fail to schedule pods because the nodes don't have the fake label"
				Eventually(func() bool {
					return atLeastOnePendingPodExistInDeployment(virtClient, deploymentName)
				}, 60*time.Second, 1*time.Second).Should(BeTrue(), errMsg)
			}
			Expect(patchKVInfra(originalKv, nil)).To(Succeed())
		})

		It("[test_id:4928]should dynamically update workloads config", func() {
			labelKey := "kubevirt-test"
			labelValue := "test-label"
			workloads := &v1.ComponentConfig{
				NodePlacement: &v1.NodePlacement{
					NodeSelector: map[string]string{labelKey: labelValue},
				},
			}
			Expect(patchKVWorkloads(originalKv, workloads)).To(Succeed())

			Eventually(func() bool {
				daemonset, err := virtClient.AppsV1().DaemonSets(flags.KubeVirtInstallNamespace).Get(context.Background(), "virt-handler", metav1.GetOptions{})
				Expect(err).ToNot(HaveOccurred())
				if daemonset.Spec.Template.Spec.NodeSelector == nil || daemonset.Spec.Template.Spec.NodeSelector[labelKey] != labelValue {
					return false
				}
				return true
			}, 60*time.Second, 1*time.Second).Should(BeTrue())

			Expect(patchKVWorkloads(originalKv, nil)).To(Succeed())
		})

		It("should reject infra placement configuration with incorrect toleration operator", func() {
			const incorrectOperator = "foo"
			incorrectInfra := &v1.ComponentConfig{
				NodePlacement: &v1.NodePlacement{
					Tolerations: []k8sv1.Toleration{{
						Key:      "someKey",
						Operator: k8sv1.TolerationOperator(incorrectOperator),
						Value:    "someValue",
					}},
				},
			}
			const errMsg = "spec.infra.nodePlacement.tolerations.operator in body should be one of"
			Expect(patchKVInfra(originalKv, incorrectInfra)).To(MatchError(ContainSubstring(errMsg)))
		})

		It("should reject workload placement configuration with incorrect toleraion operator", func() {
			const incorrectOperator = "foo"
			incorrectWorkload := &v1.ComponentConfig{
				NodePlacement: &v1.NodePlacement{
					Tolerations: []k8sv1.Toleration{{
						Key:      "someKey",
						Operator: k8sv1.TolerationOperator(incorrectOperator),
						Value:    "someValue",
					}},
				},
			}
			const errMsg = "spec.workloads.nodePlacement.tolerations.operator in body should be one of"
			Expect(patchKVWorkloads(originalKv, incorrectWorkload)).To(MatchError(ContainSubstring(errMsg)))
		})

		It("[test_id:8235]should check if kubevirt components have linux node selector", func() {
			By("Listing only kubevirt components")

			kv := util2.GetCurrentKv(virtClient)
			productComponent := kv.Spec.ProductComponent
			if productComponent == "" {
				productComponent = "kubevirt"
			}

			labelReq, err := labels.NewRequirement("app.kubernetes.io/component", selection.In, []string{productComponent})

			if err != nil {
				panic(err)
			}

			By("Looking for pods with " + productComponent + " component")

			pods, err := virtClient.CoreV1().Pods(flags.KubeVirtInstallNamespace).List(context.Background(), metav1.ListOptions{
				LabelSelector: labels.NewSelector().Add(
					*labelReq,
				).String(),
			})
			Expect(err).NotTo(HaveOccurred())
			Expect(pods.Items).NotTo(BeEmpty())

			By("Checking nodeselector")
			for _, pod := range pods.Items {
				Expect(pod.Spec.NodeSelector).To(HaveKeyWithValue(k8sv1.LabelOSStable, "linux"), fmt.Sprintf("pod %s does not have linux node selector", pod.Name))
			}
		})
	})

	Context("Replicas", func() {
		It("should fail to set replicas to 0", func() {
			var replicas uint8 = 0
			infra := &v1.ComponentConfig{
				Replicas: &replicas,
			}

			Expect(patchKVInfra(originalKv, infra)).To(MatchError(ContainSubstring("infra replica count can't be 0")))
		})
		It("should dynamically adjust virt- pod count and PDBs", func() {
			for _, replicas := range []uint8{3, 1, 2} {
				By(fmt.Sprintf("Setting the replica count in kvInfra to %d", replicas))
				var infra = &v1.ComponentConfig{
					Replicas: &replicas,
				}

				Expect(patchKVInfra(originalKv, infra)).To(Succeed())

				By(fmt.Sprintf("Expecting %d replicas of virt-api and virt-controller", replicas))
				Eventually(func() []k8sv1.Pod {
					for _, name := range []string{"virt-api", "virt-controller"} {
						pods, err := virtClient.CoreV1().Pods(flags.KubeVirtInstallNamespace).List(context.Background(), metav1.ListOptions{LabelSelector: fmt.Sprintf("%s=%s", v1.AppLabel, name)})
						Expect(err).ToNot(HaveOccurred())
						return pods.Items
					}
					return nil
				}, 120*time.Second, 1*time.Second).Should(HaveLen(int(replicas)), fmt.Sprintf("Replicas of virt-api and virt-controller are not %d", replicas))

				if replicas == 1 {
					By(fmt.Sprintf("Expecting PDBs to disppear"))
					Eventually(func() bool {
						for _, name := range []string{"virt-api", "virt-controller"} {
							_, err := virtClient.PolicyV1().PodDisruptionBudgets(flags.KubeVirtInstallNamespace).Get(context.Background(), name+"-pdb", metav1.GetOptions{})
							if err == nil {
								return false
							}
						}
						return true
					}, 60*time.Second, 1*time.Second).Should(BeTrue(), "PDBs have not disappeared")
				} else {
					By(fmt.Sprintf("Expecting minAvailable to become %d on the PDBs", replicas-1))
					Eventually(func() int {
						for _, name := range []string{"virt-api", "virt-controller"} {
							pdb, err := virtClient.PolicyV1().PodDisruptionBudgets(flags.KubeVirtInstallNamespace).Get(context.Background(), name+"-pdb", metav1.GetOptions{})
							Expect(err).ToNot(HaveOccurred())
							return pdb.Spec.MinAvailable.IntValue()
						}
						return -1
					}, 60*time.Second, 1*time.Second).Should(BeEquivalentTo(int(replicas-1)), fmt.Sprintf("minAvailable is not become %d on the PDBs", replicas-1))
				}
			}
		})
		It("should update new single-replica CRs with a finalizer and be stable", func() {
			By("copying the original kv CR")
			kv := copyOriginalKv(originalKv)
			kvOrigInfra := kv.Spec.Infra.DeepCopy()

			By("storing the actual replica counts for the cluster")
			originalReplicaCounts := make(map[string]int)
			for _, name := range []string{"virt-api", "virt-controller"} {
				pods, err := virtClient.CoreV1().Pods(flags.KubeVirtInstallNamespace).List(context.Background(), metav1.ListOptions{LabelSelector: fmt.Sprintf("%s=%s", v1.AppLabel, name)})
				Expect(err).ToNot(HaveOccurred())
				originalReplicaCounts[name] = len(pods.Items)
			}

			By("deleting the kv CR")
			err = virtClient.KubeVirt(kv.Namespace).Delete(context.Background(), kv.Name, metav1.DeleteOptions{})
			Expect(err).ToNot(HaveOccurred())

			By("waiting for virt-api and virt-controller to be gone")
			Eventually(func() bool {
				for _, name := range []string{"virt-api", "virt-controller"} {
					pods, err := virtClient.CoreV1().Pods(flags.KubeVirtInstallNamespace).List(context.Background(), metav1.ListOptions{LabelSelector: fmt.Sprintf("%s=%s", v1.AppLabel, name)})
					Expect(err).ToNot(HaveOccurred())
					if len(pods.Items) != 0 {
						return false
					}
				}
				return true
			}, 120*time.Second, 4*time.Second).Should(BeTrue())

			By("waiting for the kv CR to be gone")
			Eventually(func() error {
				_, err := virtClient.KubeVirt(kv.Namespace).Get(context.Background(), kv.Name, metav1.GetOptions{})
				return err
			}, 120*time.Second, 4*time.Second).Should(MatchError(errors.IsNotFound, "k8serrors.IsNotFound"))

			By("creating a new single-replica kv CR")
			if kv.Spec.Infra == nil {
				kv.Spec.Infra = &v1.ComponentConfig{}
			}
			var one uint8 = 1
			kv.Spec.Infra.Replicas = &one
			kv, err = virtClient.KubeVirt(kv.Namespace).Create(context.Background(), kv, metav1.CreateOptions{})
			Expect(err).ToNot(HaveOccurred())

			By("waiting for the kv CR to get a finalizer")
			Eventually(func() bool {
				kv, err = virtClient.KubeVirt(kv.Namespace).Get(context.Background(), kv.Name, metav1.GetOptions{})
				Expect(err).ToNot(HaveOccurred())
				return len(kv.Finalizers) > 0
			}, 120*time.Second, 4*time.Second).Should(BeTrue())

			By("ensuring the CR generation is stable")
			Expect(err).ToNot(HaveOccurred())
			Consistently(func() int64 {
				kv2, err := virtClient.KubeVirt(kv.Namespace).Get(context.Background(), kv.Name, metav1.GetOptions{})
				Expect(err).ToNot(HaveOccurred())
				return kv2.GetGeneration()
			}, 30*time.Second, 2*time.Second).Should(Equal(kv.GetGeneration()))

			By("restoring the original replica count")
			Expect(patchKVInfra(originalKv, kvOrigInfra)).To(Succeed())

			By("waiting for virt-api and virt-controller replicas to respawn")
			Eventually(func() error {
				for _, name := range []string{"virt-api", "virt-controller"} {
					pods, err := virtClient.CoreV1().Pods(flags.KubeVirtInstallNamespace).List(context.Background(), metav1.ListOptions{LabelSelector: fmt.Sprintf("%s=%s", v1.AppLabel, name)})
					Expect(err).ToNot(HaveOccurred())
					if len(pods.Items) != originalReplicaCounts[name] {
						return fmt.Errorf("expected %d replicas for %s, got %d", originalReplicaCounts[name], name, len(pods.Items))
					}
				}
				return nil
			}, 120*time.Second, 4*time.Second).ShouldNot(HaveOccurred())
		})
	})

	Context("Certificate Rotation", func() {
		var certConfig *v1.KubeVirtSelfSignConfiguration
		BeforeEach(func() {
			certConfig = &v1.KubeVirtSelfSignConfiguration{
				CA: &v1.CertConfig{
					Duration:    &metav1.Duration{Duration: 24 * time.Hour},
					RenewBefore: &metav1.Duration{Duration: 16 * time.Hour},
				},
				Server: &v1.CertConfig{
					Duration:    &metav1.Duration{Duration: 12 * time.Hour},
					RenewBefore: &metav1.Duration{Duration: 10 * time.Hour},
				},
			}
		})

		It("[test_id:6257]should accept valid cert rotation parameters", func() {
			kv := copyOriginalKv(originalKv)
			certRotationStrategy := v1.KubeVirtCertificateRotateStrategy{
				SelfSigned: certConfig,
			}

			By(fmt.Sprintf("update certificateRotateStrategy"))
			patches := patch.New(patch.WithReplace("/spec/certificateRotateStrategy", certRotationStrategy))
			patchKV(kv.Name, patches)
		})

		It("[test_id:6258]should reject combining deprecated and new cert rotation parameters", func() {
			kv := copyOriginalKv(originalKv)
			certConfig.CAOverlapInterval = &metav1.Duration{Duration: 8 * time.Hour}
			Expect(patchKvCertConfig(kv.Name, certConfig)).ToNot(Succeed())
		})

		It("[test_id:6259]should reject CA expires before rotation", func() {
			kv := copyOriginalKv(originalKv)
			certConfig.CA.Duration = &metav1.Duration{Duration: 14 * time.Hour}
			Expect(patchKvCertConfig(kv.Name, certConfig)).ToNot(Succeed())
		})

		It("[test_id:6260]should reject Cert expires before rotation", func() {
			kv := copyOriginalKv(originalKv)
			certConfig.Server.Duration = &metav1.Duration{Duration: 8 * time.Hour}
			Expect(patchKvCertConfig(kv.Name, certConfig)).ToNot(Succeed())
		})

		It("[test_id:6261]should reject Cert rotates after CA expires", func() {
			kv := copyOriginalKv(originalKv)
			certConfig.Server.Duration = &metav1.Duration{Duration: 48 * time.Hour}
			certConfig.Server.RenewBefore = &metav1.Duration{Duration: 36 * time.Hour}
			Expect(patchKvCertConfig(kv.Name, certConfig)).ToNot(Succeed())
		})
	})

	Context("with VMExport feature gate toggled", func() {

		AfterEach(func() {
			tests.EnableFeatureGate(virtconfig.VMExportGate)
			testsuite.WaitExportProxyReady()
		})

		It("should delete and recreate virt-exportproxy", func() {
			testsuite.WaitExportProxyReady()
			tests.DisableFeatureGate(virtconfig.VMExportGate)

			Eventually(func() error {
				_, err := virtClient.AppsV1().Deployments(originalKv.Namespace).Get(context.TODO(), "virt-exportproxy", metav1.GetOptions{})
				return err
			}, time.Minute*5, time.Second*2).Should(MatchError(errors.IsNotFound, "k8serrors.IsNotFound"))
		})
	})

	Context("[Serial] Seccomp configuration", Serial, func() {

		Context("Kubevirt profile", func() {
			var nodeName string

			const expectedSeccompProfilePath = "/proc/1/root/var/lib/kubelet/seccomp/kubevirt/kubevirt.json"

			enableSeccompFeature := func() {
				//Disable feature first to simulate addition
				tests.DisableFeatureGate(virtconfig.KubevirtSeccompProfile)
				tests.EnableFeatureGate(virtconfig.KubevirtSeccompProfile)
			}

			disableSeccompFeature := func() {
				//Enable feature first to simulate removal
				tests.EnableFeatureGate(virtconfig.KubevirtSeccompProfile)
				tests.DisableFeatureGate(virtconfig.KubevirtSeccompProfile)
			}

			enableKubevirtProfile := func(enable bool) {
				nodeName = libnode.GetAllSchedulableNodes(virtClient).Items[0].Name

				By("Removing profile if present")
				_, err := tests.ExecuteCommandInVirtHandlerPod(nodeName, []string{"/usr/bin/rm", "-f", expectedSeccompProfilePath})
				Expect(err).NotTo(HaveOccurred())

				By(fmt.Sprintf("Configuring KubevirtSeccompProfile feature gate to %t", enable))
				if enable {
					enableSeccompFeature()
				} else {
					disableSeccompFeature()
				}

				vmProfile := &v1.VirtualMachineInstanceProfile{
					CustomProfile: &v1.CustomProfile{
						LocalhostProfile: pointer.String("kubevirt/kubevirt.json"),
					},
				}
				if !enable {
					vmProfile = nil

				}

				kv := util2.GetCurrentKv(virtClient)
				kv.Spec.Configuration.SeccompConfiguration = &v1.SeccompConfiguration{
					VirtualMachineInstanceProfile: vmProfile,
				}

				tests.UpdateKubeVirtConfigValueAndWait(kv.Spec.Configuration)
			}

			It("should install Kubevirt policy", func() {
				enableKubevirtProfile(true)

				By("Expecting to see the profile")
				Eventually(func() error {
					_, err = tests.ExecuteCommandInVirtHandlerPod(nodeName, []string{"/usr/bin/cat", expectedSeccompProfilePath})
					return err
				}, 1*time.Minute, 1*time.Second).Should(Not(HaveOccurred()))
			})

			It("should not install Kubevirt policy", func() {
				enableKubevirtProfile(false)

				By("Expecting to not see the profile")
				Consistently(func() error {
					_, err = tests.ExecuteCommandInVirtHandlerPod(nodeName, []string{"/usr/bin/cat", expectedSeccompProfilePath})
					return err
				}, 1*time.Minute, 1*time.Second).Should(MatchError(Or(ContainSubstring("No such file"), ContainSubstring("container not found"))))
				Expect(err).To(MatchError(ContainSubstring("No such file")))
			})
		})

		Context("VirtualMachineInstance Profile", func() {
			DescribeTable("with VirtualMachineInstance Profile set to", func(virtualMachineProfile *v1.VirtualMachineInstanceProfile, expectedProfile *k8sv1.SeccompProfile) {
				By("Configuring VirtualMachineInstance Profile")
				kv := util2.GetCurrentKv(virtClient)
				if kv.Spec.Configuration.SeccompConfiguration == nil {
					kv.Spec.Configuration.SeccompConfiguration = &v1.SeccompConfiguration{}
				}
				kv.Spec.Configuration.SeccompConfiguration.VirtualMachineInstanceProfile = virtualMachineProfile
				tests.UpdateKubeVirtConfigValueAndWait(kv.Spec.Configuration)

				By("Checking launcher seccomp policy")
				vmi, err := virtClient.VirtualMachineInstance(testsuite.GetTestNamespace(nil)).Create(context.Background(), libvmifact.NewCirros(), metav1.CreateOptions{})
				Expect(err).ToNot(HaveOccurred())
				fetchVMI := matcher.ThisVMI(vmi)
				psaRelatedErrorDetected := false
				err = wait.PollImmediate(time.Second, 30*time.Second, func() (done bool, err error) {
					vmi, err := fetchVMI()
					if err != nil {
						return done, err
					}

					if vmi.Status.Phase != v1.Pending {
						return true, nil
					}

					for _, condition := range vmi.Status.Conditions {
						if condition.Type == v1.VirtualMachineInstanceSynchronized {
							if condition.Status == k8sv1.ConditionFalse && strings.Contains(condition.Message, "needs a privileged namespace") {
								psaRelatedErrorDetected = true
								return true, nil
							}
						}
					}
					return
				})
				Expect(err).NotTo(HaveOccurred())
				// In case we are running on PSA cluster, the case were we don't specify seccomp will violate the policy.
				// Therefore the VMIs Pod will fail to be created and we can't check its configuration.
				// In that case the loop above needs to see that VMI contains PSA related error.
				// This is enough and we declare this test as passed.
				if psaRelatedErrorDetected && virtualMachineProfile == nil {
					return
				}
				Eventually(matcher.ThisVMI(vmi), 30*time.Second, time.Second).Should(BeInPhase(v1.Scheduled))

				pod, err := libpod.GetPodByVirtualMachineInstance(vmi, vmi.Namespace)
				Expect(err).NotTo(HaveOccurred())
				var podProfile *k8sv1.SeccompProfile
				if pod.Spec.SecurityContext != nil {
					podProfile = pod.Spec.SecurityContext.SeccompProfile
				}

				Expect(podProfile).To(Equal(expectedProfile))
			},
				Entry("default should not set profile", nil, nil),
				Entry("custom should use localhost", &v1.VirtualMachineInstanceProfile{
					CustomProfile: &v1.CustomProfile{
						LocalhostProfile: pointer.String("kubevirt/kubevirt.json"),
					},
				},
					&k8sv1.SeccompProfile{Type: k8sv1.SeccompProfileTypeLocalhost, LocalhostProfile: pointer.String("kubevirt/kubevirt.json")}),
			)
		})
	})

	Context("[Serial] Deployment of common-instancetypes", Serial, func() {
		var (
			fgEnabled     bool
			appComponent  string
			labelSelector string
		)

		BeforeEach(func() {
			if fgEnabled = checks.HasFeature(virtconfig.CommonInstancetypesDeploymentGate); fgEnabled {
				// Disable feature gate for cases in which the feature gate was enabled
				// prior to running any of these tests. (e.g. in downstream)
				tests.DisableFeatureGate(virtconfig.CommonInstancetypesDeploymentGate)
				testsuite.EnsureKubevirtReady()
			}

			appComponent = apply.GetAppComponent(util2.GetCurrentKv(virtClient))
			labelSelector = labels.Set{
				v1.AppComponentLabel: appComponent,
				v1.ManagedByLabel:    v1.ManagedByLabelOperatorValue,
			}.String()
		})

		AfterEach(func() {
			// Reset the feature gate to its original value after running any of these tests.
			if fgEnabled {
				tests.EnableFeatureGate(virtconfig.CommonInstancetypesDeploymentGate)
			} else {
				tests.DisableFeatureGate(virtconfig.CommonInstancetypesDeploymentGate)
			}
			testsuite.EnsureKubevirtReady()
		})

		expectResourcesToNotExist := func() {
			instancetypes, err := virtClient.VirtualMachineClusterInstancetype().List(context.Background(), metav1.ListOptions{LabelSelector: labelSelector})
			Expect(err).ToNot(HaveOccurred())
			Expect(instancetypes.Items).To(BeEmpty())

			preferences, err := virtClient.VirtualMachineClusterPreference().List(context.Background(), metav1.ListOptions{LabelSelector: labelSelector})
			Expect(err).ToNot(HaveOccurred())
			Expect(preferences.Items).To(BeEmpty())
		}

		expectResourcesToExist := func() {
			instancetypes, err := virtClient.VirtualMachineClusterInstancetype().List(context.Background(), metav1.ListOptions{LabelSelector: labelSelector})
			Expect(err).ToNot(HaveOccurred())
			Expect(instancetypes.Items).ToNot(BeEmpty())

			preferences, err := virtClient.VirtualMachineClusterPreference().List(context.Background(), metav1.ListOptions{LabelSelector: labelSelector})
			Expect(err).ToNot(HaveOccurred())
			Expect(preferences.Items).ToNot(BeEmpty())
		}

		It("Should not deploy common-instancetypes when feature gate is disabled", func() {
			expectResourcesToNotExist()
		})

		It("Should deploy common-instancetypes when feature gate is enabled", func() {
			tests.EnableFeatureGate(virtconfig.CommonInstancetypesDeploymentGate)
			testsuite.EnsureKubevirtReady()
			expectResourcesToExist()
		})

		It("Should remove common-instancetypes when feature gate is disabled", func() {
			expectResourcesToNotExist()

			tests.EnableFeatureGate(virtconfig.CommonInstancetypesDeploymentGate)
			testsuite.EnsureKubevirtReady()

			expectResourcesToExist()

			tests.DisableFeatureGate(virtconfig.CommonInstancetypesDeploymentGate)
			testsuite.EnsureKubevirtReady()

			expectResourcesToNotExist()
		})

		Context("Should take ownership", func() {
			const (
				appComponentChanged = "something"
				managedByChanged    = "someone"
			)

			It("of instancetypes", func() {
				By("Getting instancetypes to be deployed by virt-operator")
				instancetypes, err := components.NewClusterInstancetypes()
				Expect(err).ToNot(HaveOccurred())
				Expect(instancetypes).ToNot(BeEmpty())

				By("Picking the first instancetype and changing its labels")
				instancetype := instancetypes[0]
				instancetype.Labels = map[string]string{
					v1.AppComponentLabel: appComponentChanged,
					v1.ManagedByLabel:    managedByChanged,
				}

				By("Creating the instancetype")
				instancetype, err = virtClient.VirtualMachineClusterInstancetype().Create(context.Background(), instancetype, metav1.CreateOptions{})
				Expect(err).ToNot(HaveOccurred())
				Expect(instancetype.Labels).To(HaveKeyWithValue(v1.AppComponentLabel, appComponentChanged))
				Expect(instancetype.Labels).To(HaveKeyWithValue(v1.ManagedByLabel, managedByChanged))

				By("Enabling the feature gate and waiting for KubeVirt to be ready")
				tests.EnableFeatureGate(virtconfig.CommonInstancetypesDeploymentGate)
				testsuite.EnsureKubevirtReady()

				By("Verifying virt-operator took ownership of the instancetype")
				instancetype, err = virtClient.VirtualMachineClusterInstancetype().Get(context.Background(), instancetype.Name, metav1.GetOptions{})
				Expect(err).ToNot(HaveOccurred())
				Expect(instancetype.Labels).To(HaveKeyWithValue(v1.AppComponentLabel, appComponent))
				Expect(instancetype.Labels).To(HaveKeyWithValue(v1.ManagedByLabel, v1.ManagedByLabelOperatorValue))
			})

			It("of preferences", func() {
				By("Getting preferences to be deployed by virt-operator")
				preferences, err := components.NewClusterPreferences()
				Expect(err).ToNot(HaveOccurred())
				Expect(preferences).ToNot(BeEmpty())

				By("Picking the first preference and changing its labels")
				preference := preferences[0]
				preference.Labels = map[string]string{
					v1.AppComponentLabel: appComponentChanged,
					v1.ManagedByLabel:    managedByChanged,
				}

				By("Creating the preference")
				preference, err = virtClient.VirtualMachineClusterPreference().Create(context.Background(), preference, metav1.CreateOptions{})
				Expect(err).ToNot(HaveOccurred())
				Expect(preference.Labels).To(HaveKeyWithValue(v1.AppComponentLabel, appComponentChanged))
				Expect(preference.Labels).To(HaveKeyWithValue(v1.ManagedByLabel, managedByChanged))

				By("Enabling the feature gate and waiting for KubeVirt to be ready")
				tests.EnableFeatureGate(virtconfig.CommonInstancetypesDeploymentGate)
				testsuite.EnsureKubevirtReady()

				By("Verifying virt-operator took ownership of the preference")
				preference, err = virtClient.VirtualMachineClusterPreference().Get(context.Background(), preference.Name, metav1.GetOptions{})
				Expect(err).ToNot(HaveOccurred())
				Expect(preference.Labels).To(HaveKeyWithValue(v1.AppComponentLabel, appComponent))
				Expect(preference.Labels).To(HaveKeyWithValue(v1.ManagedByLabel, v1.ManagedByLabelOperatorValue))
			})
		})

		Context("Should delete resources not in install strategy", func() {
			BeforeEach(func() {
				By("Enabling the feature gate and waiting for KubeVirt to be ready")
				tests.EnableFeatureGate(virtconfig.CommonInstancetypesDeploymentGate)
				testsuite.EnsureKubevirtReady()
			})

			It("with instancetypes", func() {
				instancetype := &v1beta1.VirtualMachineClusterInstancetype{
					ObjectMeta: metav1.ObjectMeta{
						GenerateName: "clusterinstancetype-",
						Labels: map[string]string{
							v1.AppComponentLabel: appComponent,
							v1.ManagedByLabel:    v1.ManagedByLabelOperatorValue,
						},
					},
				}

				By("Creating the instancetype")
				instancetype, err = virtClient.VirtualMachineClusterInstancetype().Create(context.Background(), instancetype, metav1.CreateOptions{})
				Expect(err).ToNot(HaveOccurred())

				By("Verifying virt-operator deleted the instancetype")
				Eventually(func(g Gomega) {
					_, err = virtClient.VirtualMachineClusterInstancetype().Get(context.Background(), instancetype.Name, metav1.GetOptions{})
					g.Expect(err).Should(HaveOccurred())
					g.Expect(errors.ReasonForError(err)).Should(Equal(metav1.StatusReasonNotFound))
				}, 1*time.Minute, 5*time.Second).Should(Succeed())
			})

			It("with preferences", func() {
				preference := &v1beta1.VirtualMachineClusterPreference{
					ObjectMeta: metav1.ObjectMeta{
						GenerateName: "clusterpreference-",
						Labels: map[string]string{
							v1.AppComponentLabel: appComponent,
							v1.ManagedByLabel:    v1.ManagedByLabelOperatorValue,
						},
					},
				}

				By("Creating the preference")
				preference, err = virtClient.VirtualMachineClusterPreference().Create(context.Background(), preference, metav1.CreateOptions{})
				Expect(err).ToNot(HaveOccurred())

				By("Verifying virt-operator deleted the preference")
				Eventually(func(g Gomega) {
					_, err = virtClient.VirtualMachineClusterPreference().Get(context.Background(), preference.Name, metav1.GetOptions{})
					g.Expect(err).Should(HaveOccurred())
					g.Expect(errors.ReasonForError(err)).Should(Equal(metav1.StatusReasonNotFound))
				}, 1*time.Minute, 5*time.Second).Should(Succeed())
			})
		})

		Context("Should revert changes", func() {
			const (
				keyTest     = "test"
				valModified = "modified"
				cpu         = uint32(1024)
			)

			var preferredTopology = v1beta1.Threads

			It("to instancetypes", func() {
				By("Enabling the feature gate and waiting for KubeVirt to be ready")
				tests.EnableFeatureGate(virtconfig.CommonInstancetypesDeploymentGate)
				testsuite.EnsureKubevirtReady()

				By("Getting the deployed instancetypes")
				instancetypes, err := virtClient.VirtualMachineClusterInstancetype().List(context.Background(), metav1.ListOptions{LabelSelector: labelSelector})
				Expect(err).ToNot(HaveOccurred())
				Expect(instancetypes.Items).ToNot(BeEmpty())

				By("Modifying an instancetype")
				originalInstancetype := instancetypes.Items[0].DeepCopy()
				instancetype := originalInstancetype.DeepCopy()
				instancetype.Annotations[keyTest] = valModified
				instancetype.Labels[keyTest] = valModified
				instancetype.Spec = v1beta1.VirtualMachineInstancetypeSpec{
					CPU: v1beta1.CPUInstancetype{
						Guest: cpu,
					},
				}

				instancetype, err = virtClient.VirtualMachineClusterInstancetype().Update(context.Background(), instancetype, metav1.UpdateOptions{})
				Expect(err).ToNot(HaveOccurred())
				Expect(instancetype.Annotations).To(HaveKeyWithValue(keyTest, valModified))
				Expect(instancetype.Labels).To(HaveKeyWithValue(keyTest, valModified))
				Expect(instancetype.Spec.CPU.Guest).To(Equal(cpu))

				By("Verifying virt-operator reverts the changes")
				Eventually(func(g Gomega) {
					instancetype, err := virtClient.VirtualMachineClusterInstancetype().Get(context.Background(), instancetype.Name, metav1.GetOptions{})
					g.Expect(err).ToNot(HaveOccurred())
					g.Expect(instancetype.Annotations).To(Equal(originalInstancetype.Annotations))
					g.Expect(instancetype.Labels).To(Equal(originalInstancetype.Labels))
					g.Expect(instancetype.Spec).To(Equal(originalInstancetype.Spec))
				}, 1*time.Minute, 5*time.Second).Should(Succeed())
			})

			It("to preferences", func() {
				By("Enabling the feature gate and waiting for KubeVirt to be ready")
				tests.EnableFeatureGate(virtconfig.CommonInstancetypesDeploymentGate)
				testsuite.EnsureKubevirtReady()

				By("Getting the deployed preferencess")
				preferences, err := virtClient.VirtualMachineClusterPreference().List(context.Background(), metav1.ListOptions{LabelSelector: labelSelector})
				Expect(err).ToNot(HaveOccurred())
				Expect(preferences.Items).ToNot(BeEmpty())

				By("Modifying a preference")
				originalPreference := preferences.Items[0].DeepCopy()
				preference := originalPreference.DeepCopy()
				preference.Annotations[keyTest] = valModified
				preference.Labels[keyTest] = valModified
				preference.Spec = v1beta1.VirtualMachinePreferenceSpec{
					CPU: &v1beta1.CPUPreferences{
						PreferredCPUTopology: &preferredTopology,
					},
				}

				preference, err = virtClient.VirtualMachineClusterPreference().Update(context.Background(), preference, metav1.UpdateOptions{})
				Expect(err).ToNot(HaveOccurred())
				Expect(preference.Annotations).To(HaveKeyWithValue(keyTest, valModified))
				Expect(preference.Labels).To(HaveKeyWithValue(keyTest, valModified))
				Expect(preference.Spec.CPU).ToNot(BeNil())
				Expect(preference.Spec.CPU.PreferredCPUTopology).ToNot(BeNil())
				Expect(*preference.Spec.CPU.PreferredCPUTopology).To(Equal(preferredTopology))

				By("Verifying virt-operator reverts the changes")
				Eventually(func(g Gomega) {
					preference, err := virtClient.VirtualMachineClusterPreference().Get(context.Background(), preference.Name, metav1.GetOptions{})
					g.Expect(err).ToNot(HaveOccurred())
					g.Expect(preference.Annotations).To(Equal(originalPreference.Annotations))
					g.Expect(preference.Labels).To(Equal(originalPreference.Labels))
					g.Expect(preference.Spec).To(Equal(originalPreference.Spec))
				}, 1*time.Minute, 5*time.Second).Should(Succeed())
			})
		})
	})
})

func patchCRD(orig *extv1.CustomResourceDefinition, modified *extv1.CustomResourceDefinition) []byte {
	origCRDByte, err := json.Marshal(orig)
	ExpectWithOffset(1, err).ToNot(HaveOccurred())
	crdByte, err := json.Marshal(modified)
	ExpectWithOffset(1, err).ToNot(HaveOccurred())
	patch, err := jsonpatch.CreateMergePatch(origCRDByte, crdByte)
	ExpectWithOffset(1, err).ToNot(HaveOccurred())
	return patch
}

// prometheusRuleEnabled returns true if the PrometheusRule CRD is enabled
// and false otherwise.
func prometheusRuleEnabled() bool {
	virtClient := kubevirt.Client()

	prometheusRuleEnabled, err := util.IsPrometheusRuleEnabled(virtClient)
	ExpectWithOffset(1, err).NotTo(HaveOccurred(), "Unable to verify PrometheusRule CRD")

	return prometheusRuleEnabled
}

func serviceMonitorEnabled() bool {
	virtClient := kubevirt.Client()

	serviceMonitorEnabled, err := util.IsServiceMonitorEnabled(virtClient)
	ExpectWithOffset(1, err).NotTo(HaveOccurred(), "Unable to verify ServiceMonitor CRD")

	return serviceMonitorEnabled
}

// verifyOperatorWebhookCertificate can be used when inside tests doing reinstalls of kubevirt, to ensure that virt-operator already got the new certificate.
// This is necessary, since it can take up to a minute to get the fresh certificates when secrets are updated.
func verifyOperatorWebhookCertificate() {
	caBundle, _ := libinfra.GetBundleFromConfigMap(context.Background(), components.KubeVirtCASecretName)
	certPool := x509.NewCertPool()
	certPool.AppendCertsFromPEM(caBundle)
	// ensure that the state is fully restored before each test
	Eventually(func() error {
		currentCert, err := libpod.GetCertsForPods(fmt.Sprintf("%s=%s", v1.AppLabel, "virt-operator"), flags.KubeVirtInstallNamespace, "8444")
		Expect(err).ToNot(HaveOccurred())
		crt, err := x509.ParseCertificate(currentCert[0])
		Expect(err).ToNot(HaveOccurred())
		_, err = crt.Verify(x509.VerifyOptions{
			Roots: certPool,
		})
		return err
	}, 90*time.Second, 1*time.Second).Should(Not(HaveOccurred()), "bundle and certificate are still not in sync after 90 seconds")
	// we got the first pod with the new certificate, now let's wait until every pod sees it
	// this can take additional time since nodes are not synchronizing at the same moment
	libinfra.EnsurePodsCertIsSynced(fmt.Sprintf("%s=%s", v1.AppLabel, "virt-operator"), flags.KubeVirtInstallNamespace, "8444")
}

func getUpstreamReleaseAssetURL(tag string, assetName string) string {
	client := github.NewClient(nil)

	var err error
	var release *github.RepositoryRelease

	Eventually(func() error {
		release, _, err = client.Repositories.GetReleaseByTag(context.Background(), "kubevirt", "kubevirt", tag)

		return err
	}, 10*time.Second, 1*time.Second).ShouldNot(HaveOccurred())

	for _, asset := range release.Assets {
		if asset.GetName() == assetName {
			return asset.GetBrowserDownloadURL()
		}
	}

	Fail(fmt.Sprintf("Asset %s not found in release %s of kubevirt upstream repo", assetName, tag))
	return ""
}

func detectLatestUpstreamOfficialTag() (string, error) {
	client := github.NewClient(nil)

	var err error
	var releases []*github.RepositoryRelease

	Eventually(func() error {
		releases, _, err = client.Repositories.ListReleases(context.Background(), "kubevirt", "kubevirt", &github.ListOptions{PerPage: 10000})

		return err
	}, 10*time.Second, 1*time.Second).ShouldNot(HaveOccurred())

	var vs []*semver.Version

	for _, release := range releases {
		if *release.Draft ||
			*release.Prerelease ||
			len(release.Assets) == 0 {

			continue
		}
		v, err := semver.NewVersion(*release.TagName)
		ExpectWithOffset(1, err).NotTo(HaveOccurred(), "Failed to parse latest release tag")
		vs = append(vs, v)
	}

	if len(vs) == 0 {
		return "", fmt.Errorf("no kubevirt releases found")
	}

	// decending order from most recent.
	sort.Sort(sort.Reverse(semver.Collection(vs)))

	// most recent tag
	tag := fmt.Sprintf("v%v", vs[0])

	// tag hint gives us information about the most recent tag in the current branch
	// this is executing in. We want to make sure we are using the previous most
	// recent official release from the branch we're in if possible. Note that this is
	// all best effort. If a tag hint can't be detected, we move on with the most
	// recent release from master.
	tagHint := getTagHint()
	hint, err := semver.NewVersion(tagHint)

	if tagHint != "" && err == nil {
		for _, v := range vs {
			if v.LessThan(hint) || v.Equal(hint) {
				tag = fmt.Sprintf("v%v", v)
				By(fmt.Sprintf("Choosing tag %s influenced by tag hint %s", tag, tagHint))
				break
			}
		}
	}

	By(fmt.Sprintf("By detecting latest upstream official tag %s for current branch", tag))
	return tag, nil
}

func getTagHint() string {
	//git describe --tags --abbrev=0 "$(git rev-parse HEAD)"
	cmd := exec.Command("git", "rev-parse", "HEAD")
	cmdOutput, err := cmd.Output()
	if err != nil {
		return ""
	}

	cmd = exec.Command("git", "describe", "--tags", "--abbrev=0", strings.TrimSpace(string(cmdOutput)))
	cmdOutput, err = cmd.Output()
	if err != nil {
		return ""
	}

	return strings.TrimSpace(strings.Split(string(cmdOutput), "-rc")[0])
}

func atLeastOnePendingPodExistInDeployment(virtClient kubecli.KubevirtClient, deploymentName string) bool {
	pods, err := virtClient.CoreV1().Pods(flags.KubeVirtInstallNamespace).List(context.Background(),
		metav1.ListOptions{
			LabelSelector: fmt.Sprintf("kubevirt.io=%s", deploymentName),
			FieldSelector: fields.ParseSelectorOrDie("status.phase=Pending").String(),
		})
	Expect(err).ShouldNot(HaveOccurred())
	if len(pods.Items) == 0 {
		return false
	}
	return true
}

func nodeSelectorExistInDeployment(virtClient kubecli.KubevirtClient, deploymentName string, labelKey string, labelValue string) bool {
	deployment, err := virtClient.AppsV1().Deployments(flags.KubeVirtInstallNamespace).Get(context.Background(), deploymentName, metav1.GetOptions{})
	Expect(err).ToNot(HaveOccurred())
	if deployment.Spec.Template.Spec.NodeSelector == nil || deployment.Spec.Template.Spec.NodeSelector[labelKey] != labelValue {
		return false
	}
	return true
}

func sanityCheckDeploymentsExist() {
	Eventually(func() error {
		for _, deployment := range []string{"virt-api", "virt-controller"} {
			virtClient := kubevirt.Client()
			namespace := flags.KubeVirtInstallNamespace
			_, err := virtClient.AppsV1().Deployments(namespace).Get(context.Background(), deployment, metav1.GetOptions{})
			if err != nil {
				return err
			}
		}
		return nil
	}, 15*time.Second, 1*time.Second).ShouldNot(HaveOccurred())
}

// Deprecated: deprecatedBeforeAll must not be used. Tests need to be self-contained to allow sane cleanup, accurate reporting and
// parallel execution.
func deprecatedBeforeAll(fn func()) {
	first := true
	BeforeEach(func() {
		if first {
			fn()
			first = false
		}
	})
}

func copyOriginalKv(originalKv *v1.KubeVirt) *v1.KubeVirt {
	newKv := &v1.KubeVirt{
		ObjectMeta: metav1.ObjectMeta{
			Name:        originalKv.Name,
			Namespace:   originalKv.Namespace,
			Labels:      originalKv.ObjectMeta.Labels,
			Annotations: originalKv.ObjectMeta.Annotations,
		},
		Spec: *originalKv.Spec.DeepCopy(),
	}

	return newKv
}

func createKv(newKv *v1.KubeVirt) {
	Eventually(func() error {
		_, err := kubevirt.Client().KubeVirt(newKv.Namespace).Create(context.Background(), newKv, metav1.CreateOptions{})
		return err
	}).WithTimeout(10 * time.Second).WithPolling(1 * time.Second).Should(Succeed())
}

func createCdi(originalCDI *cdiv1.CDI) {
	newCDI := &cdiv1.CDI{
		ObjectMeta: metav1.ObjectMeta{
			Name:        originalCDI.Name,
			Namespace:   originalCDI.Namespace,
			Labels:      originalCDI.ObjectMeta.Labels,
			Annotations: originalCDI.ObjectMeta.Annotations,
		},
		Spec: *originalCDI.Spec.DeepCopy(),
	}

	_, err := kubevirt.Client().CdiClient().CdiV1beta1().CDIs().Create(context.Background(), newCDI, metav1.CreateOptions{})
	Expect(err).ToNot(HaveOccurred())

	Eventually(func() bool {
		cdi, err := kubevirt.Client().CdiClient().CdiV1beta1().CDIs().Get(context.Background(), originalCDI.Name, metav1.GetOptions{})
		return err == nil && cdi.Status.Phase == sdkapi.PhaseDeployed
	}).WithTimeout(240 * time.Second).WithPolling(1 * time.Second).Should(BeTrue())
}

func eventuallyDeploymentNotFound(name string) {
	Eventually(func() error {
		_, err := kubevirt.Client().AppsV1().Deployments(flags.KubeVirtInstallNamespace).Get(context.Background(), name, metav1.GetOptions{})
		return err
	}).WithTimeout(15 * time.Second).WithPolling(1 * time.Second).Should(MatchError(errors.IsNotFound, "not found error"))
}

func allKvInfraPodsAreReady(kv *v1.KubeVirt) {
	Eventually(func(g Gomega) error {

		curKv, err := kubevirt.Client().KubeVirt(kv.Namespace).Get(context.Background(), kv.Name, metav1.GetOptions{})
		if err != nil {
			return err
		}
		if curKv.Status.TargetDeploymentID != curKv.Status.ObservedDeploymentID {
			return fmt.Errorf("target and obeserved id don't match")
		}

		foundReadyAndOwnedPod := false
		pods, err := kubevirt.Client().CoreV1().Pods(curKv.Namespace).List(context.Background(), metav1.ListOptions{LabelSelector: "kubevirt.io,app.kubernetes.io/managed-by in (virt-operator, kubevirt-operator)"})
		if err != nil {
			return err
		}

		for _, pod := range pods.Items {
			if pod.Status.Phase != k8sv1.PodRunning {
				return fmt.Errorf("waiting for pod %s with phase %s to reach Running phase", pod.Name, pod.Status.Phase)
			}

			for _, containerStatus := range pod.Status.ContainerStatuses {
				if !containerStatus.Ready {
					return fmt.Errorf("waiting for pod %s to have all containers in Ready state", pod.Name)
				}
			}

			id, ok := pod.Annotations[v1.InstallStrategyIdentifierAnnotation]
			if !ok {
				return fmt.Errorf("pod %s is owned by operator but has no id annotation", pod.Name)
			}

			expectedID := curKv.Status.ObservedDeploymentID
			if id != expectedID {
				return fmt.Errorf("pod %s is of version %s when we expected id %s", pod.Name, id, expectedID)
			}
			foundReadyAndOwnedPod = true
		}

		// this just sanity checks that at least one pod was found and verified.
		// false would indicate our labeling was incorrect.
		g.Expect(foundReadyAndOwnedPod).To(BeTrue(), "no ready and owned pod was found. Check if the labeling was incorrect")

		return nil
	}).WithTimeout(300 * time.Second).WithPolling(1 * time.Second).Should(Succeed())
}

func expectVirtOperatorPodsToTerminate(kv *v1.KubeVirt) {
	Eventually(func(g Gomega) {
		pods, err := kubevirt.Client().CoreV1().Pods(kv.Namespace).List(context.Background(), metav1.ListOptions{LabelSelector: "kubevirt.io,app.kubernetes.io/managed-by=virt-operator"})
		g.Expect(err).ToNot(HaveOccurred())

		for _, pod := range pods.Items {
			g.Expect(pod.Status.Phase).To(BeElementOf(k8sv1.PodFailed, k8sv1.PodSucceeded), "waiting for pod %s with phase %s to reach final phase", pod.Name, pod.Status.Phase)
		}
	}).WithTimeout(120 * time.Second).WithPolling(1 * time.Second).Should(Succeed())
}

func waitForUpdateCondition(kv *v1.KubeVirt) {
	Eventually(func(g Gomega) *v1.KubeVirt {
		foundKV, err := kubevirt.Client().KubeVirt(kv.Namespace).Get(context.Background(), kv.Name, metav1.GetOptions{})
		g.Expect(err).ToNot(HaveOccurred())

		return foundKV
	}).WithTimeout(120 * time.Second).WithPolling(1 * time.Second).Should(
		SatisfyAll(
			matcher.HaveConditionTrue(v1.KubeVirtConditionAvailable),
			matcher.HaveConditionTrue(v1.KubeVirtConditionProgressing),
			matcher.HaveConditionTrue(v1.KubeVirtConditionDegraded),
		),
	)
}

func waitForKvWithTimeout(newKv *v1.KubeVirt, timeoutSeconds int) {
	Eventually(func() error {
		kv, err := kubevirt.Client().KubeVirt(newKv.Namespace).Get(context.Background(), newKv.Name, metav1.GetOptions{})
		if err != nil {
			return err
		}

		if kv.Status.Phase != v1.KubeVirtPhaseDeployed {
			return fmt.Errorf("waiting for phase to be deployed (current phase: %+v)", kv.Status.Phase)
		}

		available := false
		progressing := true
		degraded := true
		created := false
		for _, condition := range kv.Status.Conditions {
			if condition.Type == v1.KubeVirtConditionAvailable && condition.Status == k8sv1.ConditionTrue {
				available = true
			} else if condition.Type == v1.KubeVirtConditionProgressing && condition.Status == k8sv1.ConditionFalse {
				progressing = false
			} else if condition.Type == v1.KubeVirtConditionDegraded && condition.Status == k8sv1.ConditionFalse {
				degraded = false
			} else if condition.Type == v1.KubeVirtConditionCreated && condition.Status == k8sv1.ConditionTrue {
				created = true
			}
		}

		if !available || progressing || degraded || !created {
			if kv.Status.ObservedGeneration != nil {
				if *kv.Status.ObservedGeneration == kv.ObjectMeta.Generation {
					return fmt.Errorf("observed generation must not match the current configuration")
				}
			}
			return fmt.Errorf("waiting for conditions to indicate deployment (conditions: %+v)", kv.Status.Conditions)
		}

		if kv.Status.ObservedGeneration != nil {
			if *kv.Status.ObservedGeneration != kv.ObjectMeta.Generation {
				return fmt.Errorf("the observed generation must match the current generation")
			}
		}

		return nil
	}).WithTimeout(time.Duration(timeoutSeconds) * time.Second).WithPolling(1 * time.Second).Should(Succeed())
}

func waitForKv(newKv *v1.KubeVirt) {
	waitForKvWithTimeout(newKv, 300)
}

func patchKV(name string, patches *patch.PatchSet) {
	data, err := patches.GeneratePayload()
	Expect(err).ToNot(HaveOccurred())

	Eventually(func() error {
		_, err := kubevirt.Client().KubeVirt(flags.KubeVirtInstallNamespace).Patch(context.Background(), name, types.JSONPatchType, data, metav1.PatchOptions{})

		return err
	}).WithTimeout(10 * time.Second).WithPolling(1 * time.Second).Should(Succeed())
}

var (
	imageShaRegEx = regexp.MustCompile(`^(.+)/(.+)(@sha\d+:)([\da-fA-F]+)$`)
	imageTagRegEx = regexp.MustCompile(`^(.+)/(.+)(:.+)$`)
)

func parseImage(image string) (registry, imageName, version string) {
	var getVersion func(matches [][]string) string
	var imageRegEx *regexp.Regexp

	if strings.Contains(image, "@sha") {
		imageRegEx = imageShaRegEx
		getVersion = func(matches [][]string) string { return matches[0][3] + matches[0][4] }
	} else {
		imageRegEx = imageTagRegEx
		getVersion = func(matches [][]string) string { return matches[0][3] }
	}

	matches := imageRegEx.FindAllStringSubmatch(image, 1)
	Expect(matches).To(HaveLen(1))
	registry = matches[0][1]
	imageName = matches[0][2]
	version = getVersion(matches)

	return
}

func installOperator(manifestPath string) {
	// namespace is already hardcoded within the manifests
	_, _, err := clientcmd.RunCommandWithNS(metav1.NamespaceNone, clientcmd.GetK8sCmdClient(), "apply", "-f", manifestPath)
	Expect(err).ToNot(HaveOccurred())

	By("Waiting for KubeVirt CRD to be created")
	ext, err := extclient.NewForConfig(kubevirt.Client().Config())
	Expect(err).ToNot(HaveOccurred())

	Eventually(func() error {
		_, err := ext.ApiextensionsV1().CustomResourceDefinitions().Get(context.Background(), "kubevirts.kubevirt.io", metav1.GetOptions{})
		return err
	}).WithTimeout(60 * time.Second).WithPolling(1 * time.Second).ShouldNot(HaveOccurred())
}

func getDaemonsetImage(name string) string {
	var err error
	daemonSet, err := kubevirt.Client().AppsV1().DaemonSets(flags.KubeVirtInstallNamespace).Get(context.Background(), name, metav1.GetOptions{})
	Expect(err).ToNot(HaveOccurred())
	image := daemonSet.Spec.Template.Spec.Containers[0].Image
	imageRegEx := regexp.MustCompile(fmt.Sprintf("%s%s%s", `^(.*)/(.*)`, name, `([@:].*)?$`))
	matches := imageRegEx.FindAllStringSubmatch(image, 1)
	Expect(matches).To(HaveLen(1))
	Expect(matches[0]).To(HaveLen(4))

	return matches[0][2]
}

func getComponentConfigPatchOption(toChange *v1.ComponentConfig, orig *v1.ComponentConfig, path string) patch.PatchOption {
	var opt patch.PatchOption
	if toChange == nil {
		opt = patch.WithRemove(path)
	} else {
		if orig != nil {
			opt = patch.WithReplace(path, toChange)
		} else {
			opt = patch.WithAdd(path, toChange)
		}
	}
	return opt
}

func patchKVInfra(origKV *v1.KubeVirt, toChange *v1.ComponentConfig) error {
	return patchKVComponentConfig(origKV.Name, toChange, origKV.Spec.Infra, "/spec/infra")
}

func patchKVWorkloads(origKV *v1.KubeVirt, toChange *v1.ComponentConfig) error {
	return patchKVComponentConfig(origKV.Name, toChange, origKV.Spec.Workloads, "/spec/workloads")
}

func patchKVComponentConfig(kvName string, toChange, origField *v1.ComponentConfig, path string) error {
	opt := getComponentConfigPatchOption(toChange, origField, path)
	patches := patch.New(opt)
	data, err := patches.GeneratePayload()
	Expect(err).ToNot(HaveOccurred())

	_, err = kubevirt.Client().KubeVirt(flags.KubeVirtInstallNamespace).Patch(context.Background(), kvName, types.JSONPatchType, data, metav1.PatchOptions{})

	return err
}

func patchKvCertConfig(name string, certConfig *v1.KubeVirtSelfSignConfiguration) error {
	certRotationStrategy := v1.KubeVirtCertificateRotateStrategy{
		SelfSigned: certConfig,
	}

	data, err := patch.New(patch.WithReplace("/spec/certificateRotateStrategy", certRotationStrategy)).GeneratePayload()
	Expect(err).ToNot(HaveOccurred())

	_, err = kubevirt.Client().KubeVirt(flags.KubeVirtInstallNamespace).Patch(context.Background(), name, types.JSONPatchType, data, metav1.PatchOptions{})
	return err
}

func patchOperator(newImageName, version *string) bool {
	operator, oldImage, registry, oldImageName, oldVersion := parseOperatorImage()
	if newImageName == nil {
		// keep old prefix
		newImageName = &oldImageName
	}
	if version == nil {
		// keep old version
		version = &oldVersion
	} else {
		newVersion := components.AddVersionSeparatorPrefix(*version)
		version = &newVersion
	}
	newImage := fmt.Sprintf("%s/%s%s", registry, *newImageName, *version)

	if oldImage == newImage {
		return false
	}

	operator.Spec.Template.Spec.Containers[0].Image = newImage
	idx := -1
	var env k8sv1.EnvVar
	for idx, env = range operator.Spec.Template.Spec.Containers[0].Env {
		if env.Name == util.VirtOperatorImageEnvName {
			break
		}
	}
	Expect(idx).To(BeNumerically(">=", 0), "virt-operator image name environment variable is not found")

	path := fmt.Sprintf("/spec/template/spec/containers/0/env/%d/value", idx)
	op, err := patch.New(
		patch.WithReplace("/spec/template/spec/containers/0/image", newImage),
		patch.WithReplace(path, newImage),
	).GeneratePayload()
	Expect(err).ToNot(HaveOccurred())

	Eventually(func() error {
		_, err = kubevirt.Client().AppsV1().Deployments(flags.KubeVirtInstallNamespace).Patch(context.Background(), "virt-operator", types.JSONPatchType, op, metav1.PatchOptions{})

		return err
	}).WithTimeout(15 * time.Second).WithPolling(time.Second).Should(Succeed())

	return true
}

func parseOperatorImage() (*v12.Deployment, string, string, string, string) {
	return parseDeployment("virt-operator")
}

func parseDeployment(name string) (*v12.Deployment, string, string, string, string) {
	var (
		err        error
		deployment *v12.Deployment
	)

	deployment, err = kubevirt.Client().AppsV1().Deployments(flags.KubeVirtInstallNamespace).Get(context.Background(), name, metav1.GetOptions{})
	Expect(err).ToNot(HaveOccurred())

	image := deployment.Spec.Template.Spec.Containers[0].Image
	registry, imageName, version := parseImage(image)

	return deployment, image, registry, imageName, version
}

func createRunningVMIs(vmis []*v1.VirtualMachineInstance) []*v1.VirtualMachineInstance {
	newVMIs := make([]*v1.VirtualMachineInstance, len(vmis))
	for i, vmi := range vmis {
		var err error
		newVMIs[i], err = kubevirt.Client().VirtualMachineInstance(testsuite.GetTestNamespace(vmi)).Create(context.Background(), vmi, metav1.CreateOptions{})
		Expect(err).ToNot(HaveOccurred(), "Create VMI successfully")
	}

	for i, vmi := range newVMIs {
		newVMIs[i] = libwait.WaitForSuccessfulVMIStart(vmi)
	}

	return newVMIs
}

func deleteVMIs(vmis []*v1.VirtualMachineInstance) {
	for _, vmi := range vmis {
		err := kubevirt.Client().VirtualMachineInstance(testsuite.GetTestNamespace(vmi)).Delete(context.Background(), vmi.Name, metav1.DeleteOptions{})
		Expect(err).ToNot(HaveOccurred(), "Delete VMI successfully")
	}
}

func getVirtLauncherSha(deploymentConfigStr string) (string, error) {
	config := &util.KubeVirtDeploymentConfig{}
	err := json.Unmarshal([]byte(deploymentConfigStr), config)
	if err != nil {
		return "", err
	}

	return config.VirtLauncherSha, nil
}<|MERGE_RESOLUTION|>--- conflicted
+++ resolved
@@ -247,7 +247,6 @@
 					Expect(err).ToNot(HaveOccurred())
 				}
 
-<<<<<<< HEAD
 				tests.CreateConfigMap(configMapName, testsuite.GetTestNamespace(nil), config_data)
 				tests.CreateSecret(secretName, testsuite.GetTestNamespace(nil), secret_data)
 				virtCli := kubevirt.Client()
@@ -260,9 +259,6 @@
 					util2.PanicOnError(err)
 				}
 				vmi := libvmi.NewCirros(
-=======
-				vmi := libvmifact.NewCirros(
->>>>>>> a5701acf
 					libvmi.WithInterface(libvmi.InterfaceDeviceWithMasqueradeBinding()),
 					libvmi.WithNetwork(v1.DefaultPodNetwork()),
 					libvmi.WithConfigMapDisk(configMapName, configMapName),
