/*
 * This file is part of the KubeVirt project
 *
 * Licensed under the Apache License, Version 2.0 (the "License");
 * you may not use this file except in compliance with the License.
 * You may obtain a copy of the License at
 *
 *     http://www.apache.org/licenses/LICENSE-2.0
 *
 * Unless required by applicable law or agreed to in writing, software
 * distributed under the License is distributed on an "AS IS" BASIS,
 * WITHOUT WARRANTIES OR CONDITIONS OF ANY KIND, either express or implied.
 * See the License for the specific language governing permissions and
 * limitations under the License.
 *
 * Copyright 2018 Red Hat, Inc.
 *
 */

package tests_test

import (
	"context"
	"crypto/tls"
	"encoding/json"
	"path/filepath"
	"reflect"
	"regexp"
	"strconv"
	"strings"
	"sync"

<<<<<<< HEAD
	virthandler "kubevirt.io/kubevirt/pkg/virt-handler"

=======
	"kubevirt.io/kubevirt/pkg/util/hardware"
	"kubevirt.io/kubevirt/pkg/virt-controller/watch"

	virtconfig "kubevirt.io/kubevirt/pkg/virt-config"
	virthandler "kubevirt.io/kubevirt/pkg/virt-handler"
	"kubevirt.io/kubevirt/tests/framework/checks"
>>>>>>> c26c92f7
	"kubevirt.io/kubevirt/tests/util"
	"kubevirt.io/kubevirt/tools/vms-generator/utils"

	"fmt"
	"time"

	expect "github.com/google/goexpect"
	. "github.com/onsi/ginkgo"
	"github.com/onsi/ginkgo/extensions/table"
	. "github.com/onsi/gomega"
	k8sv1 "k8s.io/api/core/v1"
	"k8s.io/api/policy/v1beta1"
	"k8s.io/apimachinery/pkg/api/errors"
	"k8s.io/apimachinery/pkg/api/resource"
	metav1 "k8s.io/apimachinery/pkg/apis/meta/v1"
	"k8s.io/apimachinery/pkg/types"
	"k8s.io/apimachinery/pkg/util/intstr"
	"k8s.io/apimachinery/pkg/util/rand"
	"k8s.io/utils/pointer"

	"kubevirt.io/kubevirt/tests/libvmi"

	storageframework "kubevirt.io/kubevirt/tests/framework/storage"

	"k8s.io/apimachinery/pkg/util/strategicpatch"

	. "kubevirt.io/kubevirt/tests/framework/matcher"

	"kubevirt.io/kubevirt/pkg/virt-launcher/virtwrap/api"

	v1 "kubevirt.io/api/core/v1"
	"kubevirt.io/client-go/kubecli"
	"kubevirt.io/client-go/log"
	cdiv1 "kubevirt.io/containerized-data-importer-api/pkg/apis/core/v1beta1"
	"kubevirt.io/kubevirt/pkg/certificates/triple"
	"kubevirt.io/kubevirt/pkg/certificates/triple/cert"
	"kubevirt.io/kubevirt/pkg/util/cluster"
	migrations "kubevirt.io/kubevirt/pkg/util/migrations"
	"kubevirt.io/kubevirt/tests"
	"kubevirt.io/kubevirt/tests/console"
	cd "kubevirt.io/kubevirt/tests/containerdisk"
	"kubevirt.io/kubevirt/tests/flags"
	"kubevirt.io/kubevirt/tests/libnet"
)

const (
	fedoraVMSize         = "256M"
	secretDiskSerial     = "D23YZ9W6WA5DJ487"
	stressDefaultVMSize  = "100"
	stressLargeVMSize    = "400"
	stressDefaultTimeout = 1600
)

var _ = Describe("[Serial][rfe_id:393][crit:high][vendor:cnv-qe@redhat.com][level:system][sig-compute] VM Live Migration", func() {
	var virtClient kubecli.KubevirtClient
	var err error

	BeforeEach(func() {
		virtClient, err = kubecli.GetKubevirtClient()
		Expect(err).ToNot(HaveOccurred())
	})

	setMastersUnschedulable := func(mode bool) {
		masters, err := virtClient.CoreV1().Nodes().List(context.Background(), metav1.ListOptions{LabelSelector: `node-role.kubernetes.io/master`})
		Expect(err).ShouldNot(HaveOccurred(), "could not list master nodes")
		Expect(len(masters.Items)).Should(BeNumerically(">=", 1))

		for _, node := range masters.Items {
			nodeCopy := node.DeepCopy()
			nodeCopy.Spec.Unschedulable = mode

			oldData, err := json.Marshal(node)
			Expect(err).ShouldNot(HaveOccurred())

			newData, err := json.Marshal(nodeCopy)
			Expect(err).ShouldNot(HaveOccurred())

			patch, err := strategicpatch.CreateTwoWayMergePatch(oldData, newData, node)
			Expect(err).ShouldNot(HaveOccurred())

			_, err = virtClient.CoreV1().Nodes().Patch(context.Background(), node.Name, types.StrategicMergePatchType, patch, metav1.PatchOptions{})
			Expect(err).ShouldNot(HaveOccurred())
		}
	}

	drainNode := func(node string) {
		By(fmt.Sprintf("Draining node %s", node))
		// we can't really expect an error during node drain because vms with eviction strategy can be migrated by the
		// time that we call it.
		vmiSelector := v1.AppLabel + "=virt-launcher"
		k8sClient := tests.GetK8sCmdClient()
		if k8sClient == "oc" {
			tests.RunCommandWithNS("", k8sClient, "adm", "drain", node, "--delete-emptydir-data", "--pod-selector", vmiSelector,
				"--ignore-daemonsets=true", "--force", "--timeout=180s")
		} else {
			tests.RunCommandWithNS("", k8sClient, "drain", node, "--delete-emptydir-data", "--pod-selector", vmiSelector,
				"--ignore-daemonsets=true", "--force", "--timeout=180s")
		}
	}

	confirmMigrationMode := func(vmi *v1.VirtualMachineInstance, expectedMode v1.MigrationMode) {
		By("Retrieving the VMI post migration")
		vmi, err = virtClient.VirtualMachineInstance(vmi.Namespace).Get(vmi.Name, &metav1.GetOptions{})
		Expect(err).ToNot(HaveOccurred())

		By("Verifying the VMI's migration mode")
		Expect(vmi.Status.MigrationState.Mode).To(Equal(expectedMode))
	}

	getCurrentKv := func() v1.KubeVirtConfiguration {
		kvc := util.GetCurrentKv(virtClient)

		if kvc.Spec.Configuration.MigrationConfiguration == nil {
			kvc.Spec.Configuration.MigrationConfiguration = &v1.MigrationConfiguration{}
		}

		if kvc.Spec.Configuration.DeveloperConfiguration == nil {
			kvc.Spec.Configuration.DeveloperConfiguration = &v1.DeveloperConfiguration{}
		}

		if kvc.Spec.Configuration.NetworkConfiguration == nil {
			kvc.Spec.Configuration.NetworkConfiguration = &v1.NetworkConfiguration{}
		}

		return kvc.Spec.Configuration
	}

	BeforeEach(func() {
		tests.BeforeTestCleanup()

		tests.SkipIfMigrationIsNotPossible()

	})

	runVMIAndExpectLaunch := func(vmi *v1.VirtualMachineInstance, timeout int) *v1.VirtualMachineInstance {
		return tests.RunVMIAndExpectLaunchWithIgnoreWarningArg(vmi, timeout, false)
	}

	runVMIAndExpectLaunchIgnoreWarnings := func(vmi *v1.VirtualMachineInstance, timeout int) *v1.VirtualMachineInstance {
		return tests.RunVMIAndExpectLaunchWithIgnoreWarningArg(vmi, timeout, true)
	}

	confirmVMIPostMigrationFailed := func(vmi *v1.VirtualMachineInstance, migrationUID string) {
		By("Retrieving the VMI post migration")
		vmi, err = virtClient.VirtualMachineInstance(vmi.Namespace).Get(vmi.Name, &metav1.GetOptions{})
		Expect(err).ToNot(HaveOccurred())

		By("Verifying the VMI's migration state")
		Expect(vmi.Status.MigrationState).ToNot(BeNil())
		Expect(vmi.Status.MigrationState.StartTimestamp).ToNot(BeNil())
		Expect(vmi.Status.MigrationState.EndTimestamp).ToNot(BeNil())
		Expect(vmi.Status.MigrationState.SourceNode).To(Equal(vmi.Status.NodeName))
		Expect(vmi.Status.MigrationState.TargetNode).ToNot(Equal(vmi.Status.MigrationState.SourceNode))
		Expect(vmi.Status.MigrationState.Completed).To(BeTrue())
		Expect(vmi.Status.MigrationState.Failed).To(BeTrue())
		Expect(vmi.Status.MigrationState.TargetNodeAddress).ToNot(Equal(""))
		Expect(string(vmi.Status.MigrationState.MigrationUID)).To(Equal(migrationUID))

		By("Verifying the VMI's is in the running state")
		Expect(vmi.Status.Phase).To(Equal(v1.Running))
	}
	confirmVMIPostMigrationAborted := func(vmi *v1.VirtualMachineInstance, migrationUID string, timeout int) *v1.VirtualMachineInstance {
		By("Waiting until the migration is completed")
		Eventually(func() bool {
			vmi, err = virtClient.VirtualMachineInstance(vmi.Namespace).Get(vmi.Name, &metav1.GetOptions{})
			Expect(err).ToNot(HaveOccurred())

			if vmi.Status.MigrationState != nil && vmi.Status.MigrationState.Completed &&
				vmi.Status.MigrationState.AbortStatus == v1.MigrationAbortSucceeded {
				return true
			}
			return false

		}, timeout, 1*time.Second).Should(BeTrue())

		By("Retrieving the VMI post migration")
		vmi, err = virtClient.VirtualMachineInstance(vmi.Namespace).Get(vmi.Name, &metav1.GetOptions{})
		Expect(err).ToNot(HaveOccurred())

		By("Verifying the VMI's migration state")
		Expect(vmi.Status.MigrationState).ToNot(BeNil())
		Expect(vmi.Status.MigrationState.StartTimestamp).ToNot(BeNil())
		Expect(vmi.Status.MigrationState.EndTimestamp).ToNot(BeNil())
		Expect(vmi.Status.MigrationState.SourceNode).To(Equal(vmi.Status.NodeName))
		Expect(vmi.Status.MigrationState.TargetNode).ToNot(Equal(vmi.Status.MigrationState.SourceNode))
		Expect(vmi.Status.MigrationState.TargetNodeAddress).ToNot(Equal(""))
		Expect(string(vmi.Status.MigrationState.MigrationUID)).To(Equal(migrationUID))
		Expect(vmi.Status.MigrationState.Failed).To(BeTrue())
		Expect(vmi.Status.MigrationState.AbortRequested).To(BeTrue())

		By("Verifying the VMI's is in the running state")
		Expect(vmi.Status.Phase).To(Equal(v1.Running))
		return vmi
	}

	runAndCancelMigration := func(migration *v1.VirtualMachineInstanceMigration, vmi *v1.VirtualMachineInstance, timeout int) *v1.VirtualMachineInstanceMigration {
		By("Starting a Migration")
		Eventually(func() error {
			migration, err = virtClient.VirtualMachineInstanceMigration(migration.Namespace).Create(migration, &metav1.CreateOptions{})
			return err
		}, timeout, 1*time.Second).ShouldNot(HaveOccurred())

		By("Waiting until the Migration is Running")

		Eventually(func() bool {
			migration, err := virtClient.VirtualMachineInstanceMigration(migration.Namespace).Get(migration.Name, &metav1.GetOptions{})
			Expect(err).ToNot(HaveOccurred())

			Expect(migration.Status.Phase).ToNot(Equal(v1.MigrationFailed))
			if migration.Status.Phase == v1.MigrationRunning {
				vmi, err = virtClient.VirtualMachineInstance(vmi.Namespace).Get(vmi.Name, &metav1.GetOptions{})
				Expect(err).ToNot(HaveOccurred())
				if vmi.Status.MigrationState.Completed != true {
					return true
				}
			}
			return false

		}, timeout, 1*time.Second).Should(BeTrue())

		By("Cancelling a Migration")
		Expect(virtClient.VirtualMachineInstanceMigration(migration.Namespace).Delete(migration.Name, &metav1.DeleteOptions{})).To(Succeed(), "Migration should be deleted successfully")
		return migration
	}
	runAndImmediatelyCancelMigration := func(migration *v1.VirtualMachineInstanceMigration, vmi *v1.VirtualMachineInstance, timeout int) *v1.VirtualMachineInstanceMigration {
		By("Starting a Migration")
		Eventually(func() error {
			migration, err = virtClient.VirtualMachineInstanceMigration(migration.Namespace).Create(migration, &metav1.CreateOptions{})
			return err
		}, timeout, 1*time.Second).ShouldNot(HaveOccurred())

		By("Waiting until the Migration is Running")

		Eventually(func() bool {
			migration, err := virtClient.VirtualMachineInstanceMigration(migration.Namespace).Get(migration.Name, &metav1.GetOptions{})
			Expect(err).ToNot(HaveOccurred())
			return string(migration.UID) != ""

		}, timeout, 1*time.Second).Should(BeTrue())

		By("Cancelling a Migration")
		Expect(virtClient.VirtualMachineInstanceMigration(migration.Namespace).Delete(migration.Name, &metav1.DeleteOptions{})).To(Succeed(), "Migration should be deleted successfully")
		return migration
	}

	runMigrationAndExpectFailure := func(migration *v1.VirtualMachineInstanceMigration, timeout int) string {
		By("Starting a Migration")
		Eventually(func() error {
			migration, err = virtClient.VirtualMachineInstanceMigration(migration.Namespace).Create(migration, &metav1.CreateOptions{})
			return err
		}, timeout, 1*time.Second).ShouldNot(HaveOccurred())
		By("Waiting until the Migration Completes")

		uid := ""
		Eventually(func() v1.VirtualMachineInstanceMigrationPhase {
			migration, err := virtClient.VirtualMachineInstanceMigration(migration.Namespace).Get(migration.Name, &metav1.GetOptions{})
			Expect(err).ToNot(HaveOccurred())

			phase := migration.Status.Phase
			Expect(phase).NotTo(Equal(v1.MigrationSucceeded))

			uid = string(migration.UID)
			return phase

		}, timeout, 1*time.Second).Should(Equal(v1.MigrationFailed))
		return uid
	}

	runStressTest := func(vmi *v1.VirtualMachineInstance, vmsize string, stressTimeoutSeconds int) {
		By("Run a stress test to dirty some pages and slow down the migration")
		stressCmd := fmt.Sprintf("stress-ng --vm 1 --vm-bytes %sM --vm-keep --timeout %ds&\n", vmsize, stressTimeoutSeconds)
		Expect(console.SafeExpectBatch(vmi, []expect.Batcher{
			&expect.BSnd{S: "\n"},
			&expect.BExp{R: console.PromptExpression},
			&expect.BSnd{S: stressCmd},
			&expect.BExp{R: console.PromptExpression},
		}, 15)).To(Succeed(), "should run a stress test")

		// give stress tool some time to trash more memory pages before returning control to next steps
		if stressTimeoutSeconds < 15 {
			time.Sleep(time.Duration(stressTimeoutSeconds) * time.Second)
		} else {
			time.Sleep(15 * time.Second)
		}
	}

	getLibvirtdPid := func(pod *k8sv1.Pod) string {
		stdout, stderr, err := tests.ExecuteCommandOnPodV2(virtClient, pod, "compute",
			[]string{
				"pidof",
				"libvirtd",
			})
		errorMassageFormat := "faild after running `pidof libvirtd`  with stdout:\n %v \n stderr:\n %v \n err: \n %v \n"
		Expect(err).ToNot(HaveOccurred(), fmt.Sprintf(errorMassageFormat, stdout, stderr, err))
		pid := strings.TrimSuffix(stdout, "\n")
		return pid
	}

	deleteDataVolume := func(dv *cdiv1.DataVolume) {
		if dv != nil {
			By("Deleting the DataVolume")
			ExpectWithOffset(1, virtClient.CdiClient().CdiV1beta1().DataVolumes(dv.Namespace).Delete(context.Background(), dv.Name, metav1.DeleteOptions{})).To(Succeed(), metav1.DeleteOptions{})
		}
	}

	setMigrationBandwidthLimitation := func(migrationBandwidth resource.Quantity) {
		cfg := getCurrentKv()
		cfg.MigrationConfiguration.BandwidthPerMigration = &migrationBandwidth
		tests.UpdateKubeVirtConfigValueAndWait(cfg)
	}

	Describe("Starting a VirtualMachineInstance ", func() {

		var pvName string
		var memoryRequestSize resource.Quantity

		BeforeEach(func() {
			memoryRequestSize = resource.MustParse(fedoraVMSize)
			pvName = "test-nfs" + rand.String(48)
		})

		guestAgentMigrationTestFunc := func(mode v1.MigrationMode) {
			By("Creating the  VMI")
			vmi := tests.NewRandomVMIWithPVC(pvName)
			vmi.Spec.Domain.Resources.Requests[k8sv1.ResourceMemory] = memoryRequestSize
			vmi.Spec.Domain.Devices.Rng = &v1.Rng{}

			// add userdata for guest agent and service account mount
			mountSvcAccCommands := fmt.Sprintf(`#!/bin/bash
					mkdir /mnt/servacc
					mount /dev/$(lsblk --nodeps -no name,serial | grep %s | cut -f1 -d' ') /mnt/servacc
				`, secretDiskSerial)
			tests.AddUserData(vmi, "cloud-init", mountSvcAccCommands)

			tests.AddServiceAccountDisk(vmi, "default")
			disks := vmi.Spec.Domain.Devices.Disks
			disks[len(disks)-1].Serial = secretDiskSerial

			vmi = runVMIAndExpectLaunchIgnoreWarnings(vmi, 180)

			// Wait for cloud init to finish and start the agent inside the vmi.
			tests.WaitAgentConnected(virtClient, vmi)

			By("Checking that the VirtualMachineInstance console has expected output")
			Expect(libnet.WithIPv6(console.LoginToFedora)(vmi)).To(Succeed(), "Should be able to login to the Fedora VM")

			if mode == v1.MigrationPostCopy {
				By("Running stress test to allow transition to post-copy")
				runStressTest(vmi, stressLargeVMSize, stressDefaultTimeout)
			}

			// execute a migration, wait for finalized state
			By("Starting the Migration for iteration")
			migration := tests.NewRandomMigration(vmi.Name, vmi.Namespace)
			migrationUID := tests.RunMigrationAndExpectCompletion(virtClient, migration, tests.MigrationWaitTime)

			By("Checking VMI, confirm migration state")
			tests.ConfirmVMIPostMigration(virtClient, vmi, migrationUID)
			confirmMigrationMode(vmi, mode)

			By("Is agent connected after migration")
			tests.WaitAgentConnected(virtClient, vmi)

			By("Checking that the migrated VirtualMachineInstance console has expected output")
			Expect(console.OnPrivilegedPrompt(vmi, 60)).To(BeTrue(), "Should stay logged in to the migrated VM")

			By("Checking that the service account is mounted")
			Expect(console.SafeExpectBatch(vmi, []expect.Batcher{
				&expect.BSnd{S: "cat /mnt/servacc/namespace\n"},
				&expect.BExp{R: util.NamespaceTestDefault},
			}, 30)).To(Succeed(), "Should be able to access the mounted service account file")

			By("Deleting the VMI")
			Expect(virtClient.VirtualMachineInstance(vmi.Namespace).Delete(vmi.Name, &metav1.DeleteOptions{})).To(Succeed())

			By("Waiting for VMI to disappear")
			tests.WaitForVirtualMachineToDisappearWithTimeout(vmi, 120)
		}

		Context("with a bridge network interface", func() {
			It("[test_id:3226]should reject a migration of a vmi with a bridge interface", func() {
				vmi := tests.NewRandomVMIWithEphemeralDisk(cd.ContainerDiskFor(cd.ContainerDiskAlpine))
				vmi.Spec.Domain.Devices.Interfaces = []v1.Interface{
					{
						Name: "default",
						InterfaceBindingMethod: v1.InterfaceBindingMethod{
							Bridge: &v1.InterfaceBridge{},
						},
					},
				}
				vmi = runVMIAndExpectLaunch(vmi, 240)

				// Verify console on last iteration to verify the VirtualMachineInstance is still booting properly
				// after being restarted multiple times
				By("Checking that the VirtualMachineInstance console has expected output")
				Expect(console.LoginToAlpine(vmi)).To(Succeed())

				gotExpectedCondition := false
				for _, c := range vmi.Status.Conditions {
					if c.Type == v1.VirtualMachineInstanceIsMigratable {
						Expect(c.Status).To(Equal(k8sv1.ConditionFalse))
						gotExpectedCondition = true
					}
				}

				Expect(gotExpectedCondition).Should(BeTrue())

				// execute a migration, wait for finalized state
				migration := tests.NewRandomMigration(vmi.Name, vmi.Namespace)

				By("Starting a Migration")
				migration, err = virtClient.VirtualMachineInstanceMigration(migration.Namespace).Create(migration, &metav1.CreateOptions{})
				Expect(err).To(HaveOccurred())
				Expect(err.Error()).To(ContainSubstring("InterfaceNotLiveMigratable"))

				// delete VMI
				By("Deleting the VMI")
				Expect(virtClient.VirtualMachineInstance(vmi.Namespace).Delete(vmi.Name, &metav1.DeleteOptions{})).To(Succeed())

				By("Waiting for VMI to disappear")
				tests.WaitForVirtualMachineToDisappearWithTimeout(vmi, 120)
			})
		})
		Context("with bandwidth limitations", func() {

			var repeatedlyMigrateWithBandwidthLimitation = func(vmi *v1.VirtualMachineInstance, bandwidth string, repeat int) time.Duration {
				var migrationDurationTotal time.Duration
				config := getCurrentKv()
				limit := resource.MustParse(bandwidth)
				config.MigrationConfiguration.BandwidthPerMigration = &limit
				tests.UpdateKubeVirtConfigValueAndWait(config)

				for x := 0; x < repeat; x++ {
					By("Checking that the VirtualMachineInstance console has expected output")
					Expect(libnet.WithIPv6(console.LoginToCirros)(vmi)).To(Succeed())

					By("starting the migration")
					migration := tests.NewRandomMigration(vmi.Name, vmi.Namespace)
					migrationUID := tests.RunMigrationAndExpectCompletion(virtClient, migration, tests.MigrationWaitTime)

					// check VMI, confirm migration state
					tests.ConfirmVMIPostMigration(virtClient, vmi, migrationUID)

					vmi, err := virtClient.VirtualMachineInstance(vmi.Namespace).Get(vmi.Name, &metav1.GetOptions{})
					Expect(err).ToNot(HaveOccurred())
					migrationDuration := vmi.Status.MigrationState.EndTimestamp.Sub(vmi.Status.MigrationState.StartTimestamp.Time)
					log.DefaultLogger().Infof("Migration with bandwidth %v took: %v", bandwidth, migrationDuration)
					migrationDurationTotal += migrationDuration
				}
				return migrationDurationTotal
			}

			It("[test_id:6968]should apply them and result in different migration durations", func() {
				vmi := tests.NewRandomVMIWithEphemeralDisk(cd.ContainerDiskFor(cd.ContainerDiskCirros))
				tests.AddUserData(vmi, "cloud-init", "#!/bin/bash\necho 'hello'\n")
				By("Starting the VirtualMachineInstance")
				vmi = runVMIAndExpectLaunch(vmi, 240)

				durationLowBandwidth := repeatedlyMigrateWithBandwidthLimitation(vmi, "10Mi", 3)
				durationHighBandwidth := repeatedlyMigrateWithBandwidthLimitation(vmi, "128Mi", 3)
				Expect(durationHighBandwidth.Seconds() * 2).To(BeNumerically("<", durationLowBandwidth.Seconds()))
			})
		})
		Context("with a Cirros disk", func() {
			It("[test_id:6969]should be successfully migrate with a tablet device", func() {
				vmi := tests.NewRandomVMIWithEphemeralDisk(cd.ContainerDiskFor(cd.ContainerDiskCirros))
				tests.AddUserData(vmi, "cloud-init", "#!/bin/bash\necho 'hello'\n")
				vmi.Spec.Domain.Devices.Inputs = []v1.Input{
					{
						Name: "tablet0",
						Type: "tablet",
						Bus:  "usb",
					},
				}

				By("Starting the VirtualMachineInstance")
				vmi = runVMIAndExpectLaunch(vmi, 240)

				By("Checking that the VirtualMachineInstance console has expected output")
				Expect(libnet.WithIPv6(console.LoginToCirros)(vmi)).To(Succeed())

				By("starting the migration")
				migration := tests.NewRandomMigration(vmi.Name, vmi.Namespace)
				migrationUID := tests.RunMigrationAndExpectCompletion(virtClient, migration, tests.MigrationWaitTime)

				// check VMI, confirm migration state
				tests.ConfirmVMIPostMigration(virtClient, vmi, migrationUID)

				// delete VMI
				By("Deleting the VMI")
				Expect(virtClient.VirtualMachineInstance(vmi.Namespace).Delete(vmi.Name, &metav1.DeleteOptions{})).To(Succeed())

				By("Waiting for VMI to disappear")
				tests.WaitForVirtualMachineToDisappearWithTimeout(vmi, 240)
			})

			It("[test_id:6970]should migrate vmi with cdroms on various bus types", func() {
				vmi := tests.NewRandomVMIWithEphemeralDisk(cd.ContainerDiskFor(cd.ContainerDiskCirros))
				tests.AddEphemeralCdrom(vmi, "cdrom-0", "sata", cd.ContainerDiskFor(cd.ContainerDiskCirros))
				tests.AddEphemeralCdrom(vmi, "cdrom-1", "scsi", cd.ContainerDiskFor(cd.ContainerDiskCirros))
				tests.AddUserData(vmi, "cloud-init", "#!/bin/bash\necho 'hello'\n")

				By("Starting the VirtualMachineInstance")
				vmi = runVMIAndExpectLaunch(vmi, 240)

				By("Checking that the VirtualMachineInstance console has expected output")
				Expect(libnet.WithIPv6(console.LoginToCirros)(vmi)).To(Succeed())

				// execute a migration, wait for finalized state
				By("starting the migration")
				migration := tests.NewRandomMigration(vmi.Name, vmi.Namespace)
				migrationUID := tests.RunMigrationAndExpectCompletion(virtClient, migration, tests.MigrationWaitTime)

				// check VMI, confirm migration state
				tests.ConfirmVMIPostMigration(virtClient, vmi, migrationUID)
			})

			It("should migrate vmi and use Live Migration method with read-only disks", func() {
				By("Defining a VMI with PVC disk and read-only CDRoms")
				vmi, _ := tests.NewRandomVirtualMachineInstanceWithBlockDisk(cd.DataVolumeImportUrlForContainerDisk(cd.ContainerDiskCirros), util.NamespaceTestDefault, k8sv1.ReadWriteMany)
				vmi.Spec.Hostname = string(cd.ContainerDiskCirros)

				tests.AddEphemeralCdrom(vmi, "cdrom-0", "sata", cd.ContainerDiskFor(cd.ContainerDiskCirros))
				tests.AddEphemeralCdrom(vmi, "cdrom-1", "scsi", cd.ContainerDiskFor(cd.ContainerDiskCirros))

				By("Starting the VirtualMachineInstance")
				vmi = runVMIAndExpectLaunch(vmi, 240)

				// execute a migration, wait for finalized state
				By("starting the migration")
				migration := tests.NewRandomMigration(vmi.Name, vmi.Namespace)
				migrationUID := tests.RunMigrationAndExpectCompletion(virtClient, migration, tests.MigrationWaitTime)

				// check VMI, confirm migration state
				tests.ConfirmVMIPostMigration(virtClient, vmi, migrationUID)

				By("Ensuring migration is using Live Migration method")
				Eventually(func() v1.VirtualMachineInstanceMigrationMethod {
					vmi, err = virtClient.VirtualMachineInstance(vmi.Namespace).Get(vmi.Name, &metav1.GetOptions{})
					Expect(err).ShouldNot(HaveOccurred())
					return vmi.Status.MigrationMethod
				}, 20*time.Second, 1*time.Second).Should(Equal(v1.LiveMigration), "migration method is expected to be Live Migration")
			})

			It("[test_id:6971]should migrate with a downwardMetrics disk", func() {
				vmi := libvmi.NewTestToolingFedora(
					libvmi.WithInterface(libvmi.InterfaceDeviceWithMasqueradeBinding()),
					libvmi.WithNetwork(v1.DefaultPodNetwork()),
				)
				tests.AddDownwardMetricsVolume(vmi, "vhostmd")
				vmi = tests.RunVMIAndExpectLaunch(vmi, 180)
				Expect(console.LoginToFedora(vmi)).To(Succeed())

				By("starting the migration")
				migration := tests.NewRandomMigration(vmi.Name, vmi.Namespace)
				migrationUID := tests.RunMigrationAndExpectCompletion(virtClient, migration, tests.MigrationWaitTime)

				tests.ConfirmVMIPostMigration(virtClient, vmi, migrationUID)

				By("checking if the metrics are still updated after the migration")
				Eventually(func() error {
					_, err := getDownwardMetrics(vmi)
					return err
				}, 20*time.Second, 1*time.Second).ShouldNot(HaveOccurred())
				metrics, err := getDownwardMetrics(vmi)
				Expect(err).ToNot(HaveOccurred())
				timestamp := getTimeFromMetrics(metrics)
				Eventually(func() int {
					metrics, err := getDownwardMetrics(vmi)
					Expect(err).ToNot(HaveOccurred())
					return getTimeFromMetrics(metrics)
				}, 10*time.Second, 1*time.Second).ShouldNot(Equal(timestamp))

				By("checking that the new nodename is reflected in the downward metrics")
				vmi, err = virtClient.VirtualMachineInstance(vmi.Namespace).Get(vmi.Name, &metav1.GetOptions{})
				Expect(err).ToNot(HaveOccurred())
				Expect(getHostnameFromMetrics(metrics)).To(Equal(vmi.Status.NodeName))
			})

			It("[test_id:6842]should migrate with TSC frequency set", func() {
				vmi := tests.NewRandomVMIWithEphemeralDisk(cd.ContainerDiskFor(cd.ContainerDiskCirros))
				tests.AddUserData(vmi, "cloud-init", "#!/bin/bash\necho 'hello'\n")
				vmi.Spec.Domain.CPU = &v1.CPU{
					Features: []v1.CPUFeature{
						{
							Name:   "invtsc",
							Policy: "require",
						},
					},
				}
				// only with this strategy will the frequency be set
				strategy := v1.EvictionStrategyLiveMigrate
				vmi.Spec.EvictionStrategy = &strategy

				vmi = tests.RunVMIAndExpectLaunch(vmi, 180)
				Expect(console.LoginToCirros(vmi)).To(Succeed())

				By("Checking the TSC frequency on the Domain XML")
				domainSpec, err := tests.GetRunningVMIDomainSpec(vmi)
				Expect(err).ToNot(HaveOccurred())
				timerFrequency := ""
				for _, timer := range domainSpec.Clock.Timer {
					if timer.Name == "tsc" {
						timerFrequency = timer.Frequency
					}
				}
				Expect(timerFrequency).ToNot(BeEmpty())

				By("starting the migration")
				migration := tests.NewRandomMigration(vmi.Name, vmi.Namespace)
				migrationUID := tests.RunMigrationAndExpectCompletion(virtClient, migration, tests.MigrationWaitTime)

				tests.ConfirmVMIPostMigration(virtClient, vmi, migrationUID)

				By("Checking the TSC frequency on the Domain XML on the new node")
				domainSpec, err = tests.GetRunningVMIDomainSpec(vmi)
				Expect(err).ToNot(HaveOccurred())
				timerFrequency = ""
				for _, timer := range domainSpec.Clock.Timer {
					if timer.Name == "tsc" {
						timerFrequency = timer.Frequency
					}
				}
				Expect(timerFrequency).ToNot(BeEmpty())
			})

			It("[test_id:4113]should be successfully migrate with cloud-init disk with devices on the root bus", func() {
				vmi := tests.NewRandomVMIWithEphemeralDisk(cd.ContainerDiskFor(cd.ContainerDiskCirros))
				vmi.Annotations = map[string]string{
					v1.PlacePCIDevicesOnRootComplex: "true",
				}
				tests.AddUserData(vmi, "cloud-init", "#!/bin/bash\necho 'hello'\n")

				By("Starting the VirtualMachineInstance")
				vmi = runVMIAndExpectLaunch(vmi, 240)

				By("Checking that the VirtualMachineInstance console has expected output")
				Expect(libnet.WithIPv6(console.LoginToCirros)(vmi)).To(Succeed())

				// execute a migration, wait for finalized state
				By("starting the migration")
				migration := tests.NewRandomMigration(vmi.Name, vmi.Namespace)
				migrationUID := tests.RunMigrationAndExpectCompletion(virtClient, migration, tests.MigrationWaitTime)

				// check VMI, confirm migration state
				tests.ConfirmVMIPostMigration(virtClient, vmi, migrationUID)

				By("checking that we really migrated a VMI with only the root bus")
				domSpec, err := tests.GetRunningVMIDomainSpec(vmi)
				Expect(err).ToNot(HaveOccurred())
				rootPortController := []api.Controller{}
				for _, c := range domSpec.Devices.Controllers {
					if c.Model == "pcie-root-port" {
						rootPortController = append(rootPortController, c)
					}
				}
				Expect(rootPortController).To(HaveLen(0), "libvirt should not add additional buses to the root one")

				// delete VMI
				By("Deleting the VMI")
				Expect(virtClient.VirtualMachineInstance(vmi.Namespace).Delete(vmi.Name, &metav1.DeleteOptions{})).To(Succeed())

				By("Waiting for VMI to disappear")
				tests.WaitForVirtualMachineToDisappearWithTimeout(vmi, 240)
			})

			It("[test_id:1783]should be successfully migrated multiple times with cloud-init disk", func() {
				vmi := tests.NewRandomVMIWithEphemeralDisk(cd.ContainerDiskFor(cd.ContainerDiskCirros))
				tests.AddUserData(vmi, "cloud-init", "#!/bin/bash\necho 'hello'\n")

				By("Starting the VirtualMachineInstance")
				vmi = runVMIAndExpectLaunch(vmi, 240)

				By("Checking that the VirtualMachineInstance console has expected output")
				Expect(libnet.WithIPv6(console.LoginToCirros)(vmi)).To(Succeed())

				num := 4

				for i := 0; i < num; i++ {
					// execute a migration, wait for finalized state
					By(fmt.Sprintf("Starting the Migration for iteration %d", i))
					migration := tests.NewRandomMigration(vmi.Name, vmi.Namespace)
					migrationUID := tests.RunMigrationAndExpectCompletion(virtClient, migration, tests.MigrationWaitTime)

					// check VMI, confirm migration state
					tests.ConfirmVMIPostMigration(virtClient, vmi, migrationUID)

					By("Check if Migrated VMI has updated IP and IPs fields")
					Eventually(func() error {
						newvmi, err := virtClient.VirtualMachineInstance(util.NamespaceTestDefault).Get(vmi.Name, &metav1.GetOptions{})
						Expect(err).ToNot(HaveOccurred(), "Should successfully get new VMI")
						vmiPod := tests.GetRunningPodByVirtualMachineInstance(newvmi, newvmi.Namespace)
						return libnet.ValidateVMIandPodIPMatch(newvmi, vmiPod)
					}, 180*time.Second, time.Second).Should(Succeed(), "Should have updated IP and IPs fields")
				}
				// delete VMI
				By("Deleting the VMI")
				Expect(virtClient.VirtualMachineInstance(vmi.Namespace).Delete(vmi.Name, &metav1.DeleteOptions{})).To(Succeed())

				By("Waiting for VMI to disappear")
				tests.WaitForVirtualMachineToDisappearWithTimeout(vmi, 240)

			})

			// We had a bug that prevent migrations and graceful shutdown when the libvirt connection
			// is reset. This can occur for many reasons, one easy way to trigger it is to
			// force libvirtd down, which will result in virt-launcher respawning it.
			// Previously, we'd stop getting events after libvirt reconnect, which
			// prevented things like migration. This test verifies we can migrate after
			// resetting libvirt
			It("[test_id:4746]should migrate even if libvirt has restarted at some point.", func() {
				vmi := tests.NewRandomVMIWithEphemeralDisk(cd.ContainerDiskFor(cd.ContainerDiskCirros))
				tests.AddUserData(vmi, "cloud-init", "#!/bin/bash\necho 'hello'\n")

				By("Starting the VirtualMachineInstance")
				vmi = runVMIAndExpectLaunch(vmi, 240)

				By("Checking that the VirtualMachineInstance console has expected output")
				Expect(libnet.WithIPv6(console.LoginToCirros)(vmi)).To(Succeed())

				pods, err := virtClient.CoreV1().Pods(vmi.Namespace).List(context.Background(), metav1.ListOptions{
					LabelSelector: v1.CreatedByLabel + "=" + string(vmi.GetUID()),
				})
				Expect(err).ToNot(HaveOccurred(), "Should list pods successfully")
				Expect(pods.Items).To(HaveLen(1), "There should be only one VMI pod")

				// find libvirtd pid
				pid := getLibvirtdPid(&pods.Items[0])

				// kill libvirtd
				By(fmt.Sprintf("Killing libvirtd with pid %s", pid))
				stdout, stderr, err := tests.ExecuteCommandOnPodV2(virtClient, &pods.Items[0], "compute",
					[]string{
						"kill",
						"-9",
						pid,
					})
				errorMassageFormat := "failed after running `kill -9 %v` with stdout:\n %v \n stderr:\n %v \n err: \n %v \n"
				Expect(err).ToNot(HaveOccurred(), fmt.Sprintf(errorMassageFormat, pid, stdout, stderr, err))

				// wait for both libvirt to respawn and all connections to re-establish
				time.Sleep(30 * time.Second)

				// ensure new pid comes online
				newPid := getLibvirtdPid(&pods.Items[0])
				Expect(pid).ToNot(Equal(newPid), fmt.Sprintf("expected libvirtd to be cycled. original pid %s new pid %s", pid, newPid))

				// execute a migration, wait for finalized state
				By(fmt.Sprintf("Starting the Migration"))
				migration := tests.NewRandomMigration(vmi.Name, vmi.Namespace)
				migrationUID := tests.RunMigrationAndExpectCompletion(virtClient, migration, tests.MigrationWaitTime)

				// check VMI, confirm migration state
				tests.ConfirmVMIPostMigration(virtClient, vmi, migrationUID)

				// delete VMI
				By("Deleting the VMI")
				Expect(virtClient.VirtualMachineInstance(vmi.Namespace).Delete(vmi.Name, &metav1.DeleteOptions{})).To(Succeed())

				By("Waiting for VMI to disappear")
				tests.WaitForVirtualMachineToDisappearWithTimeout(vmi, 240)

			})

			It("[test_id:6972]should migrate to a persistent (non-transient) libvirt domain.", func() {
				vmi := tests.NewRandomVMIWithEphemeralDisk(cd.ContainerDiskFor(cd.ContainerDiskCirros))
				tests.AddUserData(vmi, "cloud-init", "#!/bin/bash\necho 'hello'\n")

				By("Starting the VirtualMachineInstance")
				vmi = runVMIAndExpectLaunch(vmi, 240)

				By("Checking that the VirtualMachineInstance console has expected output")
				Expect(libnet.WithIPv6(console.LoginToCirros)(vmi)).To(Succeed())

				// execute a migration, wait for finalized state
				By(fmt.Sprintf("Starting the Migration"))
				migration := tests.NewRandomMigration(vmi.Name, vmi.Namespace)
				migrationUID := tests.RunMigrationAndExpectCompletion(virtClient, migration, tests.MigrationWaitTime)

				// check VMI, confirm migration state
				tests.ConfirmVMIPostMigration(virtClient, vmi, migrationUID)

				// ensure the libvirt domain is persistent
				persistent, err := tests.LibvirtDomainIsPersistent(virtClient, vmi)
				Expect(err).ToNot(HaveOccurred(), "Should list libvirt domains successfully")
				Expect(persistent).To(BeTrue(), "The VMI was not found in the list of libvirt persistent domains")
				tests.EnsureNoMigrationMetadataInPersistentXML(vmi)

				// delete VMI
				By("Deleting the VMI")
				Expect(virtClient.VirtualMachineInstance(vmi.Namespace).Delete(vmi.Name, &metav1.DeleteOptions{})).To(Succeed())

				By("Waiting for VMI to disappear")
				tests.WaitForVirtualMachineToDisappearWithTimeout(vmi, 240)

			})
			It("[test_id:6973]should be able to successfully migrate with a paused vmi", func() {
				vmi := tests.NewRandomVMIWithEphemeralDisk(cd.ContainerDiskFor(cd.ContainerDiskCirros))
				tests.AddUserData(vmi, "cloud-init", "#!/bin/bash\necho 'hello'\n")

				By("Starting the VirtualMachineInstance")
				vmi = runVMIAndExpectLaunch(vmi, 240)

				By("Checking that the VirtualMachineInstance console has expected output")
				Expect(libnet.WithIPv6(console.LoginToCirros)(vmi)).To(Succeed())

				By("Pausing the VirtualMachineInstance")
				virtClient.VirtualMachineInstance(vmi.Namespace).Pause(vmi.Name, &v1.PauseOptions{})
				tests.WaitForVMICondition(virtClient, vmi, v1.VirtualMachineInstancePaused, 30)

				By("verifying that the vmi is still paused before migration")
				isPausedb, err := tests.LibvirtDomainIsPaused(virtClient, vmi)
				Expect(err).ToNot(HaveOccurred(), "Should get domain state successfully")
				Expect(isPausedb).To(BeTrue(), "The VMI should be paused before migration, but it is not.")

				By("starting the migration")
				migration := tests.NewRandomMigration(vmi.Name, vmi.Namespace)
				migrationUID := tests.RunMigrationAndExpectCompletion(virtClient, migration, tests.MigrationWaitTime)

				// check VMI, confirm migration state
				tests.ConfirmVMIPostMigration(virtClient, vmi, migrationUID)

				By("verifying that the vmi is still paused after migration")
				isPaused, err := tests.LibvirtDomainIsPaused(virtClient, vmi)
				Expect(err).ToNot(HaveOccurred(), "Should get domain state successfully")
				Expect(isPaused).To(BeTrue(), "The VMI should be paused after migration, but it is not.")

				By("verify that VMI can be unpaused after migration")
				command := tests.NewRepeatableVirtctlCommand("unpause", "vmi", "--namespace", util.NamespaceTestDefault, vmi.Name)
				Expect(command()).To(Succeed(), "should successfully unpause tthe vmi")
				tests.WaitForVMIConditionRemovedOrFalse(virtClient, vmi, v1.VirtualMachineInstancePaused, 30)

				By("verifying that the vmi is running")
				isPaused, err = tests.LibvirtDomainIsPaused(virtClient, vmi)
				Expect(err).ToNot(HaveOccurred(), "Should get domain state successfully")
				Expect(isPaused).To(BeFalse(), "The VMI should be running, but it is not.")
			})
		})

		Context("with an pending target pod", func() {
			var nodes *k8sv1.NodeList
			BeforeEach(func() {
				tests.BeforeTestCleanup()
				Eventually(func() []k8sv1.Node {
					nodes = util.GetAllSchedulableNodes(virtClient)
					return nodes.Items
				}, 60*time.Second, 1*time.Second).ShouldNot(BeEmpty(), "There should be some compute node")
			})

			It("should automatically cancel unschedulable migration after a timeout period", func() {
				vmi := tests.NewRandomFedoraVMIWithGuestAgent()
				vmi.Spec.Domain.Resources.Requests[k8sv1.ResourceMemory] = resource.MustParse(fedoraVMSize)

				// Add node affinity to ensure VMI affinity rules block target pod from being created
				addNodeAffinityToVMI(vmi, nodes.Items[0].Name)

				By("Starting the VirtualMachineInstance")
				vmi = runVMIAndExpectLaunch(vmi, 240)

				// execute a migration that is expected to fail
				By("Starting the Migration")
				migration := tests.NewRandomMigration(vmi.Name, vmi.Namespace)
				migration.Annotations = map[string]string{v1.MigrationUnschedulablePodTimeoutSecondsAnnotation: "130"}

				var err error
				Eventually(func() error {
					migration, err = virtClient.VirtualMachineInstanceMigration(migration.Namespace).Create(migration, &metav1.CreateOptions{})
					return err
				}, 5, 1*time.Second).Should(Succeed(), "migration creation should succeed")

				By("Should receive warning event that target pod is currently unschedulable")
				ctx, cancel := context.WithCancel(context.Background())
				defer cancel()
				tests.
					NewObjectEventWatcher(migration).
					Timeout(60*time.Second).
					SinceWatchedObjectResourceVersion().
					WaitFor(ctx, tests.WarningEvent, "migrationTargetPodUnschedulable")

				By("Migration should observe a timeout period before canceling unschedulable target pod")
				Consistently(func() error {

					migration, err := virtClient.VirtualMachineInstanceMigration(migration.Namespace).Get(migration.Name, &metav1.GetOptions{})
					if err != nil {
						return err
					}

					if migration.Status.Phase == v1.MigrationFailed {
						return fmt.Errorf("Migration should observe timeout period before transitioning to failed state")
					}
					return nil

				}, 1*time.Minute, 10*time.Second).Should(Succeed())

				By("Migration should fail eventually due to pending target pod timeout")
				Eventually(func() error {
					migration, err := virtClient.VirtualMachineInstanceMigration(migration.Namespace).Get(migration.Name, &metav1.GetOptions{})
					if err != nil {
						return err
					}

					if migration.Status.Phase != v1.MigrationFailed {
						return fmt.Errorf("Waiting on migration with phase %s to reach phase Failed", migration.Status.Phase)
					}
					return nil
				}, 2*time.Minute, 5*time.Second).Should(Succeed(), "migration creation should fail")

				// delete VMI
				By("Deleting the VMI")
				Expect(virtClient.VirtualMachineInstance(vmi.Namespace).Delete(vmi.Name, &metav1.DeleteOptions{})).To(Succeed())

				By("Waiting for VMI to disappear")
				tests.WaitForVirtualMachineToDisappearWithTimeout(vmi, 240)
			})

			It("should automatically cancel pending target pod after a catch all timeout period", func() {
				vmi := tests.NewRandomFedoraVMIWithGuestAgent()
				vmi.Spec.Domain.Resources.Requests[k8sv1.ResourceMemory] = resource.MustParse(fedoraVMSize)

				By("Starting the VirtualMachineInstance")
				vmi = runVMIAndExpectLaunch(vmi, 240)

				// execute a migration that is expected to fail
				By("Starting the Migration")
				migration := tests.NewRandomMigration(vmi.Name, vmi.Namespace)
				migration.Annotations = map[string]string{v1.MigrationPendingPodTimeoutSecondsAnnotation: "130"}

				// Add a fake continer image to the target pod to force a image pull failure which
				// keeps the target pod in pending state
				// Make sure to actually use an image repository we own here so no one
				// can somehow figure out a way to execute custom logic in our func tests.
				migration.Annotations[v1.FuncTestMigrationTargetImageOverrideAnnotation] = "quay.io/kubevirtci/some-fake-image:" + rand.String(12)

				By("Starting a Migration")
				var err error
				Eventually(func() error {
					migration, err = virtClient.VirtualMachineInstanceMigration(migration.Namespace).Create(migration, &metav1.CreateOptions{})
					return err
				}, 5, 1*time.Second).Should(Succeed(), "migration creation should succeed")

				By("Migration should observe a timeout period before canceling pending target pod")
				Consistently(func() error {

					migration, err := virtClient.VirtualMachineInstanceMigration(migration.Namespace).Get(migration.Name, &metav1.GetOptions{})
					if err != nil {
						return err
					}

					if migration.Status.Phase == v1.MigrationFailed {
						return fmt.Errorf("Migration should observe timeout period before transitioning to failed state")
					}
					return nil

				}, 1*time.Minute, 10*time.Second).Should(Succeed())

				By("Migration should fail eventually due to pending target pod timeout")
				Eventually(func() error {
					migration, err := virtClient.VirtualMachineInstanceMigration(migration.Namespace).Get(migration.Name, &metav1.GetOptions{})
					if err != nil {
						return err
					}

					if migration.Status.Phase != v1.MigrationFailed {
						return fmt.Errorf("Waiting on migration with phase %s to reach phase Failed", migration.Status.Phase)
					}
					return nil
				}, 2*time.Minute, 5*time.Second).Should(Succeed(), "migration creation should fail")

				// delete VMI
				By("Deleting the VMI")
				Expect(virtClient.VirtualMachineInstance(vmi.Namespace).Delete(vmi.Name, &metav1.DeleteOptions{})).To(Succeed())

				By("Waiting for VMI to disappear")
				tests.WaitForVirtualMachineToDisappearWithTimeout(vmi, 240)
			})
		})
		Context("with auto converge enabled", func() {
			BeforeEach(func() {
				tests.BeforeTestCleanup()

				// set autoconverge flag
				config := getCurrentKv()
				allowAutoConverage := true
				config.MigrationConfiguration.AllowAutoConverge = &allowAutoConverage
				tests.UpdateKubeVirtConfigValueAndWait(config)
			})

			It("[test_id:3237]should complete a migration", func() {
				vmi := tests.NewRandomFedoraVMIWithGuestAgent()
				vmi.Spec.Domain.Resources.Requests[k8sv1.ResourceMemory] = resource.MustParse(fedoraVMSize)

				By("Starting the VirtualMachineInstance")
				vmi = runVMIAndExpectLaunch(vmi, 240)

				// Need to wait for cloud init to finnish and start the agent inside the vmi.
				tests.WaitAgentConnected(virtClient, vmi)

				By("Checking that the VirtualMachineInstance console has expected output")
				Expect(console.LoginToFedora(vmi)).To(Succeed())

				runStressTest(vmi, stressDefaultVMSize, stressDefaultTimeout)

				// execute a migration, wait for finalized state
				By("Starting the Migration")
				migration := tests.NewRandomMigration(vmi.Name, vmi.Namespace)
				migrationUID := tests.RunMigrationAndExpectCompletion(virtClient, migration, tests.MigrationWaitTime)

				// check VMI, confirm migration state
				tests.ConfirmVMIPostMigration(virtClient, vmi, migrationUID)

				// delete VMI
				By("Deleting the VMI")
				Expect(virtClient.VirtualMachineInstance(vmi.Namespace).Delete(vmi.Name, &metav1.DeleteOptions{})).To(Succeed())

				By("Waiting for VMI to disappear")
				tests.WaitForVirtualMachineToDisappearWithTimeout(vmi, 240)
			})
		})
		Context("with setting guest time", func() {
			It("[test_id:4114]should set an updated time after a migration", func() {
				vmi := tests.NewRandomFedoraVMIWithGuestAgent()
				vmi.Spec.Domain.Resources.Requests[k8sv1.ResourceMemory] = resource.MustParse(fedoraVMSize)
				vmi.Spec.Domain.Devices.Rng = &v1.Rng{}

				By("Starting the VirtualMachineInstance")
				vmi = runVMIAndExpectLaunch(vmi, 240)

				By("Checking that the VirtualMachineInstance console has expected output")
				Expect(console.LoginToFedora(vmi)).To(Succeed())

				// Need to wait for cloud init to finnish and start the agent inside the vmi.
				tests.WaitAgentConnected(virtClient, vmi)

				By("Set wrong time on the guest")
				Expect(console.SafeExpectBatch(vmi, []expect.Batcher{
					&expect.BSnd{S: "date +%T -s 23:26:00\n"},
					&expect.BExp{R: console.PromptExpression},
				}, 15)).To(Succeed(), "should set guest time")

				// execute a migration, wait for finalized state
				By("Starting the Migration")
				migration := tests.NewRandomMigration(vmi.Name, vmi.Namespace)
				migrationUID := tests.RunMigrationAndExpectCompletion(virtClient, migration, tests.MigrationWaitTime)

				// check VMI, confirm migration state
				tests.ConfirmVMIPostMigration(virtClient, vmi, migrationUID)
				tests.WaitAgentConnected(virtClient, vmi)

				By("Checking that the migrated VirtualMachineInstance has an updated time")
				if !console.OnPrivilegedPrompt(vmi, 60) {
					Expect(console.LoginToFedora(vmi)).To(Succeed())
				}

				By("Waiting for the agent to set the right time")
				Eventually(func() error {
					// get current time on the node
					output := tests.RunCommandOnVmiPod(vmi, []string{"date", "+%H:%M"})
					expectedTime := strings.TrimSpace(output)
					log.DefaultLogger().Infof("expoected time: %v", expectedTime)

					By("Checking that the guest has an updated time")
					return console.SafeExpectBatch(vmi, []expect.Batcher{
						&expect.BSnd{S: "date +%H:%M\n"},
						&expect.BExp{R: expectedTime},
					}, 30)
				}, 240*time.Second, 1*time.Second).Should(Succeed())
			})
		})

		Context("with an Alpine DataVolume", func() {
			BeforeEach(func() {
				tests.BeforeTestCleanup()

				if !tests.HasCDI() {
					Skip("Skip DataVolume tests when CDI is not present")
				}
			})
			It("[test_id:3239]should reject a migration of a vmi with a non-shared data volume", func() {
				dataVolume := tests.NewRandomDataVolumeWithRegistryImport(cd.DataVolumeImportUrlForContainerDisk(cd.ContainerDiskAlpine), util.NamespaceTestDefault, k8sv1.ReadWriteOnce)
				vmi := tests.NewRandomVMIWithDataVolume(dataVolume.Name)

				_, err := virtClient.CdiClient().CdiV1beta1().DataVolumes(dataVolume.Namespace).Create(context.Background(), dataVolume, metav1.CreateOptions{})
				Expect(err).ToNot(HaveOccurred())

				Eventually(ThisDV(dataVolume), 240).Should(Or(HaveSucceeded(), BeInPhase(cdiv1.WaitForFirstConsumer)))

				vmi = runVMIAndExpectLaunch(vmi, 240)

				// Verify console on last iteration to verify the VirtualMachineInstance is still booting properly
				// after being restarted multiple times
				By("Checking that the VirtualMachineInstance console has expected output")
				Expect(console.LoginToAlpine(vmi)).To(Succeed())

				gotExpectedCondition := false
				for _, c := range vmi.Status.Conditions {
					if c.Type == v1.VirtualMachineInstanceIsMigratable {
						Expect(c.Status).To(Equal(k8sv1.ConditionFalse))
						gotExpectedCondition = true
					}
				}
				Expect(gotExpectedCondition).Should(BeTrue())

				// execute a migration, wait for finalized state
				migration := tests.NewRandomMigration(vmi.Name, vmi.Namespace)

				By("Starting a Migration")
				migration, err = virtClient.VirtualMachineInstanceMigration(migration.Namespace).Create(migration, &metav1.CreateOptions{})
				Expect(err).To(HaveOccurred())
				Expect(err.Error()).To(ContainSubstring("DisksNotLiveMigratable"))

				// delete VMI
				By("Deleting the VMI")
				Expect(virtClient.VirtualMachineInstance(vmi.Namespace).Delete(vmi.Name, &metav1.DeleteOptions{})).To(Succeed())

				By("Waiting for VMI to disappear")
				tests.WaitForVirtualMachineToDisappearWithTimeout(vmi, 120)

				Expect(virtClient.CdiClient().CdiV1beta1().DataVolumes(dataVolume.Namespace).Delete(context.Background(), dataVolume.Name, metav1.DeleteOptions{})).To(Succeed(), metav1.DeleteOptions{})
			})
			It("[test_id:1479][storage-req] should migrate a vmi with a shared block disk", func() {
				vmi, dv := tests.NewRandomVirtualMachineInstanceWithBlockDisk(cd.DataVolumeImportUrlForContainerDisk(cd.ContainerDiskAlpine), util.NamespaceTestDefault, k8sv1.ReadWriteMany)
				defer deleteDataVolume(dv)

				By("Starting the VirtualMachineInstance")
				vmi = runVMIAndExpectLaunch(vmi, 300)

				By("Checking that the VirtualMachineInstance console has expected output")
				Expect(console.LoginToAlpine(vmi)).To(Succeed())

				By("Starting a Migration")
				migration := tests.NewRandomMigration(vmi.Name, vmi.Namespace)
				migrationUID := tests.RunMigrationAndExpectCompletion(virtClient, migration, tests.MigrationWaitTime)

				// check VMI, confirm migration state
				tests.ConfirmVMIPostMigration(virtClient, vmi, migrationUID)

				// delete VMI
				By("Deleting the VMI")
				Expect(virtClient.VirtualMachineInstance(vmi.Namespace).Delete(vmi.Name, &metav1.DeleteOptions{})).To(Succeed())

				By("Waiting for VMI to disappear")
				tests.WaitForVirtualMachineToDisappearWithTimeout(vmi, 120)
			})
			It("[test_id:6974]should reject additional migrations on the same VMI if the first one is not finished", func() {
				vmi := tests.NewRandomFedoraVMIWithGuestAgent()
				vmi.Spec.Domain.Resources.Requests[k8sv1.ResourceMemory] = resource.MustParse(fedoraVMSize)

				By("Starting the VirtualMachineInstance")
				vmi = runVMIAndExpectLaunch(vmi, 240)

				// Need to wait for cloud init to finish and start the agent inside the vmi.
				tests.WaitAgentConnected(virtClient, vmi)

				By("Checking that the VirtualMachineInstance console has expected output")
				Expect(console.LoginToFedora(vmi)).To(Succeed())

				// Only stressing the VMI for 60 seconds to ensure the first migration eventually succeeds
				By("Stressing the VMI")
				runStressTest(vmi, stressDefaultVMSize, 60)

				By("Starting a first migration")
				migration1 := tests.NewRandomMigration(vmi.Name, vmi.Namespace)
				migration1, err = virtClient.VirtualMachineInstanceMigration(migration1.Namespace).Create(migration1, &metav1.CreateOptions{})
				Expect(err).To(BeNil())

				// Successfully tested with 40, but requests start getting throttled above 10, which is better to avoid to prevent flakyness
				By("Starting 10 more migrations expecting all to fail to create")
				var wg sync.WaitGroup
				for n := 0; n < 10; n++ {
					wg.Add(1)
					go func(n int) {
						defer GinkgoRecover()
						defer wg.Done()
						migration := tests.NewRandomMigration(vmi.Name, vmi.Namespace)
						_, err = virtClient.VirtualMachineInstanceMigration(migration.Namespace).Create(migration, &metav1.CreateOptions{})
						Expect(err).To(HaveOccurred(), fmt.Sprintf("Extra migration %d should have failed to create", n))
						Expect(err.Error()).To(ContainSubstring(`admission webhook "migration-create-validator.kubevirt.io" denied the request: in-flight migration detected.`))
					}(n)
				}
				wg.Wait()

				tests.ExpectMigrationSuccess(virtClient, migration1, tests.MigrationWaitTime)

				// delete VMI
				By("Deleting the VMI")
				Expect(virtClient.VirtualMachineInstance(vmi.Namespace).Delete(vmi.Name, &metav1.DeleteOptions{})).To(Succeed())

				By("Waiting for VMI to disappear")
				tests.WaitForVirtualMachineToDisappearWithTimeout(vmi, 120)
			})
		})
		Context("[storage-req]with an Alpine shared block volume PVC", func() {

			It("[test_id:1854]should migrate a VMI with shared and non-shared disks", func() {
				// Start the VirtualMachineInstance with PVC and Ephemeral Disks
				vmi, _ := tests.NewRandomVirtualMachineInstanceWithBlockDisk(cd.DataVolumeImportUrlForContainerDisk(cd.ContainerDiskAlpine), util.NamespaceTestDefault, k8sv1.ReadWriteMany)
				image := cd.ContainerDiskFor(cd.ContainerDiskAlpine)
				tests.AddEphemeralDisk(vmi, "myephemeral", "virtio", image)

				By("Starting the VirtualMachineInstance")
				vmi = runVMIAndExpectLaunch(vmi, 180)

				By("Checking that the VirtualMachineInstance console has expected output")
				Expect(console.LoginToAlpine(vmi)).To(Succeed())

				By("Starting a Migration")
				migration := tests.NewRandomMigration(vmi.Name, vmi.Namespace)
				migrationUID := tests.RunMigrationAndExpectCompletion(virtClient, migration, tests.MigrationWaitTime)

				// check VMI, confirm migration state
				tests.ConfirmVMIPostMigration(virtClient, vmi, migrationUID)

				// delete VMI
				By("Deleting the VMI")
				Expect(virtClient.VirtualMachineInstance(vmi.Namespace).Delete(vmi.Name, &metav1.DeleteOptions{})).To(Succeed())

				By("Waiting for VMI to disappear")
				tests.WaitForVirtualMachineToDisappearWithTimeout(vmi, 120)
			})
			It("[release-blocker][test_id:1377]should be successfully migrated multiple times", func() {
				// Start the VirtualMachineInstance with the PVC attached
				vmi, _ := tests.NewRandomVirtualMachineInstanceWithBlockDisk(cd.DataVolumeImportUrlForContainerDisk(cd.ContainerDiskAlpine), util.NamespaceTestDefault, k8sv1.ReadWriteMany)
				vmi = runVMIAndExpectLaunch(vmi, 180)

				By("Checking that the VirtualMachineInstance console has expected output")
				Expect(console.LoginToAlpine(vmi)).To(Succeed())

				// execute a migration, wait for finalized state
				migration := tests.NewRandomMigration(vmi.Name, vmi.Namespace)
				migrationUID := tests.RunMigrationAndExpectCompletion(virtClient, migration, 180)

				// check VMI, confirm migration state
				tests.ConfirmVMIPostMigration(virtClient, vmi, migrationUID)

				// delete VMI
				By("Deleting the VMI")
				Expect(virtClient.VirtualMachineInstance(vmi.Namespace).Delete(vmi.Name, &metav1.DeleteOptions{})).To(Succeed())

				By("Waiting for VMI to disappear")
				tests.WaitForVirtualMachineToDisappearWithTimeout(vmi, 120)
			})
		})
		Context("[storage-req]with an Cirros shared block volume PVC", func() {

			It("[test_id:3240]should be successfully with a cloud init", func() {
				// Start the VirtualMachineInstance with the PVC attached

				vmi, _ := tests.NewRandomVirtualMachineInstanceWithBlockDisk(cd.DataVolumeImportUrlForContainerDisk(cd.ContainerDiskCirros), util.NamespaceTestDefault, k8sv1.ReadWriteMany)
				tests.AddUserData(vmi, "cloud-init", "#!/bin/bash\necho 'hello'\n")
				vmi.Spec.Hostname = fmt.Sprintf("%s", cd.ContainerDiskCirros)
				vmi = runVMIAndExpectLaunch(vmi, 180)

				By("Checking that the VirtualMachineInstance console has expected output")
				Expect(libnet.WithIPv6(console.LoginToCirros)(vmi)).To(Succeed())

				By("Checking that MigrationMethod is set to BlockMigration")
				Expect(vmi.Status.MigrationMethod).To(Equal(v1.BlockMigration))

				// execute a migration, wait for finalized state
				By("Starting the Migration for iteration")
				migration := tests.NewRandomMigration(vmi.Name, vmi.Namespace)
				migrationUID := tests.RunMigrationAndExpectCompletion(virtClient, migration, tests.MigrationWaitTime)

				// check VMI, confirm migration state
				tests.ConfirmVMIPostMigration(virtClient, vmi, migrationUID)

				// delete VMI
				By("Deleting the VMI")
				Expect(virtClient.VirtualMachineInstance(vmi.Namespace).Delete(vmi.Name, &metav1.DeleteOptions{})).To(Succeed())

				By("Waiting for VMI to disappear")
				tests.WaitForVirtualMachineToDisappearWithTimeout(vmi, 120)
			})
		})
		Context("with a Fedora shared NFS PVC (using nfs ipv4 address), cloud init and service account", func() {
			var vmi *v1.VirtualMachineInstance
			var dv *cdiv1.DataVolume
			var wffcPod *k8sv1.Pod

			BeforeEach(func() {
				quantity, err := resource.ParseQuantity("5Gi")
				Expect(err).ToNot(HaveOccurred())
				url := "docker://" + cd.ContainerDiskFor(cd.ContainerDiskFedoraTestTooling)
				dv = tests.NewRandomDataVolumeWithRegistryImport(url, util.NamespaceTestDefault, k8sv1.ReadWriteOnce)
				dv.Spec.PVC.Resources.Requests["storage"] = quantity
				_, err = virtClient.CdiClient().CdiV1beta1().DataVolumes(dv.Namespace).Create(context.Background(), dv, metav1.CreateOptions{})
				Expect(err).ToNot(HaveOccurred())

				wffcPod = tests.RenderPod("wffc-temp-pod", []string{"echo"}, []string{"done"})
				wffcPod.Spec.Containers[0].VolumeMounts = []k8sv1.VolumeMount{

					{
						Name:      "tmp-data",
						MountPath: "/data/tmp-data",
					},
				}
				wffcPod.Spec.Volumes = []k8sv1.Volume{
					{
						Name: "tmp-data",
						VolumeSource: k8sv1.VolumeSource{
							PersistentVolumeClaim: &k8sv1.PersistentVolumeClaimVolumeSource{
								ClaimName: dv.Name,
							},
						},
					},
				}

				By("pinning the wffc dv")
				wffcPod, err = virtClient.CoreV1().Pods(util.NamespaceTestDefault).Create(context.Background(), wffcPod, metav1.CreateOptions{})
				Expect(err).ToNot(HaveOccurred())
				Eventually(ThisPod(wffcPod), 120).Should(BeInPhase(k8sv1.PodSucceeded))

				By("waiting for the dv import to pvc to finish")
				Eventually(ThisDV(dv), 600).Should(HaveSucceeded())

				// Prepare a NFS backed PV
				By("Starting an NFS POD to serve the PVC contents")
				nfsPod := storageframework.RenderNFSServerWithPVC("nfsserver", dv.Name)
				nfsPod, err = virtClient.CoreV1().Pods(util.NamespaceTestDefault).Create(context.Background(), nfsPod, metav1.CreateOptions{})
				Expect(err).ToNot(HaveOccurred())
				Eventually(ThisPod(nfsPod), 120).Should(BeInPhase(k8sv1.PodRunning))
				nfsPod, err = ThisPod(nfsPod)()
				Expect(err).ToNot(HaveOccurred())
				nfsIP := libnet.GetPodIpByFamily(nfsPod, k8sv1.IPv4Protocol)
				Expect(nfsIP).NotTo(BeEmpty())
				// create a new PV and PVC (PVs can't be reused)
				By("create a new NFS PV and PVC")
				os := string(cd.ContainerDiskFedoraTestTooling)
				tests.CreateNFSPvAndPvc(pvName, util.NamespaceTestDefault, "5Gi", nfsIP, os)
			})

			AfterEach(func() {
				By("Deleting NFS pod")
				// PVs can't be reused
				tests.DeletePvAndPvc(pvName)

				if dv != nil {
					By("Deleting the DataVolume")
					Expect(virtClient.CdiClient().CdiV1beta1().DataVolumes(dv.Namespace).Delete(context.Background(), dv.Name, metav1.DeleteOptions{})).To(Succeed())
					dv = nil
				}
				if wffcPod != nil {
					By("Deleting the wffc pod")
					err = virtClient.CoreV1().Pods(util.NamespaceTestDefault).Delete(context.Background(), wffcPod.Name, metav1.DeleteOptions{})
					Expect(err).ToNot(HaveOccurred())
					wffcPod = nil
				}
			})

			It("[test_id:2653] should be migrated successfully, using guest agent on VM with default migration configuration", func() {
				guestAgentMigrationTestFunc(v1.MigrationPreCopy)
			})

			It("[test_id:6975] should have guest agent functional after migration", func() {
				By("Creating the  VMI")
				vmi = tests.NewRandomVMIWithPVC(pvName)
				vmi.Spec.Domain.Resources.Requests[k8sv1.ResourceMemory] = resource.MustParse(fedoraVMSize)
				vmi.Spec.Domain.Devices.Rng = &v1.Rng{}

				tests.AddUserData(vmi, "cloud-init", "#!/bin/bash\n echo hello\n")
				vmi = runVMIAndExpectLaunchIgnoreWarnings(vmi, 180)

				By("Checking guest agent")
				tests.WaitAgentConnected(virtClient, vmi)

				By("Starting the Migration for iteration")
				migration := tests.NewRandomMigration(vmi.Name, vmi.Namespace)
				_ = tests.RunMigrationAndExpectCompletion(virtClient, migration, tests.MigrationWaitTime)

				By("Agent stays connected")
				Consistently(func() error {
					updatedVmi, err := virtClient.VirtualMachineInstance(util.NamespaceTestDefault).Get(vmi.Name, &metav1.GetOptions{})
					Expect(err).ToNot(HaveOccurred())
					for _, condition := range updatedVmi.Status.Conditions {
						if condition.Type == v1.VirtualMachineInstanceAgentConnected && condition.Status == k8sv1.ConditionTrue {
							return nil
						}
					}
					return fmt.Errorf("Guest Agent Disconnected")
				}, 5*time.Minute, 10*time.Second).Should(Succeed())
			})
		})

		Context("migration security", func() {
			Context("with TLS disabled", func() {
				It("[test_id:6976] should be successfully migrated", func() {
					cfg := getCurrentKv()
					cfg.MigrationConfiguration.DisableTLS = pointer.BoolPtr(true)
					tests.UpdateKubeVirtConfigValueAndWait(cfg)

					vmi := tests.NewRandomVMIWithEphemeralDisk(cd.ContainerDiskFor(cd.ContainerDiskCirros))

					tests.AddUserData(vmi, "cloud-init", "#!/bin/bash\necho 'hello'\n")

					By("Starting the VirtualMachineInstance")
					vmi = runVMIAndExpectLaunch(vmi, 240)

					By("Checking that the VirtualMachineInstance console has expected output")
					Expect(libnet.WithIPv6(console.LoginToCirros)(vmi)).To(Succeed())

					By("starting the migration")
					migration := tests.NewRandomMigration(vmi.Name, vmi.Namespace)
					migrationUID := tests.RunMigrationAndExpectCompletion(virtClient, migration, tests.MigrationWaitTime)

					// check VMI, confirm migration state
					tests.ConfirmVMIPostMigration(virtClient, vmi, migrationUID)

					// delete VMI
					By("Deleting the VMI")
					Expect(virtClient.VirtualMachineInstance(vmi.Namespace).Delete(vmi.Name, &metav1.DeleteOptions{})).To(Succeed())

					By("Waiting for VMI to disappear")
					tests.WaitForVirtualMachineToDisappearWithTimeout(vmi, 240)
				})

				It("[test_id:6977]should not secure migrations with TLS", func() {
					cfg := getCurrentKv()
					cfg.MigrationConfiguration.BandwidthPerMigration = resource.NewMilliQuantity(1, resource.BinarySI)
					cfg.MigrationConfiguration.DisableTLS = pointer.BoolPtr(true)
					tests.UpdateKubeVirtConfigValueAndWait(cfg)
					vmi := tests.NewRandomFedoraVMIWithGuestAgent()
					vmi.Spec.Domain.Resources.Requests[k8sv1.ResourceMemory] = resource.MustParse(fedoraVMSize)

					By("Starting the VirtualMachineInstance")
					vmi = runVMIAndExpectLaunch(vmi, 240)

					// Need to wait for cloud init to finish and start the agent inside the vmi.
					tests.WaitAgentConnected(virtClient, vmi)

					// Run
					Expect(console.LoginToFedora(vmi)).To(Succeed())

					runStressTest(vmi, stressDefaultVMSize, stressDefaultTimeout)

					// execute a migration, wait for finalized state
					By("Starting the Migration")
					migration := tests.NewRandomMigration(vmi.Name, vmi.Namespace)
					migration, err = virtClient.VirtualMachineInstanceMigration(migration.Namespace).Create(migration, &metav1.CreateOptions{})

					By("Waiting for the proxy connection details to appear")
					Eventually(func() bool {
						migratingVMI, err := virtClient.VirtualMachineInstance(vmi.Namespace).Get(vmi.Name, &metav1.GetOptions{})
						Expect(err).ToNot(HaveOccurred())
						if migratingVMI.Status.MigrationState == nil {
							return false
						}

						if migratingVMI.Status.MigrationState.TargetNodeAddress == "" || len(migratingVMI.Status.MigrationState.TargetDirectMigrationNodePorts) == 0 {
							return false
						}
						vmi = migratingVMI
						return true
					}, 60*time.Second, 1*time.Second).Should(BeTrue())

					By("checking if we fail to connect with our own cert")
					tlsConfig := temporaryTLSConfig()

					handler, err := kubecli.NewVirtHandlerClient(virtClient).Namespace(flags.KubeVirtInstallNamespace).ForNode(vmi.Status.MigrationState.TargetNode).Pod()
					Expect(err).ToNot(HaveOccurred())

					var wg sync.WaitGroup
					wg.Add(len(vmi.Status.MigrationState.TargetDirectMigrationNodePorts))

					i := 0
					errors := make(chan error, len(vmi.Status.MigrationState.TargetDirectMigrationNodePorts))
					for port := range vmi.Status.MigrationState.TargetDirectMigrationNodePorts {
						portI, _ := strconv.Atoi(port)
						go func(i int, port int) {
							defer GinkgoRecover()
							defer wg.Done()
							stopChan := make(chan struct{})
							defer close(stopChan)
							Expect(tests.ForwardPorts(handler, []string{fmt.Sprintf("4321%d:%d", i, port)}, stopChan, 10*time.Second)).To(Succeed())
							_, err := tls.Dial("tcp", fmt.Sprintf("localhost:4321%d", i), tlsConfig)
							Expect(err).To(HaveOccurred())
							errors <- err
						}(i, portI)
						i++
					}
					wg.Wait()
					close(errors)

					By("checking that we were never able to connect")
					for err := range errors {
						Expect(err.Error()).To(Or(ContainSubstring("EOF"), ContainSubstring("first record does not look like a TLS handshake")))
					}
				})
			})
			Context("with TLS enabled", func() {
				BeforeEach(func() {
					cfg := getCurrentKv()
					cfg.MigrationConfiguration.BandwidthPerMigration = resource.NewMilliQuantity(1, resource.BinarySI)
					tests.UpdateKubeVirtConfigValueAndWait(cfg)
				})

				It("[test_id:2303][posneg:negative] should secure migrations with TLS", func() {
					vmi := tests.NewRandomFedoraVMIWithGuestAgent()
					vmi.Spec.Domain.Resources.Requests[k8sv1.ResourceMemory] = resource.MustParse(fedoraVMSize)

					By("Starting the VirtualMachineInstance")
					vmi = runVMIAndExpectLaunch(vmi, 240)

					// Need to wait for cloud init to finish and start the agent inside the vmi.
					tests.WaitAgentConnected(virtClient, vmi)

					// Run
					Expect(console.LoginToFedora(vmi)).To(Succeed())

					runStressTest(vmi, stressDefaultVMSize, stressDefaultTimeout)

					// execute a migration, wait for finalized state
					By("Starting the Migration")
					migration := tests.NewRandomMigration(vmi.Name, vmi.Namespace)
					migration, err = virtClient.VirtualMachineInstanceMigration(migration.Namespace).Create(migration, &metav1.CreateOptions{})

					By("Waiting for the proxy connection details to appear")
					Eventually(func() bool {
						migratingVMI, err := virtClient.VirtualMachineInstance(vmi.Namespace).Get(vmi.Name, &metav1.GetOptions{})
						Expect(err).ToNot(HaveOccurred())
						if migratingVMI.Status.MigrationState == nil {
							return false
						}

						if migratingVMI.Status.MigrationState.TargetNodeAddress == "" || len(migratingVMI.Status.MigrationState.TargetDirectMigrationNodePorts) == 0 {
							return false
						}
						vmi = migratingVMI
						return true
					}, 60*time.Second, 1*time.Second).Should(BeTrue())

					By("checking if we fail to connect with our own cert")
					tlsConfig := temporaryTLSConfig()

					handler, err := kubecli.NewVirtHandlerClient(virtClient).Namespace(flags.KubeVirtInstallNamespace).ForNode(vmi.Status.MigrationState.TargetNode).Pod()
					Expect(err).ToNot(HaveOccurred())

					var wg sync.WaitGroup
					wg.Add(len(vmi.Status.MigrationState.TargetDirectMigrationNodePorts))

					i := 0
					errors := make(chan error, len(vmi.Status.MigrationState.TargetDirectMigrationNodePorts))
					for port := range vmi.Status.MigrationState.TargetDirectMigrationNodePorts {
						portI, _ := strconv.Atoi(port)
						go func(i int, port int) {
							defer GinkgoRecover()
							defer wg.Done()
							stopChan := make(chan struct{})
							defer close(stopChan)
							Expect(tests.ForwardPorts(handler, []string{fmt.Sprintf("4321%d:%d", i, port)}, stopChan, 10*time.Second)).To(Succeed())
							conn, err := tls.Dial("tcp", fmt.Sprintf("localhost:4321%d", i), tlsConfig)
							if conn != nil {
								b := make([]byte, 1)
								_, err = conn.Read(b)
							}
							Expect(err).To(HaveOccurred())
							errors <- err
						}(i, portI)
						i++
					}
					wg.Wait()
					close(errors)

					By("checking that we were never able to connect")
					tlsErrorFound := false
					for err := range errors {
						if strings.Contains(err.Error(), "remote error: tls: bad certificate") {
							tlsErrorFound = true
						}
						Expect(err.Error()).To(Or(ContainSubstring("remote error: tls: bad certificate"), ContainSubstring("EOF")))
					}

					Expect(tlsErrorFound).To(BeTrue())
				})
			})
		})

		Context("migration postcopy", func() {

			var dv *cdiv1.DataVolume
			var wffcPod *k8sv1.Pod

			BeforeEach(func() {
				By("Limit migration bandwidth")
				setMigrationBandwidthLimitation(resource.MustParse("40Mi"))

				By("Allowing post-copy")
				config := getCurrentKv()
				config.MigrationConfiguration.AllowPostCopy = pointer.BoolPtr(true)
				config.MigrationConfiguration.CompletionTimeoutPerGiB = pointer.Int64Ptr(1)
				tests.UpdateKubeVirtConfigValueAndWait(config)
				memoryRequestSize = resource.MustParse("1Gi")

				quantity, err := resource.ParseQuantity("5Gi")
				Expect(err).ToNot(HaveOccurred())
				url := "docker://" + cd.ContainerDiskFor(cd.ContainerDiskFedoraTestTooling)
				dv := tests.NewRandomDataVolumeWithRegistryImport(url, util.NamespaceTestDefault, k8sv1.ReadWriteOnce)
				dv.Spec.PVC.Resources.Requests["storage"] = quantity
				_, err = virtClient.CdiClient().CdiV1beta1().DataVolumes(dv.Namespace).Create(context.Background(), dv, metav1.CreateOptions{})
				Expect(err).ToNot(HaveOccurred())

				wffcPod = tests.RenderPod("wffc-temp-pod", []string{"echo"}, []string{"done"})
				wffcPod.Spec.Containers[0].VolumeMounts = []k8sv1.VolumeMount{

					{
						Name:      "tmp-data",
						MountPath: "/data/tmp-data",
					},
				}
				wffcPod.Spec.Volumes = []k8sv1.Volume{
					{
						Name: "tmp-data",
						VolumeSource: k8sv1.VolumeSource{
							PersistentVolumeClaim: &k8sv1.PersistentVolumeClaimVolumeSource{
								ClaimName: dv.Name,
							},
						},
					},
				}

				By("pinning the wffc dv")
				wffcPod, err = virtClient.CoreV1().Pods(util.NamespaceTestDefault).Create(context.Background(), wffcPod, metav1.CreateOptions{})
				Expect(err).ToNot(HaveOccurred())
				Eventually(ThisPod(wffcPod), 120).Should(BeInPhase(k8sv1.PodSucceeded))

				By("waiting for the dv import to pvc to finish")
				Eventually(ThisDV(dv), 600).Should(HaveSucceeded())

				// Prepare a NFS backed PV
				By("Starting an NFS POD to serve the PVC contents")
				nfsPod := storageframework.RenderNFSServerWithPVC("nfsserver", dv.Name)
				nfsPod, err = virtClient.CoreV1().Pods(util.NamespaceTestDefault).Create(context.Background(), nfsPod, metav1.CreateOptions{})
				Expect(err).ToNot(HaveOccurred())
				Eventually(ThisPod(nfsPod), 120).Should(BeInPhase(k8sv1.PodRunning))
				nfsPod, err = ThisPod(nfsPod)()
				Expect(err).ToNot(HaveOccurred())
				nfsIP := libnet.GetPodIpByFamily(nfsPod, k8sv1.IPv4Protocol)
				Expect(nfsIP).NotTo(BeEmpty())
				// create a new PV and PVC (PVs can't be reused)
				By("create a new NFS PV and PVC")
				os := string(cd.ContainerDiskFedoraTestTooling)
				tests.CreateNFSPvAndPvc(pvName, util.NamespaceTestDefault, "5Gi", nfsIP, os)
			})

			AfterEach(func() {
				By("Deleting NFS pod")
				// PVs can't be reused
				tests.DeletePvAndPvc(pvName)

				if dv != nil {
					By("Deleting the DataVolume")
					Expect(virtClient.CdiClient().CdiV1beta1().DataVolumes(dv.Namespace).Delete(context.Background(), dv.Name, metav1.DeleteOptions{})).To(Succeed())
					dv = nil
				}
				if wffcPod != nil {
					By("Deleting the wffc pod")
					err = virtClient.CoreV1().Pods(util.NamespaceTestDefault).Delete(context.Background(), wffcPod.Name, metav1.DeleteOptions{})
					Expect(err).ToNot(HaveOccurred())
					wffcPod = nil
				}
			})

			It("[test_id:5004] should be migrated successfully, using guest agent on VM with postcopy", func() {
				guestAgentMigrationTestFunc(v1.MigrationPostCopy)
			})

			It("[QUARANTINE][test_id:4747] should migrate using cluster level config for postcopy", func() {
				config := getCurrentKv()
				config.MigrationConfiguration.AllowPostCopy = pointer.BoolPtr(true)
				config.MigrationConfiguration.CompletionTimeoutPerGiB = pointer.Int64Ptr(1)
				bandwidth := resource.MustParse("256Mi")
				config.MigrationConfiguration.BandwidthPerMigration = &bandwidth
				tests.UpdateKubeVirtConfigValueAndWait(config)

				vmi := tests.NewRandomFedoraVMIWithGuestAgent()
				vmi.Spec.Domain.Resources.Requests[k8sv1.ResourceMemory] = resource.MustParse("1Gi")

				By("Starting the VirtualMachineInstance")
				vmi = runVMIAndExpectLaunch(vmi, 240)

				By("Checking that the VirtualMachineInstance console has expected output")
				Expect(console.LoginToFedora(vmi)).To(Succeed())

				// Need to wait for cloud init to finish and start the agent inside the vmi.
				tests.WaitAgentConnected(virtClient, vmi)

				runStressTest(vmi, stressLargeVMSize, stressDefaultTimeout)

				// execute a migration, wait for finalized state
				By("Starting the Migration")
				migration := tests.NewRandomMigration(vmi.Name, vmi.Namespace)
				migrationUID := tests.RunMigrationAndExpectCompletion(virtClient, migration, 180)

				// check VMI, confirm migration state
				tests.ConfirmVMIPostMigration(virtClient, vmi, migrationUID)
				confirmMigrationMode(vmi, v1.MigrationPostCopy)

				// delete VMI
				By("Deleting the VMI")
				Expect(virtClient.VirtualMachineInstance(vmi.Namespace).Delete(vmi.Name, &metav1.DeleteOptions{})).To(Succeed())

				By("Waiting for VMI to disappear")
				tests.WaitForVirtualMachineToDisappearWithTimeout(vmi, 240)
			})
		})

		Context("migration monitor", func() {
			var createdPods []string
			AfterEach(func() {
				for _, podName := range createdPods {
					Eventually(func() error {
						err := virtClient.CoreV1().Pods(util.NamespaceTestDefault).Delete(context.Background(), podName, metav1.DeleteOptions{})

						if err != nil && errors.IsNotFound(err) {
							return nil
						}
						return err
					}, 10*time.Second, 1*time.Second).Should(Succeed(), "Should delete helper pod")
				}
			})
			BeforeEach(func() {
				createdPods = []string{}
				cfg := getCurrentKv()
				var timeout int64 = 5
				cfg.MigrationConfiguration = &v1.MigrationConfiguration{
					ProgressTimeout:         &timeout,
					CompletionTimeoutPerGiB: &timeout,
					BandwidthPerMigration:   resource.NewMilliQuantity(1, resource.BinarySI),
				}
				tests.UpdateKubeVirtConfigValueAndWait(cfg)
			})
			PIt("[test_id:2227] should abort a vmi migration without progress", func() {
				vmi := tests.NewRandomFedoraVMIWithGuestAgent()
				vmi.Spec.Domain.Resources.Requests[k8sv1.ResourceMemory] = resource.MustParse("1Gi")

				By("Starting the VirtualMachineInstance")
				vmi = runVMIAndExpectLaunch(vmi, 240)

				By("Checking that the VirtualMachineInstance console has expected output")
				Expect(console.LoginToFedora(vmi)).To(Succeed())

				// Need to wait for cloud init to finish and start the agent inside the vmi.
				tests.WaitAgentConnected(virtClient, vmi)

				runStressTest(vmi, stressLargeVMSize, stressDefaultTimeout)

				// execute a migration, wait for finalized state
				By("Starting the Migration")
				migration := tests.NewRandomMigration(vmi.Name, vmi.Namespace)
				migrationUID := runMigrationAndExpectFailure(migration, 180)

				// check VMI, confirm migration state
				confirmVMIPostMigrationFailed(vmi, migrationUID)

				// delete VMI
				By("Deleting the VMI")
				Expect(virtClient.VirtualMachineInstance(vmi.Namespace).Delete(vmi.Name, &metav1.DeleteOptions{})).To(Succeed())

				By("Waiting for VMI to disappear")
				tests.WaitForVirtualMachineToDisappearWithTimeout(vmi, 240)
			})

			It("[test_id:6978][QUARANTINE] Should detect a failed migration", func() {
				vmi := tests.NewRandomFedoraVMIWithGuestAgent()
				vmi.Spec.Domain.Resources.Requests[k8sv1.ResourceMemory] = resource.MustParse("1Gi")

				By("Starting the VirtualMachineInstance")
				vmi = runVMIAndExpectLaunch(vmi, 240)

				By("Checking that the VirtualMachineInstance console has expected output")
				Expect(console.LoginToFedora(vmi)).To(Succeed())

				domSpec, err := tests.GetRunningVMIDomainSpec(vmi)
				Expect(err).ToNot(HaveOccurred())
				emulator := filepath.Base(strings.TrimPrefix(domSpec.Devices.Emulator, "/"))
				// ensure that we only match the process
				emulator = "[" + emulator[0:1] + "]" + emulator[1:]

				// launch killer pod on every node that isn't the vmi's node
				By("Starting our migration killer pods")
				nodes := util.GetAllSchedulableNodes(virtClient)
				Expect(nodes.Items).ToNot(BeEmpty(), "There should be some compute node")
				for idx, entry := range nodes.Items {
					if entry.Name == vmi.Status.NodeName {
						continue
					}

					podName := fmt.Sprintf("migration-killer-pod-%d", idx)

					// kill the handler right as we detect the qemu target process come online
					pod := tests.RenderPrivilegedPod(podName, []string{"/bin/bash", "-c"}, []string{fmt.Sprintf("while true; do ps aux | grep -v \"defunct\" | grep \"%s\" && pkill -9 virt-handler && sleep 5; done", emulator)})

					pod.Spec.NodeName = entry.Name
					createdPod, err := virtClient.CoreV1().Pods(util.NamespaceTestDefault).Create(context.Background(), pod, metav1.CreateOptions{})
					Expect(err).ToNot(HaveOccurred(), "Should create helper pod")
					createdPods = append(createdPods, createdPod.Name)
				}
				Expect(len(createdPods)).To(BeNumerically(">=", 1), "There is no node for migration")

				// execute a migration, wait for finalized state
				By("Starting the Migration")
				migration := tests.NewRandomMigration(vmi.Name, vmi.Namespace)
				migrationUID := runMigrationAndExpectFailure(migration, 180)

				// check VMI, confirm migration state
				confirmVMIPostMigrationFailed(vmi, migrationUID)

				By("Removing our migration killer pods")
				for _, podName := range createdPods {
					Eventually(func() error {
						err := virtClient.CoreV1().Pods(util.NamespaceTestDefault).Delete(context.Background(), podName, metav1.DeleteOptions{})

						if err != nil && errors.IsNotFound(err) {
							return nil
						}
						return err
					}, 10*time.Second, 1*time.Second).Should(Succeed(), "Should delete helper pod")

					Eventually(func() error {
						_, err := virtClient.CoreV1().Pods(util.NamespaceTestDefault).Get(context.Background(), podName, metav1.GetOptions{})
						return err
					}, 300*time.Second, 1*time.Second).Should(
						SatisfyAll(HaveOccurred(), WithTransform(errors.IsNotFound, BeTrue())),
						"The killer pod should be gone within the given timeout",
					)
				}

				By("Waiting for virt-handler to come back online")
				Eventually(func() error {
					handler, err := virtClient.AppsV1().DaemonSets(flags.KubeVirtInstallNamespace).Get(context.Background(), "virt-handler", metav1.GetOptions{})
					if err != nil {
						return err
					}

					if handler.Status.DesiredNumberScheduled == handler.Status.NumberAvailable {
						return nil
					}
					return fmt.Errorf("waiting for virt-handler pod to come back online")
				}, 120*time.Second, 1*time.Second).Should(Succeed(), "Virt handler should come online")

				By("Starting new migration and waiting for it to succeed")
				migration = tests.NewRandomMigration(vmi.Name, vmi.Namespace)
				migrationUID = tests.RunMigrationAndExpectCompletion(virtClient, migration, 340)

				By("Verifying Second Migration Succeeeds")
				tests.ConfirmVMIPostMigration(virtClient, vmi, migrationUID)

				// delete VMI
				By("Deleting the VMI")
				Expect(virtClient.VirtualMachineInstance(vmi.Namespace).Delete(vmi.Name, &metav1.DeleteOptions{})).To(Succeed())

				By("Waiting for VMI to disappear")
				tests.WaitForVirtualMachineToDisappearWithTimeout(vmi, 240)
			})

			It("old finalized migrations should get garbage collected", func() {
				vmi := tests.NewRandomFedoraVMIWithGuestAgent()
				vmi.Spec.Domain.Resources.Requests[k8sv1.ResourceMemory] = resource.MustParse("1Gi")

				// this annotation causes virt launcher to immediately fail a migration
				vmi.Annotations = map[string]string{v1.FuncTestForceLauncherMigrationFailureAnnotation: ""}

				By("Starting the VirtualMachineInstance")
				vmi = runVMIAndExpectLaunch(vmi, 240)

				for i := 0; i < 10; i++ {
					// execute a migration, wait for finalized state
					By("Starting the Migration")
					migration := tests.NewRandomMigration(vmi.Name, vmi.Namespace)
					migration.Name = fmt.Sprintf("%s-iter-%d", vmi.Name, i)
					migrationUID := runMigrationAndExpectFailure(migration, 180)

					// check VMI, confirm migration state
					confirmVMIPostMigrationFailed(vmi, migrationUID)

					Eventually(func() error {
						vmi, err = virtClient.VirtualMachineInstance(vmi.Namespace).Get(vmi.Name, &metav1.GetOptions{})
						Expect(err).ToNot(HaveOccurred())

						pod, err := virtClient.CoreV1().Pods(vmi.Namespace).Get(context.Background(), vmi.Status.MigrationState.TargetPod, metav1.GetOptions{})
						Expect(err).ToNot(HaveOccurred())

						if pod.Status.Phase == k8sv1.PodFailed || pod.Status.Phase == k8sv1.PodSucceeded {
							return nil
						}

						return fmt.Errorf("still waiting on target pod to complete, current phase is %s", pod.Status.Phase)
					}, 10*time.Second, time.Second).Should(Succeed(), "Target pod should exit quickly after migration fails.")
				}

				migrations, err := virtClient.VirtualMachineInstanceMigration(vmi.Namespace).List(&metav1.ListOptions{})
				Expect(err).To(BeNil())
				Expect(migrations.Items).To(HaveLen(5))

				// delete VMI
				By("Deleting the VMI")
				Expect(virtClient.VirtualMachineInstance(vmi.Namespace).Delete(vmi.Name, &metav1.DeleteOptions{})).To(Succeed())

				By("Waiting for VMI to disappear")
				tests.WaitForVirtualMachineToDisappearWithTimeout(vmi, 240)
			})

			It("[test_id:6979]Target pod should exit after failed migration", func() {
				vmi := tests.NewRandomFedoraVMIWithGuestAgent()
				vmi.Spec.Domain.Resources.Requests[k8sv1.ResourceMemory] = resource.MustParse("1Gi")

				// this annotation causes virt launcher to immediately fail a migration
				vmi.Annotations = map[string]string{v1.FuncTestForceLauncherMigrationFailureAnnotation: ""}

				By("Starting the VirtualMachineInstance")
				vmi = runVMIAndExpectLaunch(vmi, 240)

				// execute a migration, wait for finalized state
				By("Starting the Migration")
				migration := tests.NewRandomMigration(vmi.Name, vmi.Namespace)
				migrationUID := runMigrationAndExpectFailure(migration, 180)

				// check VMI, confirm migration state
				confirmVMIPostMigrationFailed(vmi, migrationUID)

				Eventually(func() error {
					vmi, err = virtClient.VirtualMachineInstance(vmi.Namespace).Get(vmi.Name, &metav1.GetOptions{})
					Expect(err).ToNot(HaveOccurred())

					pod, err := virtClient.CoreV1().Pods(vmi.Namespace).Get(context.Background(), vmi.Status.MigrationState.TargetPod, metav1.GetOptions{})
					Expect(err).ToNot(HaveOccurred())

					if pod.Status.Phase == k8sv1.PodFailed || pod.Status.Phase == k8sv1.PodSucceeded {
						return nil
					}

					return fmt.Errorf("still waiting on target pod to complete, current phase is %s", pod.Status.Phase)
				}, 10*time.Second, time.Second).Should(Succeed(), "Target pod should exit quickly after migration fails.")

				// delete VMI
				By("Deleting the VMI")
				Expect(virtClient.VirtualMachineInstance(vmi.Namespace).Delete(vmi.Name, &metav1.DeleteOptions{})).To(Succeed())

				By("Waiting for VMI to disappear")
				tests.WaitForVirtualMachineToDisappearWithTimeout(vmi, 240)
			})

			It("[test_id:6980]Migration should fail if target pod fails during target preparation", func() {
				vmi := tests.NewRandomFedoraVMIWithGuestAgent()
				vmi.Spec.Domain.Resources.Requests[k8sv1.ResourceMemory] = resource.MustParse("1Gi")

				// this annotation causes virt launcher to immediately fail a migration
				vmi.Annotations = map[string]string{v1.FuncTestBlockLauncherPrepareMigrationTargetAnnotation: ""}

				By("Starting the VirtualMachineInstance")
				vmi = runVMIAndExpectLaunch(vmi, 240)

				// execute a migration
				By("Starting the Migration")
				migration := tests.NewRandomMigration(vmi.Name, vmi.Namespace)
				migration, err = virtClient.VirtualMachineInstanceMigration(migration.Namespace).Create(migration, &metav1.CreateOptions{})
				Expect(err).ToNot(HaveOccurred())

				By("Waiting for Migration to reach Preparing Target Phase")
				Eventually(func() v1.VirtualMachineInstanceMigrationPhase {
					migration, err = virtClient.VirtualMachineInstanceMigration(migration.Namespace).Get(migration.Name, &metav1.GetOptions{})
					Expect(err).ToNot(HaveOccurred())

					phase := migration.Status.Phase
					Expect(phase).NotTo(Equal(v1.MigrationSucceeded))
					return phase
				}, 120, 1*time.Second).Should(Equal(v1.MigrationPreparingTarget))

				By("Killing the target pod and expecting failure")
				vmi, err = virtClient.VirtualMachineInstance(vmi.Namespace).Get(vmi.Name, &metav1.GetOptions{})
				Expect(err).ToNot(HaveOccurred())
				Expect(vmi.Status.MigrationState).ToNot(BeNil())
				Expect(vmi.Status.MigrationState.TargetPod).ToNot(Equal(""))

				err = virtClient.CoreV1().Pods(vmi.Namespace).Delete(context.Background(), vmi.Status.MigrationState.TargetPod, metav1.DeleteOptions{})
				Expect(err).ToNot(HaveOccurred())

				By("Expecting VMI migration failure")
				Eventually(func() error {
					vmi, err = virtClient.VirtualMachineInstance(vmi.Namespace).Get(vmi.Name, &metav1.GetOptions{})
					Expect(err).ToNot(HaveOccurred())
					vmi, err = virtClient.VirtualMachineInstance(vmi.Namespace).Get(vmi.Name, &metav1.GetOptions{})
					Expect(err).ToNot(HaveOccurred())
					Expect(vmi.Status.MigrationState).ToNot(BeNil())

					if !vmi.Status.MigrationState.Failed {
						return fmt.Errorf("Waiting on vmi's migration state to be marked as failed")
					}

					// once set to failed, we expect start and end times and completion to be set as well.
					Expect(vmi.Status.MigrationState.StartTimestamp).ToNot(BeNil())
					Expect(vmi.Status.MigrationState.EndTimestamp).ToNot(BeNil())
					Expect(vmi.Status.MigrationState.Completed).To(BeTrue())

					return nil
				}, 120*time.Second, time.Second).Should(Succeed(), "vmi's migration state should be finalized as failed after target pod exits")

				// delete VMI
				By("Deleting the VMI")
				Expect(virtClient.VirtualMachineInstance(vmi.Namespace).Delete(vmi.Name, &metav1.DeleteOptions{})).To(Succeed())

				By("Waiting for VMI to disappear")
				tests.WaitForVirtualMachineToDisappearWithTimeout(vmi, 240)
			})
			It("Migration should generate empty isos of the right size on the target", func() {
				By("Creating a VMI with cloud-init and config maps")
				vmi := tests.NewRandomVMIWithEphemeralDisk(cd.ContainerDiskFor(cd.ContainerDiskCirros))
				configMapName := "configmap-" + rand.String(5)
				secretName := "secret-" + rand.String(5)
				downwardAPIName := "downwardapi-" + rand.String(5)
				config_data := map[string]string{
					"config1": "value1",
					"config2": "value2",
				}
				secret_data := map[string]string{
					"user":     "admin",
					"password": "community",
				}
				tests.CreateConfigMap(configMapName, config_data)
				tests.CreateSecret(secretName, secret_data)
				tests.AddUserData(vmi, "cloud-init", "#!/bin/bash\necho 'hello'\n")
				tests.AddConfigMapDisk(vmi, configMapName, configMapName)
				tests.AddSecretDisk(vmi, secretName, secretName)
				tests.AddServiceAccountDisk(vmi, "default")
				// In case there are no existing labels add labels to add some data to the downwardAPI disk
				if vmi.ObjectMeta.Labels == nil {
					vmi.ObjectMeta.Labels = map[string]string{"downwardTestLabelKey": "downwardTestLabelVal"}
				}
				tests.AddLabelDownwardAPIVolume(vmi, downwardAPIName)

				// this annotation causes virt launcher to immediately fail a migration
				vmi.Annotations = map[string]string{v1.FuncTestBlockLauncherPrepareMigrationTargetAnnotation: ""}

				By("Starting the VirtualMachineInstance")
				vmi = runVMIAndExpectLaunch(vmi, 240)

				// execute a migration
				By("Starting the Migration")
				migration := tests.NewRandomMigration(vmi.Name, vmi.Namespace)
<<<<<<< HEAD
				migration, err = virtClient.VirtualMachineInstanceMigration(migration.Namespace).Create(migration)
=======
				migration, err = virtClient.VirtualMachineInstanceMigration(migration.Namespace).Create(migration, &metav1.CreateOptions{})
>>>>>>> c26c92f7
				Expect(err).ToNot(HaveOccurred())

				By("Waiting for Migration to reach Preparing Target Phase")
				Eventually(func() v1.VirtualMachineInstanceMigrationPhase {
					migration, err = virtClient.VirtualMachineInstanceMigration(migration.Namespace).Get(migration.Name, &metav1.GetOptions{})
					Expect(err).ToNot(HaveOccurred())

					phase := migration.Status.Phase
					Expect(phase).NotTo(Equal(v1.MigrationSucceeded))
					return phase
				}, 120, 1*time.Second).Should(Equal(v1.MigrationPreparingTarget))

				vmi, err = virtClient.VirtualMachineInstance(vmi.Namespace).Get(vmi.Name, &metav1.GetOptions{})
				Expect(err).ToNot(HaveOccurred())
				Expect(vmi.Status.MigrationState).ToNot(BeNil())
				Expect(vmi.Status.MigrationState.TargetPod).ToNot(Equal(""))

				By("Sanity checking the volume status size and the actual virt-launcher file")
				for _, volume := range vmi.Spec.Volumes {
					for _, volType := range []string{"cloud-init", "configmap-", "default-", "downwardapi-", "secret-"} {
						if strings.HasPrefix(volume.Name, volType) {
							for _, volStatus := range vmi.Status.VolumeStatus {
								if volStatus.Name == volume.Name {
									Expect(volStatus.Size).To(BeNumerically(">", 0), "Size of volume %s is 0", volume.Name)
									volPath, found := virthandler.IsoGuestVolumePath(vmi, &volume)
									if !found {
										continue
									}
									// Wait for the iso to be created
									Eventually(func() string {
										output, err := tests.RunCommandOnVmiTargetPod(vmi, []string{"/bin/bash", "-c", "[[ -f " + volPath + " ]] && echo found || true"})
										Expect(err).ToNot(HaveOccurred())
										return output
									}, 30*time.Second, time.Second).Should(ContainSubstring("found"), volPath+" never appeared")
									output, err := tests.RunCommandOnVmiTargetPod(vmi, []string{"/bin/bash", "-c", "/usr/bin/stat --printf=%s " + volPath})
									Expect(err).ToNot(HaveOccurred())
<<<<<<< HEAD
									Expect(strconv.Atoi(output)).To(Equal(int(volStatus.Size)), "ISO file for volume %s is not empty", volume.Name)
=======
									Expect(strconv.Atoi(output)).To(Equal(int(volStatus.Size)), "ISO file for volume %s is not the right size", volume.Name)
>>>>>>> c26c92f7
									output, err = tests.RunCommandOnVmiTargetPod(vmi, []string{"/bin/bash", "-c", fmt.Sprintf(`/usr/bin/cmp -n %d %s /dev/zero || true`, volStatus.Size, volPath)})
									Expect(err).ToNot(HaveOccurred())
									Expect(output).ToNot(ContainSubstring("differ"), "ISO file for volume %s is not empty", volume.Name)
								}
							}
						}
					}
				}

				By("Deleting the VMI")
				Expect(virtClient.VirtualMachineInstance(vmi.Namespace).Delete(vmi.Name, &metav1.DeleteOptions{})).To(Succeed())

				By("Waiting for VMI to disappear")
				tests.WaitForVirtualMachineToDisappearWithTimeout(vmi, 240)
			})
		})
		Context("[storage-req]with an Cirros non-shared block volume PVC", func() {

			It("[test_id:1862][posneg:negative]should reject migrations for a non-migratable vmi", func() {
				// Start the VirtualMachineInstance with the PVC attached

				vmi, _ := tests.NewRandomVirtualMachineInstanceWithBlockDisk(cd.DataVolumeImportUrlForContainerDisk(cd.ContainerDiskCirros), util.NamespaceTestDefault, k8sv1.ReadWriteOnce)
				tests.AddUserData(vmi, "cloud-init", "#!/bin/bash\necho 'hello'\n")
				vmi.Spec.Hostname = string(cd.ContainerDiskCirros)
				vmi = runVMIAndExpectLaunch(vmi, 180)

				By("Checking that the VirtualMachineInstance console has expected output")
				Expect(libnet.WithIPv6(console.LoginToCirros)(vmi)).To(Succeed())

				gotExpectedCondition := false
				for _, c := range vmi.Status.Conditions {
					if c.Type == v1.VirtualMachineInstanceIsMigratable {
						Expect(c.Status).To(Equal(k8sv1.ConditionFalse))
						gotExpectedCondition = true
					}
				}
				Expect(gotExpectedCondition).Should(BeTrue())

				// execute a migration, wait for finalized state
				migration := tests.NewRandomMigration(vmi.Name, vmi.Namespace)

				By("Starting a Migration")
				_, err = virtClient.VirtualMachineInstanceMigration(migration.Namespace).Create(migration, &metav1.CreateOptions{})
				Expect(err).To(HaveOccurred())
				Expect(err.Error()).To(ContainSubstring("DisksNotLiveMigratable"))

				// delete VMI
				By("Deleting the VMI")
				Expect(virtClient.VirtualMachineInstance(vmi.Namespace).Delete(vmi.Name, &metav1.DeleteOptions{})).To(Succeed())

				By("Waiting for VMI to disappear")
				tests.WaitForVirtualMachineToDisappearWithTimeout(vmi, 120)
			})
		})

		Context("live migration cancelation", func() {
			type vmiBuilder func() (*v1.VirtualMachineInstance, *cdiv1.DataVolume)

			newVirtualMachineInstanceWithFedoraContainerDisk := func() (*v1.VirtualMachineInstance, *cdiv1.DataVolume) {
				return tests.NewRandomFedoraVMIWithGuestAgent(), nil
			}

			newVirtualMachineInstanceWithFedoraRWXBlockDisk := func() (*v1.VirtualMachineInstance, *cdiv1.DataVolume) {
				if !tests.HasCDI() {
					Skip("Skip DataVolume tests when CDI is not present")
				}

				quantity, err := resource.ParseQuantity("5Gi")
				Expect(err).ToNot(HaveOccurred())

				url := "docker://" + cd.ContainerDiskFor(cd.ContainerDiskFedoraTestTooling)
				dv := tests.NewRandomBlockDataVolumeWithRegistryImport(url, util.NamespaceTestDefault, k8sv1.ReadWriteMany)
				dv.Spec.PVC.Resources.Requests["storage"] = quantity

				_, err = virtClient.CdiClient().CdiV1beta1().DataVolumes(dv.Namespace).Create(context.Background(), dv, metav1.CreateOptions{})
				Expect(err).ToNot(HaveOccurred())
				Eventually(ThisDV(dv), 600).Should(HaveSucceeded())
				vmi := tests.NewRandomVMIWithDataVolume(dv.Name)
				tests.AddUserData(vmi, "disk1", "#!/bin/bash\n echo hello\n")
				return vmi, dv
			}

			table.DescribeTable("should be able to cancel a migration", func(createVMI vmiBuilder) {
				vmi, dv := createVMI()
				vmi.Spec.Domain.Resources.Requests[k8sv1.ResourceMemory] = resource.MustParse(fedoraVMSize)
				defer deleteDataVolume(dv)

				By("Starting the VirtualMachineInstance")
				vmi = runVMIAndExpectLaunch(vmi, 240)

				By("Checking that the VirtualMachineInstance console has expected output")
				Expect(libnet.WithIPv6(console.LoginToFedora)(vmi)).To(Succeed())

				// Need to wait for cloud init to finish and start the agent inside the vmi.
				tests.WaitAgentConnected(virtClient, vmi)

				runStressTest(vmi, stressDefaultVMSize, stressDefaultTimeout)

				// execute a migration, wait for finalized state
				By("Starting the Migration")
				migration := tests.NewRandomMigration(vmi.Name, vmi.Namespace)

				migration = runAndCancelMigration(migration, vmi, 180)
				migrationUID := string(migration.UID)

				// check VMI, confirm migration state
				confirmVMIPostMigrationAborted(vmi, migrationUID, 180)

				By("Waiting for the migration object to disappear")
				tests.WaitForMigrationToDisappearWithTimeout(migration, 240)

				// delete VMI
				By("Deleting the VMI")
				Expect(virtClient.VirtualMachineInstance(vmi.Namespace).Delete(vmi.Name, &metav1.DeleteOptions{})).To(Succeed())

				By("Waiting for VMI to disappear")
				tests.WaitForVirtualMachineToDisappearWithTimeout(vmi, 240)
			},
				table.Entry("[sig-storage][test_id:2226] with ContainerDisk", newVirtualMachineInstanceWithFedoraContainerDisk),
				table.Entry("[sig-storage][storage-req][test_id:2731] with RWX block disk from block volume PVC", newVirtualMachineInstanceWithFedoraRWXBlockDisk),
			)
			It("[sig-compute][test_id:3241]should be able to cancel a migration right after posting it", func() {
				vmi := tests.NewRandomFedoraVMIWithGuestAgent()
				vmi.Spec.Domain.Resources.Requests[k8sv1.ResourceMemory] = resource.MustParse(fedoraVMSize)

				By("Starting the VirtualMachineInstance")
				vmi = runVMIAndExpectLaunch(vmi, 240)

				By("Checking that the VirtualMachineInstance console has expected output")
				Expect(console.LoginToFedora(vmi)).To(Succeed())

				// execute a migration, wait for finalized state
				By("Starting the Migration")
				migration := tests.NewRandomMigration(vmi.Name, vmi.Namespace)

				migration = runAndImmediatelyCancelMigration(migration, vmi, 180)

				// check VMI, confirm migration state
				confirmVMIPostMigrationAborted(vmi, string(migration.UID), 180)

				By("Waiting for the migration object to disappear")
				tests.WaitForMigrationToDisappearWithTimeout(migration, 240)

				// delete VMI
				By("Deleting the VMI")
				Expect(virtClient.VirtualMachineInstance(vmi.Namespace).Delete(vmi.Name, &metav1.DeleteOptions{})).To(Succeed())

				By("Waiting for VMI to disappear")
				tests.WaitForVirtualMachineToDisappearWithTimeout(vmi, 240)

			})
		})

		Context("with a host-model cpu", func() {
			getNodeHostModel := func(node *k8sv1.Node) (hostModel string) {
				for key, _ := range node.Labels {
					if strings.HasPrefix(key, v1.HostModelCPULabel) {
						hostModel = strings.TrimPrefix(key, v1.HostModelCPULabel)
						break
					}
				}
				Expect(hostModel).ToNot(BeEmpty(), "must find node's host model")
				return hostModel
			}
			getNodeHostRequiredFeatures := func(node *k8sv1.Node) (features []string) {
				for key, _ := range node.Labels {
					if strings.HasPrefix(key, v1.HostModelRequiredFeaturesLabel) {
						features = append(features, strings.TrimPrefix(key, v1.HostModelRequiredFeaturesLabel))
					}
				}
				return features
			}
			isModelSupportedOnNode := func(node *k8sv1.Node, model string) bool {
				for key, _ := range node.Labels {
					if strings.HasPrefix(key, v1.HostModelCPULabel) && strings.Contains(key, model) {
						return true
					}
				}
				return false
			}
			expectFeatureToBeSupportedOnNode := func(node *k8sv1.Node, features []string) {
				isFeatureSupported := func(feature string) bool {
					for key, _ := range node.Labels {
						if strings.HasPrefix(key, v1.CPUFeatureLabel) && strings.Contains(key, feature) {
							return true
						}
					}
					return false
				}

				supportedFeatures := make(map[string]bool)
				for _, feature := range features {
					supportedFeatures[feature] = isFeatureSupported(feature)
				}

				Expect(supportedFeatures).Should(Not(ContainElement(false)),
					"copy features must be supported on node")
			}
			getOtherNodes := func(nodeList *k8sv1.NodeList, node *k8sv1.Node) (others []*k8sv1.Node) {
				for _, curNode := range nodeList.Items {
					if curNode.Name != node.Name {
						others = append(others, &curNode)
					}
				}
				return others
			}
			isHeterogeneousCluster := func() bool {
				nodes := util.GetAllSchedulableNodes(virtClient)
				for _, node := range nodes.Items {
					hostModel := getNodeHostModel(&node)
					otherNodes := getOtherNodes(nodes, &node)

					foundSupportedNode := false
					foundUnsupportedNode := false
					for _, otherNode := range otherNodes {
						if isModelSupportedOnNode(otherNode, hostModel) {
							foundSupportedNode = true
						} else {
							foundUnsupportedNode = true
						}

						if foundSupportedNode && foundUnsupportedNode {
							return true
						}
					}
				}

				return false
			}

			It("[test_id:6981]should migrate only to nodes supporting right cpu model", func() {
				if !isHeterogeneousCluster() {
					log.Log.Warning("all nodes have the same CPU model. Therefore the test is a happy-path since " +
						"VMIs with default CPU can be migrated to every other node")
				}

				By("Creating a VMI with default CPU mode")
				vmi := cirrosVMIWithEvictionStrategy()

				if cpu := vmi.Spec.Domain.CPU; cpu != nil && cpu.Model != v1.CPUModeHostModel {
					log.Log.Warning("test is not expected to pass with CPU model other than host-model")
				}

				By("Starting the VirtualMachineInstance")
				vmi = runVMIAndExpectLaunch(vmi, 240)

				By("Fetching original host CPU model & supported CPU features")
				originalNode, err := virtClient.CoreV1().Nodes().Get(context.Background(), vmi.Status.NodeName, metav1.GetOptions{})
				Expect(err).ToNot(HaveOccurred())

				hostModel := getNodeHostModel(originalNode)
				requiredFeatures := getNodeHostRequiredFeatures(originalNode)

				By("Starting the migration and expecting it to end successfully")
				migration := tests.NewRandomMigration(vmi.Name, vmi.Namespace)
				_ = tests.RunMigrationAndExpectCompletion(virtClient, migration, tests.MigrationWaitTime)

				By("Ensuring that target pod has correct nodeSelector label")
				vmiPod := tests.GetRunningPodByVirtualMachineInstance(vmi, vmi.Namespace)
				Expect(vmiPod.Spec.NodeSelector).To(HaveKey(v1.HostModelCPULabel+hostModel),
					"target pod is expected to have correct nodeSelector label defined")

				By("Ensuring that target node has correct CPU mode & features")
				newNode, err := virtClient.CoreV1().Nodes().Get(context.Background(), vmi.Status.NodeName, metav1.GetOptions{})
				Expect(err).ToNot(HaveOccurred())
				Expect(isModelSupportedOnNode(newNode, hostModel)).To(BeTrue(), "original host model should be supported on new node")
				expectFeatureToBeSupportedOnNode(newNode, requiredFeatures)
			})

			Context("[Serial]Should trigger event", func() {

				var originalNodeLabels map[string]string
				var originalNodeAnnotations map[string]string
				var vmi *v1.VirtualMachineInstance
				var node *k8sv1.Node

				copyMap := func(originalMap map[string]string) map[string]string {
					newMap := make(map[string]string, len(originalMap))

					for key, value := range originalMap {
						newMap[key] = value
					}

					return newMap
				}

				BeforeEach(func() {
					By("Creating a VMI with default CPU mode")
					vmi = cirrosVMIWithEvictionStrategy()
					vmi.Spec.Domain.CPU = &v1.CPU{Model: v1.CPUModeHostModel}

					By("Starting the VirtualMachineInstance")
					vmi = runVMIAndExpectLaunch(vmi, 240)

					By("Saving the original node's state")
					node, err = virtClient.CoreV1().Nodes().Get(context.Background(), vmi.Status.NodeName, metav1.GetOptions{})
					Expect(err).ToNot(HaveOccurred())

					originalNodeLabels = copyMap(node.Labels)
					originalNodeAnnotations = copyMap(node.Annotations)

					node = disableNodeLabeller(node, virtClient)
				})

				AfterEach(func() {
					By("Restore node to its original state")
					node.Labels = originalNodeLabels
					node.Annotations = originalNodeAnnotations
					node, err = virtClient.CoreV1().Nodes().Update(context.Background(), node, metav1.UpdateOptions{})
					Expect(err).ShouldNot(HaveOccurred())

					Eventually(func() map[string]string {
						node, err = virtClient.CoreV1().Nodes().Get(context.Background(), node.Name, metav1.GetOptions{})
						Expect(err).ShouldNot(HaveOccurred())

						return node.Labels
					}, 10*time.Second, 1*time.Second).Should(Equal(originalNodeLabels), "Node should have fake host model")
					Expect(node.Annotations).To(Equal(originalNodeAnnotations))
				})

				It("[test_id:7505]when no node is suited for host model", func() {
					By("Changing node labels to support fake host model")
					// Remove all supported host models
					for key, _ := range node.Labels {
						if strings.HasPrefix(key, v1.HostModelCPULabel) {
							delete(node.Labels, key)
						}
					}
					node.Labels[v1.HostModelCPULabel+"fake-model"] = "true"

					node, err = virtClient.CoreV1().Nodes().Update(context.Background(), node, metav1.UpdateOptions{})
					Expect(err).ShouldNot(HaveOccurred())

					Eventually(func() bool {
						node, err = virtClient.CoreV1().Nodes().Get(context.Background(), node.Name, metav1.GetOptions{})
						Expect(err).ShouldNot(HaveOccurred())

						labelValue, ok := node.Labels[v1.HostModelCPULabel+"fake-model"]
						return ok && labelValue == "true"
					}, 10*time.Second, 1*time.Second).Should(BeTrue(), "Node should have fake host model")

					By("Starting the migration")
					migration := tests.NewRandomMigration(vmi.Name, vmi.Namespace)
					_ = tests.RunMigration(virtClient, migration)

					By("Expecting for an alert to be triggered")
					Eventually(func() []k8sv1.Event {
						events, err := virtClient.CoreV1().Events(vmi.Namespace).List(
							context.Background(),
							metav1.ListOptions{
								FieldSelector: fmt.Sprintf("type=%s,reason=%s", k8sv1.EventTypeWarning, watch.NoSuitableNodesForHostModelMigration),
							},
						)
						Expect(err).ToNot(HaveOccurred())

						return events.Items
					}, 30*time.Second, 1*time.Second).Should(HaveLen(1), "Exactly one alert is expected")
				})

			})

		})

		Context("with migration policies", func() {

			confirmMigrationPolicyName := func(vmi *v1.VirtualMachineInstance, expectedName *string) {
				By("Retrieving the VMI post migration")
				vmi, err = virtClient.VirtualMachineInstance(vmi.Namespace).Get(vmi.Name, &metav1.GetOptions{})
				Expect(err).ToNot(HaveOccurred())

				By("Verifying the VMI's configuration source")
				if expectedName == nil {
					Expect(vmi.Status.MigrationState.MigrationPolicyName).To(BeNil())
				} else {
					Expect(vmi.Status.MigrationState.MigrationPolicyName).ToNot(BeNil())
					Expect(*vmi.Status.MigrationState.MigrationPolicyName).To(Equal(*expectedName))
				}
			}

			getVmisNamespace := func(vmi *v1.VirtualMachineInstance) *k8sv1.Namespace {
				namespace, err := virtClient.CoreV1().Namespaces().Get(context.Background(), vmi.Namespace, metav1.GetOptions{})
				Expect(err).ShouldNot(HaveOccurred())
				Expect(namespace).ShouldNot(BeNil())
				return namespace
			}

			table.DescribeTable("migration policy", func(defineMigrationPolicy bool) {
				By("Updating config to allow auto converge")
				config := getCurrentKv()
				config.MigrationConfiguration.AllowPostCopy = pointer.BoolPtr(true)
				tests.UpdateKubeVirtConfigValueAndWait(config)

				vmi := tests.NewRandomVMIWithEphemeralDisk(cd.ContainerDiskFor(cd.ContainerDiskCirros))

				var expectedPolicyName *string
				if defineMigrationPolicy {
					By("Creating a migration policy that overrides cluster policy")
					policy := tests.GetPolicyMatchedToVmi("testpolicy", vmi, getVmisNamespace(vmi), 1, 0)
					policy.Spec.AllowPostCopy = pointer.BoolPtr(false)

					_, err := virtClient.MigrationPolicy().Create(context.Background(), policy, metav1.CreateOptions{})
					Expect(err).ToNot(HaveOccurred())

					expectedPolicyName = &policy.Name
				}

				By("Starting the VirtualMachineInstance")
				vmi = runVMIAndExpectLaunch(vmi, 240)

				By("Starting the Migration")
				migration := tests.NewRandomMigration(vmi.Name, vmi.Namespace)
				migrationUID := tests.RunMigrationAndExpectCompletion(virtClient, migration, 180)

				// check VMI, confirm migration state
				tests.ConfirmVMIPostMigration(virtClient, vmi, migrationUID)
				confirmMigrationPolicyName(vmi, expectedPolicyName)
			},
				table.Entry("should override cluster-wide policy if defined", true),
				table.Entry("should not affect cluster-wide policy if not defined", false),
			)

		})
	})

	Context("with sata disks", func() {

		addKernelBootContainer := func(vmi *v1.VirtualMachineInstance) {
			kernelBootFirmware := utils.GetVMIKernelBoot().Spec.Domain.Firmware
			if vmiFirmware := vmi.Spec.Domain.Firmware; vmiFirmware == nil {
				vmiFirmware = kernelBootFirmware
			} else {
				vmiFirmware.KernelBoot = kernelBootFirmware.KernelBoot
			}
		}

		It("[test_id:1853]VM with containerDisk + CloudInit + ServiceAccount + ConfigMap + Secret + DownwardAPI + External Kernel Boot", func() {
			configMapName := "configmap-" + rand.String(5)
			secretName := "secret-" + rand.String(5)
			downwardAPIName := "downwardapi-" + rand.String(5)

			config_data := map[string]string{
				"config1": "value1",
				"config2": "value2",
			}

			secret_data := map[string]string{
				"user":     "admin",
				"password": "redhat",
			}

			tests.CreateConfigMap(configMapName, config_data)
			tests.CreateSecret(secretName, secret_data)

			vmi := libvmi.NewTestToolingFedora(
				libvmi.WithNetwork(v1.DefaultPodNetwork()),
				libvmi.WithInterface(libvmi.InterfaceDeviceWithMasqueradeBinding()),
			)
			tests.AddUserData(vmi, "cloud-init", "#!/bin/bash\necho 'hello'\n")
			tests.AddConfigMapDisk(vmi, configMapName, configMapName)
			tests.AddSecretDisk(vmi, secretName, secretName)
			tests.AddServiceAccountDisk(vmi, "default")
			addKernelBootContainer(vmi)

			// In case there are no existing labels add labels to add some data to the downwardAPI disk
			if vmi.ObjectMeta.Labels == nil {
				vmi.ObjectMeta.Labels = map[string]string{"downwardTestLabelKey": "downwardTestLabelVal"}
			}
			tests.AddLabelDownwardAPIVolume(vmi, downwardAPIName)

			Expect(len(vmi.Spec.Domain.Devices.Disks)).To(Equal(6))
			Expect(len(vmi.Spec.Domain.Devices.Interfaces)).To(Equal(1))

			vmi = runVMIAndExpectLaunch(vmi, 180)

			// execute a migration, wait for finalized state
			By("Starting the Migration")
			migration := tests.NewRandomMigration(vmi.Name, vmi.Namespace)
			migrationUID := tests.RunMigrationAndExpectCompletion(virtClient, migration, tests.MigrationWaitTime)

			// check VMI, confirm migration state
			tests.ConfirmVMIPostMigration(virtClient, vmi, migrationUID)

			// delete VMI
			By("Deleting the VMI")
			Expect(virtClient.VirtualMachineInstance(vmi.Namespace).Delete(vmi.Name, &metav1.DeleteOptions{})).To(Succeed())

			By("Waiting for VMI to disappear")
			tests.WaitForVirtualMachineToDisappearWithTimeout(vmi, 120)
		})
	})

	Context("with a live-migrate eviction strategy set", func() {
		Context("[ref_id:2293] with a VMI running with an eviction strategy set", func() {

			var vmi *v1.VirtualMachineInstance

			BeforeEach(func() {
				vmi = cirrosVMIWithEvictionStrategy()
			})

			It("[test_id:3242]should block the eviction api and migrate", func() {
				vmi = runVMIAndExpectLaunch(vmi, 180)
				vmiNodeOrig := vmi.Status.NodeName
				pod := tests.GetRunningPodByVirtualMachineInstance(vmi, vmi.Namespace)
				err := virtClient.CoreV1().Pods(vmi.Namespace).Evict(context.Background(), &v1beta1.Eviction{ObjectMeta: metav1.ObjectMeta{Name: pod.Name}})
				Expect(errors.IsTooManyRequests(err)).To(BeTrue())

				By("Ensuring the VMI has migrated and lives on another node")
				Eventually(func() error {
					vmi, err := virtClient.VirtualMachineInstance(vmi.Namespace).Get(vmi.Name, &metav1.GetOptions{})
					if err != nil {
						return err
					}

					if vmi.Status.NodeName == vmiNodeOrig {
						return fmt.Errorf("VMI is still on the same node")
					}

					if vmi.Status.MigrationState == nil || vmi.Status.MigrationState.SourceNode != vmiNodeOrig {
						return fmt.Errorf("VMI did not migrate yet")
					}

					if vmi.Status.EvacuationNodeName != "" {
						return fmt.Errorf("VMI is still evacuating: %v", vmi.Status.EvacuationNodeName)
					}

					return nil
				}, 360*time.Second, 1*time.Second).ShouldNot(HaveOccurred())
				resVMI, err := virtClient.VirtualMachineInstance(vmi.Namespace).Get(vmi.Name, &metav1.GetOptions{})
				Expect(err).ShouldNot(HaveOccurred())
				Expect(resVMI.Status.EvacuationNodeName).To(Equal(""), "vmi evacuation state should be clean")
			})

			It("[sig-compute][test_id:3243]should recreate the PDB if VMIs with similar names are recreated", func() {
				for x := 0; x < 3; x++ {
					By("creating the VMI")
					_, err := virtClient.VirtualMachineInstance(util.NamespaceTestDefault).Create(vmi)
					Expect(err).ToNot(HaveOccurred())

					By("checking that the PDB appeared")
					Eventually(func() []v1beta1.PodDisruptionBudget {
						pdbs, err := virtClient.PolicyV1beta1().PodDisruptionBudgets(util.NamespaceTestDefault).List(context.Background(), metav1.ListOptions{})
						Expect(err).ToNot(HaveOccurred())
						return pdbs.Items
					}, 3*time.Second, 500*time.Millisecond).Should(HaveLen(1))
					By("waiting for VMI")
					tests.WaitForSuccessfulVMIStartWithTimeout(vmi, 60)

					By("deleting the VMI")
					Expect(virtClient.VirtualMachineInstance(util.NamespaceTestDefault).Delete(vmi.Name, &metav1.DeleteOptions{})).To(Succeed())
					By("checking that the PDB disappeared")
					Eventually(func() []v1beta1.PodDisruptionBudget {
						pdbs, err := virtClient.PolicyV1beta1().PodDisruptionBudgets(util.NamespaceTestDefault).List(context.Background(), metav1.ListOptions{})
						Expect(err).ToNot(HaveOccurred())
						return pdbs.Items
					}, 3*time.Second, 500*time.Millisecond).Should(HaveLen(0))
					Eventually(func() bool {
						_, err := virtClient.VirtualMachineInstance(util.NamespaceTestDefault).Get(vmi.Name, &metav1.GetOptions{})
						return errors.IsNotFound(err)
					}, 60*time.Second, 500*time.Millisecond).Should(BeTrue())
				}
			})

			It("[sig-compute][test_id:7680]should delete PDBs created by an old virt-controller", func() {
				By("creating the VMI")
				createdVMI, err := virtClient.VirtualMachineInstance(util.NamespaceTestDefault).Create(vmi)
				Expect(err).ToNot(HaveOccurred())
				By("waiting for VMI")
				tests.WaitForSuccessfulVMIStartWithTimeout(createdVMI, 60)

				By("Adding a fake old virt-controller PDB")
				two := intstr.FromInt(2)
				pdb, err := virtClient.PolicyV1beta1().PodDisruptionBudgets(createdVMI.Namespace).Create(context.Background(), &v1beta1.PodDisruptionBudget{
					ObjectMeta: metav1.ObjectMeta{
						OwnerReferences: []metav1.OwnerReference{
							*metav1.NewControllerRef(createdVMI, v1.VirtualMachineInstanceGroupVersionKind),
						},
						GenerateName: "kubevirt-disruption-budget-",
					},
					Spec: v1beta1.PodDisruptionBudgetSpec{
						MinAvailable: &two,
						Selector: &metav1.LabelSelector{
							MatchLabels: map[string]string{
								v1.CreatedByLabel: string(createdVMI.UID),
							},
						},
					},
				}, metav1.CreateOptions{})
				Expect(err).ToNot(HaveOccurred())

				By("checking that the PDB disappeared")
				Eventually(func() bool {
					_, err := virtClient.PolicyV1beta1().PodDisruptionBudgets(util.NamespaceTestDefault).Get(context.Background(), pdb.Name, metav1.GetOptions{})
					return errors.IsNotFound(err)
				}, 60*time.Second, 1*time.Second).Should(BeTrue())
			})

			It("[test_id:3244]should block the eviction api while a slow migration is in progress", func() {
				vmi = fedoraVMIWithEvictionStrategy()

				By("Starting the VirtualMachineInstance")
				vmi = runVMIAndExpectLaunch(vmi, 240)

				By("Checking that the VirtualMachineInstance console has expected output")
				Expect(console.LoginToFedora(vmi)).To(Succeed())

				tests.WaitAgentConnected(virtClient, vmi)

				runStressTest(vmi, stressDefaultVMSize, stressDefaultTimeout)

				// execute a migration, wait for finalized state
				By("Starting the Migration")
				migration := tests.NewRandomMigration(vmi.Name, vmi.Namespace)
				migration, err := virtClient.VirtualMachineInstanceMigration(vmi.Namespace).Create(migration, &metav1.CreateOptions{})
				Expect(err).ToNot(HaveOccurred())

				By("Waiting until we have two available pods")
				var pods *k8sv1.PodList
				Eventually(func() []k8sv1.Pod {
					labelSelector := fmt.Sprintf("%s=%s", v1.CreatedByLabel, vmi.GetUID())
					fieldSelector := fmt.Sprintf("status.phase==%s", k8sv1.PodRunning)
					pods, err = virtClient.CoreV1().Pods(vmi.Namespace).List(context.Background(), metav1.ListOptions{LabelSelector: labelSelector, FieldSelector: fieldSelector})
					Expect(err).ToNot(HaveOccurred())
					return pods.Items
				}, 90*time.Second, 500*time.Millisecond).Should(HaveLen(2))

				By("Verifying at least once that both pods are protected")
				for _, pod := range pods.Items {
					err := virtClient.CoreV1().Pods(vmi.Namespace).Evict(context.Background(), &v1beta1.Eviction{ObjectMeta: metav1.ObjectMeta{Name: pod.Name}})
					Expect(errors.IsTooManyRequests(err)).To(BeTrue())
				}
				By("Verifying that both pods are protected by the PodDisruptionBudget for the whole migration")
				getOptions := metav1.GetOptions{}
				Eventually(func() v1.VirtualMachineInstanceMigrationPhase {
					currentMigration, err := virtClient.VirtualMachineInstanceMigration(vmi.Namespace).Get(migration.Name, &getOptions)
					Expect(err).ToNot(HaveOccurred())
					Expect(currentMigration.Status.Phase).NotTo(Equal(v1.MigrationFailed))
					for _, p := range pods.Items {
						pod, err := virtClient.CoreV1().Pods(vmi.Namespace).Get(context.Background(), p.Name, getOptions)
						if err != nil || pod.Status.Phase != k8sv1.PodRunning {
							continue
						}

						deleteOptions := &metav1.DeleteOptions{Preconditions: &metav1.Preconditions{ResourceVersion: &pod.ResourceVersion}}
						eviction := &v1beta1.Eviction{ObjectMeta: metav1.ObjectMeta{Name: pod.Name}, DeleteOptions: deleteOptions}
						err = virtClient.CoreV1().Pods(vmi.Namespace).Evict(context.Background(), eviction)
						Expect(errors.IsTooManyRequests(err)).To(BeTrue())

					}
					return currentMigration.Status.Phase
				}, 180*time.Second, 500*time.Millisecond).Should(Equal(v1.MigrationSucceeded))
			})

			Context("with node tainted during node drain", func() {

				BeforeEach(func() {
					// Taints defined by k8s are special and can't be applied manually.
					// Temporarily configure KubeVirt to use something else for the duration of these tests.
					if tests.IsUsingBuiltinNodeDrainKey() {
						drain := "kubevirt.io/drain"
						cfg := getCurrentKv()
						cfg.MigrationConfiguration.NodeDrainTaintKey = &drain
						tests.UpdateKubeVirtConfigValueAndWait(cfg)
					}
					setMastersUnschedulable(true)
				})

				AfterEach(func() {
					tests.CleanNodes()
				})

				It("[test_id:6982]should migrate a VMI only one time", func() {
					tests.SkipIfVersionBelow("Eviction of completed pods requires v1.13 and above", "1.13")

					vmi = fedoraVMIWithEvictionStrategy()

					By("Starting the VirtualMachineInstance")
					vmi = runVMIAndExpectLaunch(vmi, 180)

					tests.WaitAgentConnected(virtClient, vmi)

					// Mark the masters as schedulable so we can migrate there
					setMastersUnschedulable(false)

					// Drain node.
					node := vmi.Status.NodeName
					drainNode(node)

					// verify VMI migrated and lives on another node now.
					Eventually(func() error {
						vmi, err := virtClient.VirtualMachineInstance(vmi.Namespace).Get(vmi.Name, &metav1.GetOptions{})
						if err != nil {
							return err
						} else if vmi.Status.NodeName == node {
							return fmt.Errorf("VMI still exist on the same node")
						} else if vmi.Status.MigrationState == nil || vmi.Status.MigrationState.SourceNode != node {
							return fmt.Errorf("VMI did not migrate yet")
						} else if vmi.Status.EvacuationNodeName != "" {
							return fmt.Errorf("evacuation node name is still set on the VMI")
						}

						// VMI should still be running at this point. If it
						// isn't, then there's nothing to be waiting on.
						Expect(vmi.Status.Phase).To(Equal(v1.Running))

						return nil
					}, 180*time.Second, 1*time.Second).ShouldNot(HaveOccurred())

					Consistently(func() error {
						migrations, err := virtClient.VirtualMachineInstanceMigration(vmi.Namespace).List(&metav1.ListOptions{})
						if err != nil {
							return err
						}
						if len(migrations.Items) > 1 {
							return fmt.Errorf("should have only 1 migration issued for evacuation of 1 VM")
						}
						return nil
					}, 20*time.Second, 1*time.Second).ShouldNot(HaveOccurred())

				})

				It("[test_id:2221] should migrate a VMI under load to another node", func() {
					tests.SkipIfVersionBelow("Eviction of completed pods requires v1.13 and above", "1.13")

					vmi = fedoraVMIWithEvictionStrategy()

					By("Starting the VirtualMachineInstance")
					vmi = runVMIAndExpectLaunch(vmi, 180)

					By("Checking that the VirtualMachineInstance console has expected output")
					Expect(console.LoginToFedora(vmi)).To(Succeed())

					tests.WaitAgentConnected(virtClient, vmi)

					// Put VMI under load
					runStressTest(vmi, stressDefaultVMSize, stressDefaultTimeout)

					// Mark the masters as schedulable so we can migrate there
					setMastersUnschedulable(false)

					// Taint Node.
					By("Tainting node with node drain key")
					node := vmi.Status.NodeName
					tests.Taint(node, tests.GetNodeDrainKey(), k8sv1.TaintEffectNoSchedule)

					drainNode(node)

					// verify VMI migrated and lives on another node now.
					Eventually(func() error {
						vmi, err := virtClient.VirtualMachineInstance(vmi.Namespace).Get(vmi.Name, &metav1.GetOptions{})
						if err != nil {
							return err
						} else if vmi.Status.NodeName == node {
							return fmt.Errorf("VMI still exist on the same node")
						} else if vmi.Status.MigrationState == nil || vmi.Status.MigrationState.SourceNode != node {
							return fmt.Errorf("VMI did not migrate yet")
						}

						// VMI should still be running at this point. If it
						// isn't, then there's nothing to be waiting on.
						Expect(vmi.Status.Phase).To(Equal(v1.Running))

						return nil
					}, 180*time.Second, 1*time.Second).ShouldNot(HaveOccurred())
				})

				It("[test_id:2222] should migrate a VMI when custom taint key is configured", func() {
					tests.SkipIfVersionBelow("Eviction of completed pods requires v1.13 and above", "1.13")

					vmi = cirrosVMIWithEvictionStrategy()

					By("Configuring a custom nodeDrainTaintKey in kubevirt configuration")
					cfg := getCurrentKv()
					drainKey := "kubevirt.io/alt-drain"
					cfg.MigrationConfiguration.NodeDrainTaintKey = &drainKey
					tests.UpdateKubeVirtConfigValueAndWait(cfg)

					By("Starting the VirtualMachineInstance")
					vmi = runVMIAndExpectLaunch(vmi, 180)

					// Mark the masters as schedulable so we can migrate there
					setMastersUnschedulable(false)

					// Taint Node.
					By("Tainting node with kubevirt.io/alt-drain=NoSchedule")
					node := vmi.Status.NodeName
					tests.Taint(node, "kubevirt.io/alt-drain", k8sv1.TaintEffectNoSchedule)

					drainNode(node)

					// verify VMI migrated and lives on another node now.
					Eventually(func() error {
						vmi, err := virtClient.VirtualMachineInstance(vmi.Namespace).Get(vmi.Name, &metav1.GetOptions{})
						if err != nil {
							return err
						} else if vmi.Status.NodeName == node {
							return fmt.Errorf("VMI still exist on the same node")
						} else if vmi.Status.MigrationState == nil || vmi.Status.MigrationState.SourceNode != node {
							return fmt.Errorf("VMI did not migrate yet")
						}
						return nil
					}, 180*time.Second, 1*time.Second).ShouldNot(HaveOccurred())
				}, 400)

				It("[test_id:2224] should handle mixture of VMs with different eviction strategies.", func() {
					tests.SkipIfVersionBelow("Eviction of completed pods requires v1.13 and above", "1.13")

					vmi_evict1 := cirrosVMIWithEvictionStrategy()
					vmi_evict2 := cirrosVMIWithEvictionStrategy()
					vmi_noevict := tests.NewRandomVMIWithEphemeralDiskAndUserdata(cd.ContainerDiskFor(cd.ContainerDiskCirros), "#!/bin/bash\necho 'hello'\n")

					labelKey := "testkey"
					labels := map[string]string{
						labelKey: "",
					}

					// give an affinity rule to ensure the vmi's get placed on the same node.
					affinityRule := &k8sv1.Affinity{
						PodAffinity: &k8sv1.PodAffinity{
							PreferredDuringSchedulingIgnoredDuringExecution: []k8sv1.WeightedPodAffinityTerm{
								{
									Weight: int32(1),
									PodAffinityTerm: k8sv1.PodAffinityTerm{
										LabelSelector: &metav1.LabelSelector{
											MatchExpressions: []metav1.LabelSelectorRequirement{
												{
													Key:      labelKey,
													Operator: metav1.LabelSelectorOpIn,
													Values:   []string{string("")}},
											},
										},
										TopologyKey: "kubernetes.io/hostname",
									},
								},
							},
						},
					}

					vmi_evict1.Labels = labels
					vmi_evict2.Labels = labels
					vmi_noevict.Labels = labels

					vmi_evict1.Spec.Affinity = affinityRule
					vmi_evict2.Spec.Affinity = affinityRule
					vmi_noevict.Spec.Affinity = affinityRule

					By("Starting the VirtualMachineInstance with eviction set to live migration")
					vm_evict1 := tests.NewRandomVirtualMachine(vmi_evict1, false)
					vm_evict2 := tests.NewRandomVirtualMachine(vmi_evict2, false)
					vm_noevict := tests.NewRandomVirtualMachine(vmi_noevict, false)

					// post VMs
					vm_evict1, err = virtClient.VirtualMachine(util.NamespaceTestDefault).Create(vm_evict1)
					Expect(err).ToNot(HaveOccurred())
					vm_evict2, err = virtClient.VirtualMachine(util.NamespaceTestDefault).Create(vm_evict2)
					Expect(err).ToNot(HaveOccurred())
					vm_noevict, err = virtClient.VirtualMachine(util.NamespaceTestDefault).Create(vm_noevict)
					Expect(err).ToNot(HaveOccurred())

					// Start VMs
					tests.StartVirtualMachine(vm_evict1)
					tests.StartVirtualMachine(vm_evict2)
					tests.StartVirtualMachine(vm_noevict)

					// Get VMIs
					vmi_evict1, err = virtClient.VirtualMachineInstance(vmi_evict1.Namespace).Get(vmi_evict1.Name, &metav1.GetOptions{})
					vmi_evict2, err = virtClient.VirtualMachineInstance(vmi_evict1.Namespace).Get(vmi_evict2.Name, &metav1.GetOptions{})
					vmi_noevict, err = virtClient.VirtualMachineInstance(vmi_evict1.Namespace).Get(vmi_noevict.Name, &metav1.GetOptions{})

					By("Verifying all VMIs are collcated on the same node")
					Expect(vmi_evict1.Status.NodeName).To(Equal(vmi_evict2.Status.NodeName))
					Expect(vmi_evict1.Status.NodeName).To(Equal(vmi_noevict.Status.NodeName))

					// Mark the masters as schedulable so we can migrate there
					setMastersUnschedulable(false)

					// Taint Node.
					By("Tainting node with the node drain key")
					node := vmi_evict1.Status.NodeName
					tests.Taint(node, tests.GetNodeDrainKey(), k8sv1.TaintEffectNoSchedule)

					// Drain Node using cli client
					By("Draining using kubectl drain")
					drainNode(node)

					By("Verify expected vmis migrated after node drain completes")
					// verify migrated where expected to migrate.
					Eventually(func() error {
						vmi, err := virtClient.VirtualMachineInstance(vmi_evict1.Namespace).Get(vmi_evict1.Name, &metav1.GetOptions{})
						if err != nil {
							return err
						} else if vmi.Status.NodeName == node {
							return fmt.Errorf("VMI still exist on the same node")
						} else if vmi.Status.MigrationState == nil || vmi.Status.MigrationState.SourceNode != node {
							return fmt.Errorf("VMI did not migrate yet")
						}

						vmi, err = virtClient.VirtualMachineInstance(vmi_evict2.Namespace).Get(vmi_evict2.Name, &metav1.GetOptions{})
						if err != nil {
							return err
						} else if vmi.Status.NodeName == node {
							return fmt.Errorf("VMI still exist on the same node")
						} else if vmi.Status.MigrationState == nil || vmi.Status.MigrationState.SourceNode != node {
							return fmt.Errorf("VMI did not migrate yet")
						}

						// This VMI should be terminated
						vmi, err = virtClient.VirtualMachineInstance(vmi_noevict.Namespace).Get(vmi_noevict.Name, &metav1.GetOptions{})
						if err != nil {
							return err
						} else if vmi.Status.NodeName == node {
							return fmt.Errorf("VMI still exist on the same node")
						}
						// this VM should not have migrated. Instead it should have been shutdown and started on the other node.
						Expect(vmi.Status.MigrationState).To(BeNil())
						return nil
					}, 180*time.Second, 1*time.Second).ShouldNot(HaveOccurred())

				})
			})
		})
		Context("with multiple VMIs with eviction policies set", func() {

			It("[release-blocker][test_id:3245]should not migrate more than two VMIs at the same time from a node", func() {
				var vmis []*v1.VirtualMachineInstance
				for i := 0; i < 4; i++ {
					vmi := cirrosVMIWithEvictionStrategy()
					vmi.Spec.NodeSelector = map[string]string{"tests.kubevirt.io": "target"}
					vmis = append(vmis, vmi)
				}

				By("selecting a node as the source")
				sourceNode := util.GetAllSchedulableNodes(virtClient).Items[0]
				tests.AddLabelToNode(sourceNode.Name, "tests.kubevirt.io", "target")

				By("starting four VMIs on that node")
				for _, vmi := range vmis {
					_, err := virtClient.VirtualMachineInstance(util.NamespaceTestDefault).Create(vmi)
					Expect(err).ToNot(HaveOccurred())
				}

				By("waiting until the VMIs are ready")
				for _, vmi := range vmis {
					tests.WaitForSuccessfulVMIStartWithTimeout(vmi, 180)
				}

				By("selecting a node as the target")
				targetNode := util.GetAllSchedulableNodes(virtClient).Items[1]
				tests.AddLabelToNode(targetNode.Name, "tests.kubevirt.io", "target")

				By("tainting the source node as non-schedulabele")
				tests.Taint(sourceNode.Name, tests.GetNodeDrainKey(), k8sv1.TaintEffectNoSchedule)

				By("waiting until migration kicks in")
				Eventually(func() int {
					migrationList, err := virtClient.VirtualMachineInstanceMigration(k8sv1.NamespaceAll).List(&metav1.ListOptions{})
					Expect(err).ToNot(HaveOccurred())

					runningMigrations := migrations.FilterRunningMigrations(migrationList.Items)

					return len(runningMigrations)
				}, 2*time.Minute, 1*time.Second).Should(BeNumerically(">", 0))

				By("checking that all VMIs were migrated, and we never see more than two running migrations in parallel")
				Eventually(func() []string {
					var nodes []string
					for _, vmi := range vmis {
						vmi, err = virtClient.VirtualMachineInstance(util.NamespaceTestDefault).Get(vmi.Name, &metav1.GetOptions{})
						nodes = append(nodes, vmi.Status.NodeName)
					}

					migrationList, err := virtClient.VirtualMachineInstanceMigration(k8sv1.NamespaceAll).List(&metav1.ListOptions{})
					Expect(err).ToNot(HaveOccurred())

					runningMigrations := migrations.FilterRunningMigrations(migrationList.Items)
					Expect(len(runningMigrations)).To(BeNumerically("<=", 2))

					return nodes
				}, 4*time.Minute, 1*time.Second).Should(ConsistOf(
					targetNode.Name,
					targetNode.Name,
					targetNode.Name,
					targetNode.Name,
				))

				By("Checking that all migrated VMIs have the new pod IP address on VMI status")
				for _, vmi := range vmis {
					Eventually(func() error {
						newvmi, err := virtClient.VirtualMachineInstance(util.NamespaceTestDefault).Get(vmi.Name, &metav1.GetOptions{})
						Expect(err).ToNot(HaveOccurred(), "Should successfully get new VMI")
						vmiPod := tests.GetRunningPodByVirtualMachineInstance(newvmi, newvmi.Namespace)
						return libnet.ValidateVMIandPodIPMatch(newvmi, vmiPod)
					}, time.Minute, time.Second).Should(Succeed(), "Should match PodIP with latest VMI Status after migration")
				}
			})
		})

	})

	Context("With Huge Pages", func() {
		var hugepagesVmi *v1.VirtualMachineInstance

		BeforeEach(func() {
			hugepagesVmi = tests.NewRandomVMIWithEphemeralDiskAndUserdata(cd.ContainerDiskFor(cd.ContainerDiskCirros), "#!/bin/bash\necho 'hello'\n")
		})

		table.DescribeTable("should consume hugepages ", func(hugepageSize string, memory string) {
			hugepageType := k8sv1.ResourceName(k8sv1.ResourceHugePagesPrefix + hugepageSize)
			v, err := cluster.GetKubernetesVersion()
			Expect(err).ShouldNot(HaveOccurred())
			if strings.Contains(v, "1.16") {
				hugepagesVmi.Annotations = map[string]string{
					v1.MemfdMemoryBackend: "false",
				}
				log.DefaultLogger().Object(hugepagesVmi).Infof("Fall back to use hugepages source file. Libvirt in the 1.16 provider version doesn't support memfd as memory backend")
			}

			count := 0
			nodes, err := virtClient.CoreV1().Nodes().List(context.Background(), metav1.ListOptions{})
			ExpectWithOffset(1, err).ToNot(HaveOccurred())

			requestedMemory := resource.MustParse(memory)
			hugepagesVmi.Spec.Domain.Resources.Requests[k8sv1.ResourceMemory] = requestedMemory

			for _, node := range nodes.Items {
				// Cmp returns -1, 0, or 1 for less than, equal to, or greater than
				if v, ok := node.Status.Capacity[hugepageType]; ok && v.Cmp(requestedMemory) == 1 {
					count += 1
				}
			}

			if count < 2 {
				Skip(fmt.Sprintf("Not enough nodes with hugepages %s capacity. Need 2, found %d.", hugepageType, count))
			}

			hugepagesVmi.Spec.Domain.Memory = &v1.Memory{
				Hugepages: &v1.Hugepages{PageSize: hugepageSize},
			}

			By("Starting hugepages VMI")
			_, err = virtClient.VirtualMachineInstance(util.NamespaceTestDefault).Create(hugepagesVmi)
			Expect(err).ToNot(HaveOccurred())
			tests.WaitForSuccessfulVMIStart(hugepagesVmi)

			By("starting the migration")
			migration := tests.NewRandomMigration(hugepagesVmi.Name, hugepagesVmi.Namespace)
			migrationUID := tests.RunMigrationAndExpectCompletion(virtClient, migration, tests.MigrationWaitTime)

			// check VMI, confirm migration state
			tests.ConfirmVMIPostMigration(virtClient, hugepagesVmi, migrationUID)

			// delete VMI
			By("Deleting the VMI")
			Expect(virtClient.VirtualMachineInstance(hugepagesVmi.Namespace).Delete(hugepagesVmi.Name, &metav1.DeleteOptions{})).To(Succeed())

			By("Waiting for VMI to disappear")
			tests.WaitForVirtualMachineToDisappearWithTimeout(hugepagesVmi, 240)
		},
			table.Entry("[test_id:6983]hugepages-2Mi", "2Mi", "64Mi"),
			table.Entry("[test_id:6984]hugepages-1Gi", "1Gi", "1Gi"),
		)
	})

	Context("with CPU pinning and huge pages", func() {
		It("should not make migrations fail", func() {
			checks.SkipTestIfNotEnoughNodesWithCPUManagerWith2MiHugepages(2)
			var err error
			cpuVMI := tests.NewRandomVMIWithEphemeralDiskAndUserdata(cd.ContainerDiskFor(cd.ContainerDiskCirros), "#!/bin/bash\necho 'hello'\n")
			cpuVMI.Spec.Domain.Resources.Requests[k8sv1.ResourceMemory] = resource.MustParse("128Mi")
			cpuVMI.Spec.Domain.CPU = &v1.CPU{
				Cores:                 3,
				DedicatedCPUPlacement: true,
			}
			cpuVMI.Spec.Domain.Memory = &v1.Memory{
				Hugepages: &v1.Hugepages{PageSize: "2Mi"},
			}

			By("Starting a VirtualMachineInstance")
			cpuVMI, err = virtClient.VirtualMachineInstance(util.NamespaceTestDefault).Create(cpuVMI)
			Expect(err).ToNot(HaveOccurred())
			tests.WaitForSuccessfulVMIStart(cpuVMI)

			By("Performing a migration")
			migration := tests.NewRandomMigration(cpuVMI.Name, cpuVMI.Namespace)
			tests.RunMigrationAndExpectCompletion(virtClient, migration, tests.MigrationWaitTime)
		})
		Context("and NUMA passthrough", func() {
			It("should not make migrations fail", func() {
				checks.SkipTestIfNoFeatureGate(virtconfig.NUMAFeatureGate)
				checks.SkipTestIfNotEnoughNodesWithCPUManagerWith2MiHugepages(2)
				var err error
				cpuVMI := tests.NewRandomVMIWithEphemeralDiskAndUserdata(cd.ContainerDiskFor(cd.ContainerDiskCirros), "#!/bin/bash\necho 'hello'\n")
				cpuVMI.Spec.Domain.Resources.Requests[k8sv1.ResourceMemory] = resource.MustParse("128Mi")
				cpuVMI.Spec.Domain.CPU = &v1.CPU{
					Cores:                 3,
					DedicatedCPUPlacement: true,
					NUMA:                  &v1.NUMA{GuestMappingPassthrough: &v1.NUMAGuestMappingPassthrough{}},
				}
				cpuVMI.Spec.Domain.Memory = &v1.Memory{
					Hugepages: &v1.Hugepages{PageSize: "2Mi"},
				}

				By("Starting a VirtualMachineInstance")
				cpuVMI, err = virtClient.VirtualMachineInstance(util.NamespaceTestDefault).Create(cpuVMI)
				Expect(err).ToNot(HaveOccurred())
				tests.WaitForSuccessfulVMIStart(cpuVMI)

				By("Performing a migration")
				migration := tests.NewRandomMigration(cpuVMI.Name, cpuVMI.Namespace)
				tests.RunMigrationAndExpectCompletion(virtClient, migration, tests.MigrationWaitTime)
			})
		})
	})

	It("should replace containerdisk and kernel boot images with their reproducible digest during migration", func() {

		vmi := tests.NewRandomVMIWithEphemeralDiskAndUserdata(cd.ContainerDiskFor(cd.ContainerDiskCirros), "#!/bin/bash\necho 'hello'\n")
		vmi.Spec.Domain.Firmware = utils.GetVMIKernelBoot().Spec.Domain.Firmware

		By("Starting a VirtualMachineInstance")
		vmi, err = virtClient.VirtualMachineInstance(util.NamespaceTestDefault).Create(vmi)
		Expect(err).ToNot(HaveOccurred())
		tests.WaitForSuccessfulVMIStart(vmi)

		pod := tests.GetRunningPodByVirtualMachineInstance(vmi, vmi.Namespace)
		By("Verifying that all relevant images are without the digest on the source")
		for _, container := range append(pod.Spec.Containers, pod.Spec.InitContainers...) {
			if container.Name == "container-disk-binary" || container.Name == "compute" {
				continue
			}
			Expect(container.Image).ToNot(ContainSubstring("@sha256:"), "image:%s should not contain the container digest for container %s", container.Image, container.Name)
		}

		digestRegex := regexp.MustCompile(`sha256:[a-zA-Z0-9]+`)

		By("Collecting digest information from the container statuses")
		imageIDs := map[string]string{}
		for _, status := range append(pod.Status.ContainerStatuses, pod.Status.InitContainerStatuses...) {
			if status.Name == "container-disk-binary" || status.Name == "compute" {
				continue
			}
			digest := digestRegex.FindString(status.ImageID)
			Expect(digest).ToNot(BeEmpty())
			imageIDs[status.Name] = digest
		}

		By("Performing a migration")
		migration := tests.NewRandomMigration(vmi.Name, vmi.Namespace)
		tests.RunMigrationAndExpectCompletion(virtClient, migration, tests.MigrationWaitTime)

		By("Verifying that all imageIDs are in a reproducible form on the target")
		pod = tests.GetRunningPodByVirtualMachineInstance(vmi, vmi.Namespace)

		for _, container := range append(pod.Spec.Containers, pod.Spec.InitContainers...) {
			if container.Name == "container-disk-binary" || container.Name == "compute" {
				continue
			}
			digest := digestRegex.FindString(container.Image)
			Expect(container.Image).To(ContainSubstring(digest), "image:%s should contain the container digest for container %s", container.Image, container.Name)
			Expect(digest).ToNot(BeEmpty())
			Expect(imageIDs).To(HaveKeyWithValue(container.Name, digest), "expected image:%s for container %s to be the same like on the source pod but got %s", container.Image, container.Name, imageIDs[container.Name])
		}
	})

	Context("with dedicated CPUs", func() {
		var (
			virtClient    kubecli.KubevirtClient
			err           error
			nodes         []k8sv1.Node
			migratableVMI *v1.VirtualMachineInstance
			pausePod      *k8sv1.Pod
			workerLabel   = "node-role.kubernetes.io/worker"
			testLabel1    = "kubevirt.io/testlabel1"
			testLabel2    = "kubevirt.io/testlabel2"
		)

		parseVCPUPinOutput := func(vcpuPinOutput string) []int {
			var cpuSet []int
			vcpuPinOutputLines := strings.Split(vcpuPinOutput, "\n")
			cpuLines := vcpuPinOutputLines[2 : len(vcpuPinOutputLines)-2]

			for _, line := range cpuLines {
				lineSplits := strings.Fields(line)
				cpu, err := strconv.Atoi(lineSplits[1])
				Expect(err).To(BeNil(), "cpu id is non string in vcpupin output")

				cpuSet = append(cpuSet, cpu)
			}

			return cpuSet
		}

		getLibvirtDomainCPUSet := func(vmi *v1.VirtualMachineInstance) []int {
			pod, err := tests.GetRunningPodByLabel(string(vmi.GetUID()), v1.CreatedByLabel, vmi.Namespace, vmi.Status.NodeName)
			Expect(err).ToNot(HaveOccurred())

			stdout, stderr, err := tests.ExecuteCommandOnPodV2(virtClient,
				pod,
				"compute",
				[]string{"virsh", "vcpupin", fmt.Sprintf("%s_%s", vmi.GetNamespace(), vmi.GetName())})
			Expect(err).To(BeNil())
			Expect(stderr).To(BeEmpty())

			return parseVCPUPinOutput(stdout)
		}

		parseSysCpuSet := func(cpuset string) []int {
			set, err := hardware.ParseCPUSetLine(cpuset, 5000)
			Expect(err).ToNot(HaveOccurred())
			return set
		}

		getPodCPUSet := func(pod *k8sv1.Pod) []int {
			stdout, stderr, err := tests.ExecuteCommandOnPodV2(virtClient,
				pod,
				"compute",
				[]string{"cat", "/sys/fs/cgroup/cpuset/cpuset.cpus"})
			Expect(err).ToNot(HaveOccurred())
			Expect(stderr).To(BeEmpty())

			return parseSysCpuSet(strings.TrimSpace(stdout))
		}

		getVirtLauncherCPUSet := func(vmi *v1.VirtualMachineInstance) []int {
			pod, err := tests.GetRunningPodByLabel(string(vmi.GetUID()), v1.CreatedByLabel, vmi.Namespace, vmi.Status.NodeName)
			Expect(err).ToNot(HaveOccurred())

			return getPodCPUSet(pod)
		}

		hasCommonCores := func(vmi *v1.VirtualMachineInstance, pod *k8sv1.Pod) bool {
			set1 := getVirtLauncherCPUSet(vmi)
			set2 := getPodCPUSet(pod)
			for _, corei := range set1 {
				for _, corej := range set2 {
					if corei == corej {
						return true
					}
				}
			}

			return false
		}

		BeforeEach(func() {
			// We will get focused to run on migration test lanes because we contain the word "Migration".
			// However, we need to be sig-something or we'll fail the check, even if we don't run on any sig- lane.
			// So let's be sig-compute and skip ourselves on sig-compute always... (they have only 1 node with CPU manager)
			checks.SkipTestIfNotEnoughNodesWithCPUManager(2)
			tests.BeforeTestCleanup()
			virtClient, err = kubecli.GetKubevirtClient()
			Expect(err).ToNot(HaveOccurred())

			By("getting the list of worker nodes that have cpumanager enabled")
			nodeList, err := virtClient.CoreV1().Nodes().List(context.TODO(), metav1.ListOptions{
				LabelSelector: fmt.Sprintf("%s=,%s=%s", workerLabel, "cpumanager", "true"),
			})
			Expect(err).To(BeNil())
			Expect(nodeList).ToNot(BeNil())
			nodes = nodeList.Items
			Expect(len(nodes)).To(BeNumerically(">=", 2), "at least two worker nodes with cpumanager are required for migration")

			By("creating a migratable VMI with 2 dedicated CPU cores")
			migratableVMI = tests.NewRandomVMIWithEphemeralDisk(cd.ContainerDiskFor(cd.ContainerDiskCirros))
			migratableVMI.Spec.Domain.CPU = &v1.CPU{
				Cores:                 uint32(2),
				DedicatedCPUPlacement: true,
			}
			migratableVMI.Spec.Domain.Resources.Requests[k8sv1.ResourceMemory] = resource.MustParse("512Mi")

			By("creating a template for a pause pod with 2 dedicated CPU cores")
			pausePod = tests.RenderPod("pause-", nil, nil)
			pausePod.Spec.Containers[0].Name = "compute"
			pausePod.Spec.Containers[0].Command = []string{"sleep"}
			pausePod.Spec.Containers[0].Args = []string{"3600"}
			pausePod.Spec.Containers[0].Resources = k8sv1.ResourceRequirements{
				Requests: k8sv1.ResourceList{
					k8sv1.ResourceCPU:    resource.MustParse("2"),
					k8sv1.ResourceMemory: resource.MustParse("128Mi"),
				},
				Limits: k8sv1.ResourceList{
					k8sv1.ResourceCPU:    resource.MustParse("2"),
					k8sv1.ResourceMemory: resource.MustParse("128Mi"),
				},
			}
			pausePod.Spec.Affinity = &k8sv1.Affinity{
				NodeAffinity: &k8sv1.NodeAffinity{
					RequiredDuringSchedulingIgnoredDuringExecution: &k8sv1.NodeSelector{
						NodeSelectorTerms: []k8sv1.NodeSelectorTerm{
							{
								MatchExpressions: []k8sv1.NodeSelectorRequirement{
									{Key: testLabel2, Operator: k8sv1.NodeSelectorOpIn, Values: []string{"true"}},
								},
							},
						},
					},
				},
			}
		})

		AfterEach(func() {
			tests.RemoveLabelFromNode(nodes[0].Name, testLabel1)
			tests.RemoveLabelFromNode(nodes[1].Name, testLabel2)
			tests.RemoveLabelFromNode(nodes[1].Name, testLabel1)
		})

		It("should successfully update a VMI's CPU set on migration", func() {
			By("ensuring at least 2 worker nodes have cpumanager")
			Expect(len(nodes)).To(BeNumerically(">=", 2), "at least two worker nodes with cpumanager are required for migration")

			By("starting a VMI on the first node of the list")
			tests.AddLabelToNode(nodes[0].Name, testLabel1, "true")
			vmi := tests.CreateVmiOnNodeLabeled(migratableVMI, testLabel1, "true")

			By("waiting until the VirtualMachineInstance starts")
			tests.WaitForSuccessfulVMIStartWithTimeout(vmi, 120)
			vmi, err = virtClient.VirtualMachineInstance(util.NamespaceTestDefault).Get(vmi.Name, &metav1.GetOptions{})
			Expect(err).ToNot(HaveOccurred())

			By("ensuring the VMI started on the correct node")
			Expect(vmi.Status.NodeName).To(Equal(nodes[0].Name))

			By("reserving the cores used by the VMI on the second node with a paused pod")
			var pods []*k8sv1.Pod
			var pausedPod *k8sv1.Pod
			tests.AddLabelToNode(nodes[1].Name, testLabel2, "true")
			for pausedPod = tests.RunPod(pausePod); !hasCommonCores(vmi, pausedPod); pausedPod = tests.RunPod(pausePod) {
				pods = append(pods, pausedPod)
				By("creating another paused pod since last didn't have common cores with the VMI")
			}

			By("deleting the paused pods that don't have cores in common with the VMI")
			for _, pod := range pods {
				err = virtClient.CoreV1().Pods(pod.Namespace).Delete(context.Background(), pod.Name, metav1.DeleteOptions{})
				Expect(err).ToNot(HaveOccurred())
			}

			By("migrating the VMI from first node to second node")
			tests.AddLabelToNode(nodes[1].Name, testLabel1, "true")
			cpuSetSource := getVirtLauncherCPUSet(vmi)
			migration := tests.NewRandomMigration(vmi.Name, vmi.Namespace)
			migrationUID := tests.RunMigrationAndExpectCompletion(virtClient, migration, tests.MigrationWaitTime)
			tests.ConfirmVMIPostMigration(virtClient, vmi, migrationUID)

			By("ensuring the target cpuset is different from the source")
			vmi, err = virtClient.VirtualMachineInstance(vmi.Namespace).Get(vmi.Name, &metav1.GetOptions{})
			Expect(err).ToNot(HaveOccurred(), "should have been able to retrive the VMI instance")
			cpuSetTarget := getVirtLauncherCPUSet(vmi)
			Expect(reflect.DeepEqual(cpuSetSource, cpuSetTarget)).To(BeFalse(), "source CPUSet %v should be != than target CPUSet %v", cpuSetSource, cpuSetTarget)

			By("ensuring the libvirt domain cpuset is equal to the virt-launcher pod cpuset")
			cpuSetTargetLibvirt := getLibvirtDomainCPUSet(vmi)
			Expect(reflect.DeepEqual(cpuSetTargetLibvirt, cpuSetTarget)).To(BeTrue())

			By("deleting the last paused pod")
			err = virtClient.CoreV1().Pods(pausedPod.Namespace).Delete(context.Background(), pausedPod.Name, metav1.DeleteOptions{})
			Expect(err).ToNot(HaveOccurred())
		})
	})
})

func fedoraVMIWithEvictionStrategy() *v1.VirtualMachineInstance {
	vmi := tests.NewRandomFedoraVMIWithGuestAgent()
	strategy := v1.EvictionStrategyLiveMigrate
	vmi.Spec.EvictionStrategy = &strategy
	vmi.Spec.Domain.Resources.Requests[k8sv1.ResourceMemory] = resource.MustParse(fedoraVMSize)
	return vmi
}

func cirrosVMIWithEvictionStrategy() *v1.VirtualMachineInstance {
	strategy := v1.EvictionStrategyLiveMigrate
	vmi := tests.NewRandomVMIWithEphemeralDiskAndUserdata(cd.ContainerDiskFor(cd.ContainerDiskCirros), "#!/bin/bash\necho 'hello'\n")
	vmi.Spec.EvictionStrategy = &strategy
	return vmi
}

func temporaryTLSConfig() *tls.Config {
	// Generate new certs if secret doesn't already exist
	caKeyPair, _ := triple.NewCA("kubevirt.io", time.Hour)

	clientKeyPair, _ := triple.NewClientKeyPair(caKeyPair,
		"kubevirt.io:system:node:virt-handler",
		nil,
		time.Hour,
	)

	certPEM := cert.EncodeCertPEM(clientKeyPair.Cert)
	keyPEM := cert.EncodePrivateKeyPEM(clientKeyPair.Key)
	cert, err := tls.X509KeyPair(certPEM, keyPEM)
	Expect(err).ToNot(HaveOccurred())
	return &tls.Config{
		InsecureSkipVerify: true,
		GetClientCertificate: func(info *tls.CertificateRequestInfo) (certificate *tls.Certificate, e error) {
			return &cert, nil
		},
	}
}

func disableNodeLabeller(node *k8sv1.Node, virtClient kubecli.KubevirtClient) *k8sv1.Node {
	var err error

	node.Annotations[v1.LabellerSkipNodeAnnotation] = "true"

	node, err = virtClient.CoreV1().Nodes().Update(context.Background(), node, metav1.UpdateOptions{})
	Expect(err).ShouldNot(HaveOccurred())

	Eventually(func() bool {
		node, err = virtClient.CoreV1().Nodes().Get(context.Background(), node.Name, metav1.GetOptions{})
		value, ok := node.Annotations[v1.LabellerSkipNodeAnnotation]
		return ok && value == "true"
	}, 30*time.Second, time.Second).Should(BeTrue())

	return node
}<|MERGE_RESOLUTION|>--- conflicted
+++ resolved
@@ -30,17 +30,12 @@
 	"strings"
 	"sync"
 
-<<<<<<< HEAD
-	virthandler "kubevirt.io/kubevirt/pkg/virt-handler"
-
-=======
 	"kubevirt.io/kubevirt/pkg/util/hardware"
 	"kubevirt.io/kubevirt/pkg/virt-controller/watch"
 
 	virtconfig "kubevirt.io/kubevirt/pkg/virt-config"
 	virthandler "kubevirt.io/kubevirt/pkg/virt-handler"
 	"kubevirt.io/kubevirt/tests/framework/checks"
->>>>>>> c26c92f7
 	"kubevirt.io/kubevirt/tests/util"
 	"kubevirt.io/kubevirt/tools/vms-generator/utils"
 
@@ -2079,11 +2074,7 @@
 				// execute a migration
 				By("Starting the Migration")
 				migration := tests.NewRandomMigration(vmi.Name, vmi.Namespace)
-<<<<<<< HEAD
-				migration, err = virtClient.VirtualMachineInstanceMigration(migration.Namespace).Create(migration)
-=======
 				migration, err = virtClient.VirtualMachineInstanceMigration(migration.Namespace).Create(migration, &metav1.CreateOptions{})
->>>>>>> c26c92f7
 				Expect(err).ToNot(HaveOccurred())
 
 				By("Waiting for Migration to reach Preparing Target Phase")
@@ -2120,11 +2111,7 @@
 									}, 30*time.Second, time.Second).Should(ContainSubstring("found"), volPath+" never appeared")
 									output, err := tests.RunCommandOnVmiTargetPod(vmi, []string{"/bin/bash", "-c", "/usr/bin/stat --printf=%s " + volPath})
 									Expect(err).ToNot(HaveOccurred())
-<<<<<<< HEAD
-									Expect(strconv.Atoi(output)).To(Equal(int(volStatus.Size)), "ISO file for volume %s is not empty", volume.Name)
-=======
 									Expect(strconv.Atoi(output)).To(Equal(int(volStatus.Size)), "ISO file for volume %s is not the right size", volume.Name)
->>>>>>> c26c92f7
 									output, err = tests.RunCommandOnVmiTargetPod(vmi, []string{"/bin/bash", "-c", fmt.Sprintf(`/usr/bin/cmp -n %d %s /dev/zero || true`, volStatus.Size, volPath)})
 									Expect(err).ToNot(HaveOccurred())
 									Expect(output).ToNot(ContainSubstring("differ"), "ISO file for volume %s is not empty", volume.Name)
