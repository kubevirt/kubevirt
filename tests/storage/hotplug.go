/*
 * This file is part of the KubeVirt project
 *
 * Licensed under the Apache License, Version 2.0 (the "License");
 * you may not use this file except in compliance with the License.
 * You may obtain a copy of the License at
 *
 *     http://www.apache.org/licenses/LICENSE-2.0
 *
 * Unless required by applicable law or agreed to in writing, software
 * distributed under the License is distributed on an "AS IS" BASIS,
 * WITHOUT WARRANTIES OR CONDITIONS OF ANY KIND, either express or implied.
 * See the License for the specific language governing permissions and
 * limitations under the License.
 *
 * Copyright 2020 Red Hat, Inc.
 *
 */

package storage

import (
	"context"
	"fmt"
	"path/filepath"
	"strconv"
	"time"

	expect "github.com/google/goexpect"
	. "github.com/onsi/ginkgo"
	"github.com/onsi/ginkgo/extensions/table"
	. "github.com/onsi/gomega"

	. "kubevirt.io/kubevirt/tests/framework/matcher"
	"kubevirt.io/kubevirt/tests/util"

	corev1 "k8s.io/api/core/v1"
	"k8s.io/apimachinery/pkg/api/errors"
	metav1 "k8s.io/apimachinery/pkg/apis/meta/v1"

	v1 "kubevirt.io/api/core/v1"
	"kubevirt.io/client-go/kubecli"
	"kubevirt.io/client-go/log"
	cdiv1 "kubevirt.io/containerized-data-importer-api/pkg/apis/core/v1beta1"
	"kubevirt.io/kubevirt/tests"
	"kubevirt.io/kubevirt/tests/console"
	cd "kubevirt.io/kubevirt/tests/containerdisk"
	"kubevirt.io/kubevirt/tests/libvmi"

	virtctl "kubevirt.io/kubevirt/pkg/virtctl/vm"
)

const (
	dataMessage 		= "data/message"
	hotplugSyncName 	= "sync\n"
	addingVolumeRunningVM   = "Adding volume to running VM"
	verifyingVolumeDiskInVM = "Verifying the volume and disk are in the VM and VMI"
	removingVolumeFromVM    = "removing volume from VM"
	verifyingVolumeNotExist = "Verifying the volume no longer exists in VM"
)

const (
	virtCtlNamespace       = "--namespace"
	virtCtlVolumeName      = "--volume-name=%s"
	verifyCannotAccessDisk = "ls: %s: No such file or directory"

	waitVolumeRequestProcessError = "waiting on all VolumeRequests to be processed"

	expectReturn = "echo $?\n"

	testNewVolume1 = "some-new-volume1"
	testNewVolume2 = "some-new-volume2"
)

type addVolumeFunction func(name, namespace, volumeName, claimName, bus string, dryRun bool)
type removeVolumeFunction func(name, namespace, volumeName string, dryRun bool)

var _ = SIGDescribe("Hotplug", func() {
	var err error
	var virtClient kubecli.KubevirtClient

	BeforeEach(func() {
		virtClient, err = kubecli.GetKubevirtClient()
		util.PanicOnError(err)

		tests.BeforeTestCleanup()
	})

	getDryRunOption := func(dryRun bool) []string {
		if dryRun {
			return []string{metav1.DryRunAll}
		}
		return nil
	}

	newVirtualMachineInstanceWithContainerDisk := func() (*v1.VirtualMachineInstance, *cdiv1.DataVolume) {
		vmiImage := cd.ContainerDiskFor(cd.ContainerDiskCirros)
		return tests.NewRandomVMIWithEphemeralDiskAndUserdata(vmiImage, "echo Hi\n"), nil
	}

	createVirtualMachine := func(running bool, template *v1.VirtualMachineInstance) *v1.VirtualMachine {
		By("Creating VirtualMachine")
		vm := tests.NewRandomVirtualMachine(template, running)
		newVM, err := virtClient.VirtualMachine(util.NamespaceTestDefault).Create(vm)
		Expect(err).ToNot(HaveOccurred())
		return newVM
	}

	deleteVirtualMachine := func(vm *v1.VirtualMachine) error {
		return virtClient.VirtualMachine(util.NamespaceTestDefault).Delete(vm.Name, &metav1.DeleteOptions{})
	}

	getAddVolumeOptions := func(volumeName, bus string, volumeSource *v1.HotplugVolumeSource, dryRun bool) *v1.AddVolumeOptions {
		return &v1.AddVolumeOptions{
			Name: volumeName,
			Disk: &v1.Disk{
				DiskDevice: v1.DiskDevice{
					Disk: &v1.DiskTarget{
						Bus: bus,
					},
				},
				Serial: volumeName,
			},
			VolumeSource: volumeSource,
			DryRun:       getDryRunOption(dryRun),
		}
	}
	addVolumeVMIWithSource := func(name, namespace string, volumeOptions *v1.AddVolumeOptions) {
		Eventually(func() error {
			return virtClient.VirtualMachineInstance(namespace).AddVolume(name, volumeOptions)
		}, 3*time.Second, 1*time.Second).ShouldNot(HaveOccurred())
	}

	addDVVolumeVMI := func(name, namespace, volumeName, claimName, bus string, dryRun bool) {
		addVolumeVMIWithSource(name, namespace, getAddVolumeOptions(volumeName, bus, &v1.HotplugVolumeSource{
			DataVolume: &v1.DataVolumeSource{
				Name: claimName,
			},
		}, dryRun))
	}

	addPVCVolumeVMI := func(name, namespace, volumeName, claimName, bus string, dryRun bool) {
		addVolumeVMIWithSource(name, namespace, getAddVolumeOptions(volumeName, bus, &v1.HotplugVolumeSource{
			PersistentVolumeClaim: &v1.PersistentVolumeClaimVolumeSource{PersistentVolumeClaimVolumeSource: corev1.PersistentVolumeClaimVolumeSource{
				ClaimName: claimName,
			}},
		}, dryRun))
	}

	addVolumeVMWithSource := func(name, namespace string, volumeOptions *v1.AddVolumeOptions) {
		Eventually(func() error {
			return virtClient.VirtualMachine(namespace).AddVolume(name, volumeOptions)
		}, 3*time.Second, 1*time.Second).ShouldNot(HaveOccurred())
	}

	addDVVolumeVM := func(name, namespace, volumeName, claimName, bus string, dryRun bool) {
		addVolumeVMWithSource(name, namespace, getAddVolumeOptions(volumeName, bus, &v1.HotplugVolumeSource{
			DataVolume: &v1.DataVolumeSource{
				Name: claimName,
			},
		}, dryRun))
	}

	addPVCVolumeVM := func(name, namespace, volumeName, claimName, bus string, dryRun bool) {
		addVolumeVMWithSource(name, namespace, getAddVolumeOptions(volumeName, bus, &v1.HotplugVolumeSource{
			PersistentVolumeClaim: &v1.PersistentVolumeClaimVolumeSource{PersistentVolumeClaimVolumeSource: corev1.PersistentVolumeClaimVolumeSource{
				ClaimName: claimName,
			}},
		}, dryRun))
	}

	addVolumeVirtctl := func(name, namespace, volumeName, claimName, bus string, dryRun bool) {
		By("Invoking virtlctl addvolume")
		commandAndArgs := []string{virtctl.COMMAND_ADDVOLUME, name, fmt.Sprintf(virtCtlVolumeName, claimName), virtCtlNamespace, namespace}
		if dryRun {
			commandAndArgs = append(commandAndArgs, "--dry-run")
		}
		addvolumeCommand := tests.NewRepeatableVirtctlCommand(commandAndArgs...)
		Eventually(func() error {
			return addvolumeCommand()
		}, 3*time.Second, 1*time.Second).ShouldNot(HaveOccurred())
	}

	removeVolumeVMI := func(name, namespace, volumeName string, dryRun bool) {
		Eventually(func() error {
			return virtClient.VirtualMachineInstance(namespace).RemoveVolume(name, &v1.RemoveVolumeOptions{
				Name:   volumeName,
				DryRun: getDryRunOption(dryRun),
			})
		}, 3*time.Second, 1*time.Second).ShouldNot(HaveOccurred())
	}

	removeVolumeVM := func(name, namespace, volumeName string, dryRun bool) {
		Eventually(func() error {
			return virtClient.VirtualMachine(namespace).RemoveVolume(name, &v1.RemoveVolumeOptions{
				Name:   volumeName,
				DryRun: getDryRunOption(dryRun),
			})
		}, 3*time.Second, 1*time.Second).ShouldNot(HaveOccurred())
	}

	removeVolumeVirtctl := func(name, namespace, volumeName string, dryRun bool) {
		By("Invoking virtlctl removevolume")
		commandAndArgs := []string{virtctl.COMMAND_REMOVEVOLUME, name, fmt.Sprintf(virtCtlVolumeName, volumeName), virtCtlNamespace, namespace}
		if dryRun {
			commandAndArgs = append(commandAndArgs, "--dry-run")
		}
		removeVolumeCommand := tests.NewRepeatableVirtctlCommand(commandAndArgs...)
		Eventually(func() error {
			return removeVolumeCommand()
		}, 3*time.Second, 1*time.Second).ShouldNot(HaveOccurred())
	}

	verifyVolumeAndDiskVMRemoved := func(vm *v1.VirtualMachine, volumeNames ...string) {
		nameMap := make(map[string]bool)
		for _, volumeName := range volumeNames {
			nameMap[volumeName] = true
		}
		Eventually(func() error {
			updatedVM, err := virtClient.VirtualMachine(vm.Namespace).Get(vm.Name, &metav1.GetOptions{})
			if err != nil {
				return err
			}

			if len(updatedVM.Status.VolumeRequests) > 0 {
				return fmt.Errorf(waitVolumeRequestProcessError)
			}

			for _, volume := range updatedVM.Spec.Template.Spec.Volumes {
				if _, ok := nameMap[volume.Name]; ok {
					return fmt.Errorf("waiting on volume to be removed")
				}
			}
			for _, disk := range updatedVM.Spec.Template.Spec.Domain.Devices.Disks {
				if _, ok := nameMap[disk.Name]; ok {
					return fmt.Errorf("waiting on disk to be removed")
				}
			}
			return nil
		}, 90*time.Second, 1*time.Second).ShouldNot(HaveOccurred())
	}

	verifyVolumeStatus := func(vmi *v1.VirtualMachineInstance, phase v1.VolumePhase, volumeNames ...string) {
		By("Verify the volume status of the hotplugged volume is ready")
		nameMap := make(map[string]bool)
		for _, volumeName := range volumeNames {
			nameMap[volumeName] = true
		}
		Eventually(func() error {
			updatedVMI, err := virtClient.VirtualMachineInstance(vmi.Namespace).Get(vmi.Name, &metav1.GetOptions{})
			if err != nil {
				return err
			}

			foundVolume := 0
			for _, volumeStatus := range updatedVMI.Status.VolumeStatus {
				log.Log.Infof("Volume Status, name: %s, target [%s], phase:%s, reason: %s", volumeStatus.Name, volumeStatus.Target, volumeStatus.Phase, volumeStatus.Reason)
				if _, ok := nameMap[volumeStatus.Name]; ok && volumeStatus.HotplugVolume != nil && volumeStatus.Target != "" {
					if volumeStatus.Phase == phase {
						foundVolume++
					}
				}
			}

			if foundVolume != len(volumeNames) {
				return fmt.Errorf("waiting on volume statuses for hotplug disks to be ready")
			}

			return nil
		}, 360*time.Second, 1*time.Second).ShouldNot(HaveOccurred())
	}

	verifyNoVolumeAttached := func(vmi *v1.VirtualMachineInstance, volumeNames ...string) {
		By("Verify that the number of attached volumes does not change")
		volumeNamesMap := make(map[string]struct{}, len(volumeNames))
		for _, volumeName := range volumeNames {
			volumeNamesMap[volumeName] = struct{}{}
		}
		Consistently(func() error {
			currentVMI, err := virtClient.VirtualMachineInstance(vmi.Namespace).Get(vmi.Name, &metav1.GetOptions{})
			if err != nil {
				return err
			}
			foundVolume := 0
			for _, volumeStatus := range currentVMI.Status.VolumeStatus {
				log.Log.Infof("Volume Status, name: %s, target [%s], phase:%s, reason: %s", volumeStatus.Name, volumeStatus.Target, volumeStatus.Phase, volumeStatus.Reason)
				if _, ok := volumeNamesMap[volumeStatus.Name]; ok && volumeStatus.HotplugVolume != nil && volumeStatus.Target != "" {
					if volumeStatus.Phase == v1.VolumeReady {
						foundVolume++
					}
				}
			}
			if foundVolume != 0 {
				return fmt.Errorf("a volume has been attached")
			}
			return nil
		}, 60*time.Second, 1*time.Second).ShouldNot(HaveOccurred())
	}

	verifyCreateData := func(vmi *v1.VirtualMachineInstance, device string) {
		batch := []expect.Batcher{
			&expect.BSnd{S: fmt.Sprintf("sudo mkfs.ext4 %s\n", device)},
			&expect.BExp{R: console.PromptExpression},
			&expect.BSnd{S: expectReturn},
			&expect.BExp{R: console.RetValue("0")},
			&expect.BSnd{S: fmt.Sprintf("sudo mkdir -p %s\n", filepath.Join("/test", filepath.Base(device)))},
			&expect.BExp{R: console.PromptExpression},
			&expect.BSnd{S: fmt.Sprintf("sudo mount %s %s\n", device, filepath.Join("/test", filepath.Base(device)))},
			&expect.BExp{R: console.PromptExpression},
			&expect.BSnd{S: expectReturn},
			&expect.BExp{R: console.RetValue("0")},
			&expect.BSnd{S: fmt.Sprintf("sudo mkdir -p %s\n", filepath.Join("/test", filepath.Base(device), "data"))},
			&expect.BExp{R: console.PromptExpression},
			&expect.BSnd{S: expectReturn},
			&expect.BExp{R: console.RetValue("0")},
			&expect.BSnd{S: fmt.Sprintf("sudo chmod a+w %s\n", filepath.Join("/test", filepath.Base(device), "data"))},
			&expect.BExp{R: console.PromptExpression},
			&expect.BSnd{S: expectReturn},
			&expect.BExp{R: console.RetValue("0")},
			&expect.BSnd{S: fmt.Sprintf("echo '%s' > %s\n", vmi.UID, filepath.Join("/test", filepath.Base(device), dataMessage))},
			&expect.BExp{R: console.PromptExpression},
			&expect.BSnd{S: expectReturn},
			&expect.BExp{R: console.RetValue("0")},
			&expect.BSnd{S: fmt.Sprintf("cat %s\n", filepath.Join("/test", filepath.Base(device), dataMessage))},
			&expect.BExp{R: string(vmi.UID)},
			&expect.BSnd{S: hotplugSyncName},
			&expect.BExp{R: console.PromptExpression},
			&expect.BSnd{S: hotplugSyncName},
			&expect.BExp{R: console.PromptExpression},
		}
		Expect(console.SafeExpectBatch(vmi, batch, 20)).To(Succeed())
	}

	verifyWriteReadData := func(vmi *v1.VirtualMachineInstance, device string) {
		dataFile := filepath.Join("/test", filepath.Base(device), dataMessage)
		batch := []expect.Batcher{
			&expect.BSnd{S: fmt.Sprintf("echo '%s' > %s\n", vmi.UID, dataFile)},
			&expect.BExp{R: console.PromptExpression},
			&expect.BSnd{S: expectReturn},
			&expect.BExp{R: console.RetValue("0")},
			&expect.BSnd{S: fmt.Sprintf("cat %s\n", dataFile)},
			&expect.BExp{R: string(vmi.UID)},
			&expect.BSnd{S: hotplugSyncName},
			&expect.BExp{R: console.PromptExpression},
			&expect.BSnd{S: hotplugSyncName},
			&expect.BExp{R: console.PromptExpression},
		}
		Expect(console.SafeExpectBatch(vmi, batch, 20)).To(Succeed())
	}

	verifyVolumeAccessible := func(vmi *v1.VirtualMachineInstance, volumeName string) {
		Eventually(func() error {
			return console.SafeExpectBatch(vmi, []expect.Batcher{
				&expect.BSnd{S: fmt.Sprintf("sudo ls %s\n", volumeName)},
				&expect.BExp{R: volumeName},
				&expect.BSnd{S: expectReturn},
				&expect.BExp{R: console.RetValue("0")},
			}, 10)
		}, 40*time.Second, 2*time.Second).Should(Succeed())
	}

	verifyVolumeNolongerAccessible := func(vmi *v1.VirtualMachineInstance, volumeName string) {
		Eventually(func() error {
			return console.SafeExpectBatch(vmi, []expect.Batcher{
				&expect.BSnd{S: fmt.Sprintf("sudo ls %s\n", volumeName)},
				&expect.BExp{R: fmt.Sprintf(verifyCannotAccessDisk, volumeName)},
			}, 5)
		}, 90*time.Second, 2*time.Second).Should(Succeed())
	}

	waitForAttachmentPodToRun := func(vmi *v1.VirtualMachineInstance) {
		namespace := vmi.GetNamespace()
		uid := vmi.GetUID()

		labelSelector := fmt.Sprintf(v1.CreatedByLabel + "=" + string(uid))

		pods, err := virtClient.CoreV1().Pods(namespace).List(context.Background(), metav1.ListOptions{LabelSelector: labelSelector})
		Expect(err).ToNot(HaveOccurred(), "Should list pods")

		var virtlauncher *corev1.Pod
		for _, pod := range pods.Items {
			if pod.ObjectMeta.DeletionTimestamp == nil {
				virtlauncher = &pod
				break
			}
		}
		Expect(virtlauncher).ToNot(BeNil(), "Should find running virtlauncher pod")
		Eventually(func() bool {
			podList, err := virtClient.CoreV1().Pods(namespace).List(context.Background(), metav1.ListOptions{})
			if err != nil {
				return false
			}
			for _, pod := range podList.Items {
				for _, owner := range pod.OwnerReferences {
					if owner.UID == virtlauncher.UID {
						By(fmt.Sprintf("phase: %s", pod.Status.Phase))
						return pod.Status.Phase == corev1.PodRunning
					}
				}
			}
			return false
		}, 270*time.Second, 2*time.Second).Should(BeTrue())
	}

	getTargetsFromVolumeStatus := func(vmi *v1.VirtualMachineInstance, volumeNames ...string) []string {
		nameMap := make(map[string]bool)
		for _, volumeName := range volumeNames {
			nameMap[volumeName] = true
		}
		res := make([]string, 0)
		updatedVMI, err := virtClient.VirtualMachineInstance(vmi.Namespace).Get(vmi.Name, &metav1.GetOptions{})
		Expect(err).ToNot(HaveOccurred())
		for _, volumeStatus := range updatedVMI.Status.VolumeStatus {
			if _, ok := nameMap[volumeStatus.Name]; ok && volumeStatus.HotplugVolume != nil {
				Expect(volumeStatus.Target).ToNot(BeEmpty())
				res = append(res, fmt.Sprintf("/dev/%s", volumeStatus.Target))
			}
		}
		return res
	}

	createAndStartWFFCStorageHotplugVM := func() *v1.VirtualMachine {
		hasWffc := tests.HasBindingModeWaitForFirstConsumer()
		if !hasWffc {
			Skip("Skip no local wffc storage class available")
		}

		template := libvmi.NewCirros()
		vm := createVirtualMachine(true, template)
		Eventually(func() bool {
			vm, err := virtClient.VirtualMachine(util.NamespaceTestDefault).Get(vm.Name, &metav1.GetOptions{})
			Expect(err).ToNot(HaveOccurred())
			return vm.Status.Ready
		}, 300*time.Second, 1*time.Second).Should(BeTrue())
		return vm
	}

	verifyHotplugAttachedAndUseable := func(vmi *v1.VirtualMachineInstance, names []string) []string {
		targets := getTargetsFromVolumeStatus(vmi, names...)
		for _, target := range targets {
			verifyVolumeAccessible(vmi, target)
			verifyCreateData(vmi, target)
		}
		return targets
	}

	verifySingleAttachmentPod := func(vmi *v1.VirtualMachineInstance) {
		podList, err := virtClient.CoreV1().Pods(vmi.Namespace).List(context.Background(), metav1.ListOptions{})
		Expect(err).ToNot(HaveOccurred())
		attachmentPodCount := 0
		for _, pod := range podList.Items {
			for _, ownerRef := range pod.GetOwnerReferences() {
				if ownerRef.UID == vmi.GetUID() {
					attachmentPodCount++
				}
			}
		}
		Expect(attachmentPodCount).To(Equal(1), "Number of attachment pods is not 1: %s", attachmentPodCount)
	}

	getVmiConsoleAndLogin := func(vmi *v1.VirtualMachineInstance) {
		By("Obtaining the serial console")
		Expect(console.LoginToCirros(vmi)).To(Succeed())
	}

	createDataVolumeAndWaitForImport := func(sc string, volumeMode corev1.PersistentVolumeMode) *cdiv1.DataVolume {
		accessMode := corev1.ReadWriteOnce
		if volumeMode == corev1.PersistentVolumeBlock {
			accessMode = corev1.ReadWriteMany
		}
		By("Creating DataVolume")
		dvBlock := tests.NewRandomBlankDataVolume(util.NamespaceTestDefault, sc, "64Mi", accessMode, volumeMode)
		_, err := virtClient.CdiClient().CdiV1beta1().DataVolumes(dvBlock.Namespace).Create(context.Background(), dvBlock, metav1.CreateOptions{})
		Expect(err).To(BeNil())
		Eventually(ThisDV(dvBlock), 240).Should(HaveSucceeded())
		return dvBlock
	}

	Context("Offline VM", func() {
		var (
			vm *v1.VirtualMachine
		)
		BeforeEach(func() {
			By("Creating VirtualMachine")
			template, _ := newVirtualMachineInstanceWithContainerDisk()
			vm = createVirtualMachine(false, template)
		})

		AfterEach(func() {
			err := deleteVirtualMachine(vm)
			Expect(err).ToNot(HaveOccurred())
		})

		table.DescribeTable("Should add volumes on an offline VM", func(addVolumeFunc addVolumeFunction, removeVolumeFunc removeVolumeFunction) {
			By("Adding test volumes")
			addVolumeFunc(vm.Name, vm.Namespace, testNewVolume1, "madeup", "scsi", false)
			addVolumeFunc(vm.Name, vm.Namespace, testNewVolume2, "madeup", "scsi", false)
			By("Verifying the volumes have been added to the template spec")
			tests.VerifyVolumeAndDiskVMAdded(virtClient, vm, testNewVolume1, testNewVolume2)
			By("Removing new volumes from VM")
			removeVolumeFunc(vm.Name, vm.Namespace, testNewVolume1, false)
			removeVolumeFunc(vm.Name, vm.Namespace, testNewVolume2, false)

			verifyVolumeAndDiskVMRemoved(vm, testNewVolume1, testNewVolume2)
		},
			table.Entry("with DataVolume", addDVVolumeVM, removeVolumeVM),
			table.Entry("with PersistentVolume", addPVCVolumeVM, removeVolumeVM),
		)
	})

	Context("WFFC storage", func() {
		var (
			vm *v1.VirtualMachine
		)

		BeforeEach(func() {
			pvList, err := virtClient.CoreV1().PersistentVolumes().List(context.TODO(), metav1.ListOptions{})
			Expect(err).ToNot(HaveOccurred())
			// Verify we have at least 3 available file system PVs
			count := 0
			for _, pv := range pvList.Items {
				if pv.Spec.NodeAffinity == nil || pv.Spec.NodeAffinity.Required == nil || len(pv.Spec.NodeAffinity.Required.NodeSelectorTerms) == 0 || (pv.Spec.VolumeMode != nil && *pv.Spec.VolumeMode == corev1.PersistentVolumeBlock) {
					// Not a local volume filesystem PV
					continue
				}
				if pv.Spec.ClaimRef == nil {
					count++
				}
			}
			if count < 3 {
				Skip("Not enough available filesystem local storage PVs available")
			}
			vm = createAndStartWFFCStorageHotplugVM()
		})

		table.DescribeTable("Should be able to add and use WFFC local storage", func(addVolumeFunc addVolumeFunction, removeVolumeFunc removeVolumeFunction) {
			tests.SkipIfNonRoot(virtClient, "root owned disk.img")
			vmi, err := virtClient.VirtualMachineInstance(vm.Namespace).Get(vm.Name, &metav1.GetOptions{})
			Expect(err).ToNot(HaveOccurred())
			tests.WaitForSuccessfulVMIStartWithTimeout(vmi, 240)
			dvNames := make([]string, 0)
			for i := 0; i < 3; i++ {
				dv := tests.NewRandomBlankDataVolume(util.NamespaceTestDefault, tests.Config.StorageClassLocal, "64Mi", corev1.ReadWriteOnce, corev1.PersistentVolumeFilesystem)
				_, err := virtClient.CdiClient().CdiV1beta1().DataVolumes(dv.Namespace).Create(context.TODO(), dv, metav1.CreateOptions{})
				Expect(err).To(BeNil())
				dvNames = append(dvNames, dv.Name)
			}

			for i := 0; i < 3; i++ {
				By("Adding volume " + strconv.Itoa(i) + " to running VM, dv name:" + dvNames[i])
				addVolumeFunc(vm.Name, vm.Namespace, dvNames[i], dvNames[i], "scsi", false)
			}

			vmi, err = virtClient.VirtualMachineInstance(vm.Namespace).Get(vm.Name, &metav1.GetOptions{})
			Expect(err).ToNot(HaveOccurred())
			tests.VerifyVolumeAndDiskVMIAdded(virtClient, vmi, dvNames...)
			verifyVolumeStatus(vmi, v1.VolumeReady, dvNames...)
			getVmiConsoleAndLogin(vmi)
			verifyHotplugAttachedAndUseable(vmi, dvNames)
			verifySingleAttachmentPod(vmi)
			for _, volumeName := range dvNames {
				By("removing volume " + volumeName + " from VM")
				removeVolumeFunc(vm.Name, vm.Namespace, volumeName, false)
			}
			for _, volumeName := range dvNames {
				verifyVolumeNolongerAccessible(vmi, volumeName)
			}
		},
			table.Entry("calling endpoints directly", addDVVolumeVMI, removeVolumeVMI),
			table.Entry("using virtctl", addVolumeVirtctl, removeVolumeVirtctl),
		)
	})

	Context("[rook-ceph]", func() {
		Context("Online VM", func() {
			var (
				vm *v1.VirtualMachine
				sc string
			)

			findCPUManagerWorkerNode := func() string {
				nodes, err := virtClient.CoreV1().Nodes().List(context.Background(), metav1.ListOptions{
					LabelSelector: "node-role.kubernetes.io/worker",
				})
				Expect(err).ToNot(HaveOccurred())
				for _, node := range nodes.Items {
					nodeLabels := node.GetLabels()

					for label, val := range nodeLabels {
						if label == v1.CPUManager && val == "true" {
							return node.Name
						}
					}
				}
				return ""
			}

			BeforeEach(func() {
				exists := false
				sc, exists = tests.GetCephStorageClass()
				if !exists {
					Skip("Skip OCS tests when Ceph is not present")
				}

				template := libvmi.NewCirros()
				node := findCPUManagerWorkerNode()
				if node != "" {
					template.Spec.NodeSelector = make(map[string]string)
					template.Spec.NodeSelector[corev1.LabelHostname] = node
				}
				vm = createVirtualMachine(true, template)
				Eventually(func() bool {
					vm, err := virtClient.VirtualMachine(util.NamespaceTestDefault).Get(vm.Name, &metav1.GetOptions{})
					Expect(err).ToNot(HaveOccurred())
					return vm.Status.Ready
				}, 300*time.Second, 1*time.Second).Should(BeTrue())
			})

			table.DescribeTable("should add/remove volume", func(addVolumeFunc addVolumeFunction, removeVolumeFunc removeVolumeFunction, volumeMode corev1.PersistentVolumeMode, vmiOnly, waitToStart bool) {
				dv := createDataVolumeAndWaitForImport(sc, volumeMode)

				vmi, err := virtClient.VirtualMachineInstance(vm.Namespace).Get(vm.Name, &metav1.GetOptions{})
				Expect(err).ToNot(HaveOccurred())
				if waitToStart {
					tests.WaitForSuccessfulVMIStartWithTimeout(vmi, 240)
				}
				By(addingVolumeRunningVM)
<<<<<<< HEAD
				addVolumeFunc(vm.Name, vm.Namespace, "testvolume", dv.Name, "scsi")
=======
				addVolumeFunc(vm.Name, vm.Namespace, "testvolume", dv.Name, "scsi", false)
>>>>>>> 6f641568
				By(verifyingVolumeDiskInVM)
				if !vmiOnly {
					tests.VerifyVolumeAndDiskVMAdded(virtClient, vm, "testvolume")
				}
				vmi, err = virtClient.VirtualMachineInstance(vm.Namespace).Get(vm.Name, &metav1.GetOptions{})
				Expect(err).ToNot(HaveOccurred())
				tests.VerifyVolumeAndDiskVMIAdded(virtClient, vmi, "testvolume")
				verifyVolumeStatus(vmi, v1.VolumeReady, "testvolume")
				getVmiConsoleAndLogin(vmi)
				targets := verifyHotplugAttachedAndUseable(vmi, []string{"testvolume"})
				verifySingleAttachmentPod(vmi)
				By(removingVolumeFromVM)
<<<<<<< HEAD
				removeVolumeFunc(vm.Name, vm.Namespace, "testvolume")
=======
				removeVolumeFunc(vm.Name, vm.Namespace, "testvolume", false)
>>>>>>> 6f641568
				if !vmiOnly {
					By(verifyingVolumeNotExist)
					verifyVolumeAndDiskVMRemoved(vm, "testvolume")
				}
				verifyVolumeNolongerAccessible(vmi, targets[0])
			},
				table.Entry("with DataVolume immediate attach", addDVVolumeVM, removeVolumeVM, corev1.PersistentVolumeFilesystem, false, false),
				table.Entry("with PersistentVolume immediate attach", addPVCVolumeVM, removeVolumeVM, corev1.PersistentVolumeFilesystem, false, false),
				table.Entry("with DataVolume wait for VM to finish starting", addDVVolumeVM, removeVolumeVM, corev1.PersistentVolumeFilesystem, false, true),
				table.Entry("with PersistentVolume wait for VM to finish starting", addPVCVolumeVM, removeVolumeVM, corev1.PersistentVolumeFilesystem, false, true),
				table.Entry("with DataVolume immediate attach, VMI directly", addDVVolumeVMI, removeVolumeVMI, corev1.PersistentVolumeFilesystem, true, false),
				table.Entry("with PersistentVolume immediate attach, VMI directly", addPVCVolumeVMI, removeVolumeVMI, corev1.PersistentVolumeFilesystem, true, false),
				table.Entry("with Block DataVolume immediate attach", addDVVolumeVM, removeVolumeVM, corev1.PersistentVolumeBlock, false, false),
			)

			table.DescribeTable("Should be able to add and remove multiple volumes", func(addVolumeFunc addVolumeFunction, removeVolumeFunc removeVolumeFunction, volumeMode corev1.PersistentVolumeMode, vmiOnly bool) {
				vmi, err := virtClient.VirtualMachineInstance(vm.Namespace).Get(vm.Name, &metav1.GetOptions{})
				Expect(err).ToNot(HaveOccurred())
				getVmiConsoleAndLogin(vmi)
				tests.WaitForSuccessfulVMIStartWithTimeout(vmi, 240)
				testVolumes := make([]string, 0)
				for i := 0; i < 5; i++ {
					volumeName := fmt.Sprintf("volume%d", i)
					dv := createDataVolumeAndWaitForImport(sc, volumeMode)
					By(addingVolumeRunningVM)
<<<<<<< HEAD
					addVolumeFunc(vm.Name, vm.Namespace, volumeName, dv.Name, "scsi")
=======
					addVolumeFunc(vm.Name, vm.Namespace, volumeName, dv.Name, "scsi", false)
>>>>>>> 6f641568
					testVolumes = append(testVolumes, volumeName)
					verifyVolumeStatus(vmi, v1.VolumeReady, testVolumes...)
				}
				By(verifyingVolumeDiskInVM)
				if !vmiOnly {
					tests.VerifyVolumeAndDiskVMAdded(virtClient, vm, testVolumes...)
				}
				vmi, err = virtClient.VirtualMachineInstance(vm.Namespace).Get(vm.Name, &metav1.GetOptions{})
				Expect(err).ToNot(HaveOccurred())
				tests.VerifyVolumeAndDiskVMIAdded(virtClient, vmi, testVolumes...)
				verifyVolumeStatus(vmi, v1.VolumeReady, testVolumes...)
				targets := verifyHotplugAttachedAndUseable(vmi, testVolumes)
				verifySingleAttachmentPod(vmi)
				for _, volumeName := range testVolumes {
					By("removing volume " + volumeName + " from VM")
					removeVolumeFunc(vm.Name, vm.Namespace, volumeName, false)
					if !vmiOnly {
						By(verifyingVolumeNotExist)
						verifyVolumeAndDiskVMRemoved(vm, volumeName)
					}
				}
				for i := range testVolumes {
					verifyVolumeNolongerAccessible(vmi, targets[i])
				}
			},
				table.Entry("with VMs", addDVVolumeVM, removeVolumeVM, corev1.PersistentVolumeFilesystem, false),
				table.Entry("with VMIs", addDVVolumeVMI, removeVolumeVMI, corev1.PersistentVolumeFilesystem, true),
				table.Entry("with VMs and block", addDVVolumeVM, removeVolumeVM, corev1.PersistentVolumeBlock, false),
			)

			table.DescribeTable("Should be able to add and remove and re-add multiple volumes", func(addVolumeFunc addVolumeFunction, removeVolumeFunc removeVolumeFunction, volumeMode corev1.PersistentVolumeMode, vmiOnly bool) {
				vmi, err := virtClient.VirtualMachineInstance(vm.Namespace).Get(vm.Name, &metav1.GetOptions{})
				Expect(err).ToNot(HaveOccurred())
				tests.WaitForSuccessfulVMIStartWithTimeout(vmi, 240)
				testVolumes := make([]string, 0)
				dvNames := make([]string, 0)
				for i := 0; i < 5; i++ {
					volumeName := fmt.Sprintf("volume%d", i)
					dv := createDataVolumeAndWaitForImport(sc, volumeMode)
					testVolumes = append(testVolumes, volumeName)
					dvNames = append(dvNames, dv.Name)
				}

				for i := 0; i < 4; i++ {
					By("Adding volume " + strconv.Itoa(i) + " to running VM, dv name:" + dvNames[i])
					addVolumeFunc(vm.Name, vm.Namespace, testVolumes[i], dvNames[i], "scsi", false)
				}

				By(verifyingVolumeDiskInVM)
				if !vmiOnly {
					tests.VerifyVolumeAndDiskVMAdded(virtClient, vm, testVolumes[:len(testVolumes)-1]...)
				}
				vmi, err = virtClient.VirtualMachineInstance(vm.Namespace).Get(vm.Name, &metav1.GetOptions{})
				Expect(err).ToNot(HaveOccurred())
				tests.VerifyVolumeAndDiskVMIAdded(virtClient, vmi, testVolumes[:len(testVolumes)-1]...)
				waitForAttachmentPodToRun(vmi)
				verifyVolumeStatus(vmi, v1.VolumeReady, testVolumes[:len(testVolumes)-1]...)
				verifySingleAttachmentPod(vmi)
				By("removing volume sdc, with dv" + dvNames[2])
				Eventually(func() string {
					vmi, err = virtClient.VirtualMachineInstance(vm.Namespace).Get(vm.Name, &metav1.GetOptions{})
					Expect(err).ToNot(HaveOccurred())
					return vmi.Status.VolumeStatus[4].Target
				}, 40*time.Second, 2*time.Second).Should(Equal("sdc"))
				Eventually(func() string {
					vmi, err = virtClient.VirtualMachineInstance(vm.Namespace).Get(vm.Name, &metav1.GetOptions{})
					Expect(err).ToNot(HaveOccurred())
					return vmi.Status.VolumeStatus[5].Target
				}, 40*time.Second, 2*time.Second).Should(Equal("sdd"))

				removeVolumeFunc(vm.Name, vm.Namespace, testVolumes[2], false)
				Eventually(func() string {
					vmi, err = virtClient.VirtualMachineInstance(vm.Namespace).Get(vm.Name, &metav1.GetOptions{})
					Expect(err).ToNot(HaveOccurred())
					return vmi.Status.VolumeStatus[4].Target
				}, 40*time.Second, 2*time.Second).Should(Equal("sdd"))

				By("Adding remaining volume, it should end up in the spot that was just cleared")
				addVolumeFunc(vm.Name, vm.Namespace, testVolumes[4], dvNames[4], "scsi", false)
				Eventually(func() string {
					vmi, err = virtClient.VirtualMachineInstance(vm.Namespace).Get(vm.Name, &metav1.GetOptions{})
					Expect(err).ToNot(HaveOccurred())
					for _, volumeStatus := range vmi.Status.VolumeStatus {
						if volumeStatus.Name == testVolumes[4] {
							return volumeStatus.Target
						}
					}
					return ""
				}, 40*time.Second, 2*time.Second).Should(Equal("sdc"))
				By("Adding intermediate volume, it should end up at the end")
				addVolumeFunc(vm.Name, vm.Namespace, testVolumes[2], dvNames[2], "scsi", false)
				Eventually(func() string {
					vmi, err = virtClient.VirtualMachineInstance(vm.Namespace).Get(vm.Name, &metav1.GetOptions{})
					Expect(err).ToNot(HaveOccurred())
					for _, volumeStatus := range vmi.Status.VolumeStatus {
						if volumeStatus.Name == testVolumes[2] {
							return volumeStatus.Target
						}
					}
					return ""
				}, 40*time.Second, 2*time.Second).Should(Equal("sde"))
				verifySingleAttachmentPod(vmi)
				for _, volumeName := range testVolumes {
					By(removingVolumeFromVM)
<<<<<<< HEAD
					removeVolumeFunc(vm.Name, vm.Namespace, volumeName)
=======
					removeVolumeFunc(vm.Name, vm.Namespace, volumeName, false)
>>>>>>> 6f641568
					if !vmiOnly {
						By(verifyingVolumeNotExist)
						verifyVolumeAndDiskVMRemoved(vm, volumeName)
					}
				}
			},
				table.Entry("with VMs", addDVVolumeVM, removeVolumeVM, corev1.PersistentVolumeFilesystem, false),
				table.Entry("with VMIs", addDVVolumeVMI, removeVolumeVMI, corev1.PersistentVolumeFilesystem, true),
				table.Entry("[Serial] with VMs and block", addDVVolumeVM, removeVolumeVM, corev1.PersistentVolumeBlock, false),
			)

			It("should permanently add hotplug volume when added to VM, but still unpluggable after restart", func() {
				dvBlock := createDataVolumeAndWaitForImport(sc, corev1.PersistentVolumeBlock)

				vmi, err := virtClient.VirtualMachineInstance(vm.Namespace).Get(vm.Name, &metav1.GetOptions{})
				Expect(err).ToNot(HaveOccurred())
				tests.WaitForSuccessfulVMIStartWithTimeout(vmi, 240)

				By(addingVolumeRunningVM)
<<<<<<< HEAD
				addDVVolumeVM(vm.Name, vm.Namespace, "testvolume", dvBlock.Name, "scsi")
=======
				addDVVolumeVM(vm.Name, vm.Namespace, "testvolume", dvBlock.Name, "scsi", false)
>>>>>>> 6f641568
				By(verifyingVolumeDiskInVM)
				tests.VerifyVolumeAndDiskVMAdded(virtClient, vm, "testvolume")
				vmi, err = virtClient.VirtualMachineInstance(vm.Namespace).Get(vm.Name, &metav1.GetOptions{})
				Expect(err).ToNot(HaveOccurred())
				tests.VerifyVolumeAndDiskVMIAdded(virtClient, vmi, "testvolume")
				verifyVolumeStatus(vmi, v1.VolumeReady, "testvolume")
				verifySingleAttachmentPod(vmi)

				By("Verifying the volume is attached and usable")
				getVmiConsoleAndLogin(vmi)
				targets := verifyHotplugAttachedAndUseable(vmi, []string{"testvolume"})
				Expect(len(targets)).To(Equal(1))

				By("stopping VM")
				vm = tests.StopVirtualMachine(vm)

				By("starting VM")
				vm = tests.StartVirtualMachine(vm)
				vmi, err = virtClient.VirtualMachineInstance(vm.Namespace).Get(vm.Name, &metav1.GetOptions{})
				Expect(err).ToNot(HaveOccurred())

				By("Verifying that the hotplugged volume is hotpluggable after a restart")
				tests.VerifyVolumeAndDiskVMIAdded(virtClient, vmi, "testvolume")
				verifyVolumeStatus(vmi, v1.VolumeReady, "testvolume")

				By("Verifying the hotplug device is auto-mounted during booting")
				getVmiConsoleAndLogin(vmi)
				verifyVolumeAccessible(vmi, targets[0])

				By("Remove volume from a running VM")
				removeVolumeVM(vm.Name, vm.Namespace, "testvolume", false)
				vmi, err = virtClient.VirtualMachineInstance(vm.Namespace).Get(vm.Name, &metav1.GetOptions{})
				Expect(err).ToNot(HaveOccurred())

				By("Verifying that the hotplugged volume can be unplugged after a restart")
				verifyVolumeNolongerAccessible(vmi, targets[0])
			})

			It("should reject hotplugging a volume with the same name as an existing volume", func() {
				dvBlock := createDataVolumeAndWaitForImport(sc, corev1.PersistentVolumeBlock)
				vmi, err := virtClient.VirtualMachineInstance(vm.Namespace).Get(vm.Name, &metav1.GetOptions{})
				Expect(err).ToNot(HaveOccurred())
				tests.WaitForSuccessfulVMIStartWithTimeout(vmi, 240)

				By(addingVolumeRunningVM)
				err = virtClient.VirtualMachine(vm.Namespace).AddVolume(vm.Name, getAddVolumeOptions("disk0", "scsi", &v1.HotplugVolumeSource{
					DataVolume: &v1.DataVolumeSource{
						Name: dvBlock.Name,
					},
				}, false))
				Expect(err).To(HaveOccurred())
				Expect(err.Error()).To(ContainSubstring("conflicts with an existing volume of the same name on the vmi template"))
			})

			It("should allow hotplugging both a filesystem and block volume", func() {
				dvBlock := createDataVolumeAndWaitForImport(sc, corev1.PersistentVolumeBlock)
				dvFileSystem := createDataVolumeAndWaitForImport(sc, corev1.PersistentVolumeFilesystem)

				vmi, err := virtClient.VirtualMachineInstance(vm.Namespace).Get(vm.Name, &metav1.GetOptions{})
				Expect(err).ToNot(HaveOccurred())
				tests.WaitForSuccessfulVMIStartWithTimeout(vmi, 240)
				getVmiConsoleAndLogin(vmi)

				By(addingVolumeRunningVM)
<<<<<<< HEAD
				addDVVolumeVM(vm.Name, vm.Namespace, "block", dvBlock.Name, "scsi")
				addDVVolumeVM(vm.Name, vm.Namespace, "fs", dvFileSystem.Name, "scsi")
=======
				addDVVolumeVM(vm.Name, vm.Namespace, "block", dvBlock.Name, "scsi", false)
				addDVVolumeVM(vm.Name, vm.Namespace, "fs", dvFileSystem.Name, "scsi", false)
>>>>>>> 6f641568
				tests.VerifyVolumeAndDiskVMIAdded(virtClient, vmi, "block", "fs")

				verifyVolumeStatus(vmi, v1.VolumeReady, "block", "fs")
				targets := getTargetsFromVolumeStatus(vmi, "block", "fs")
				for i := 0; i < 2; i++ {
					verifyVolumeAccessible(vmi, targets[i])
				}
				verifySingleAttachmentPod(vmi)
				removeVolumeVMI(vmi.Name, vmi.Namespace, "block", false)
				removeVolumeVMI(vmi.Name, vmi.Namespace, "fs", false)

				for i := 0; i < 2; i++ {
					verifyVolumeNolongerAccessible(vmi, targets[i])
				}
			})
		})

		Context("VMI migration", func() {
			var (
				vmi *v1.VirtualMachineInstance
				sc  string

				numberOfMigrations int
				sourceNode         string
				targetNode         string
			)

			const (
				hotplugLabelKey   = "kubevirt-test-migration-with-hotplug-disks"
				hotplugLabelValue = "true"
			)

			verifyIsMigratable := func(vmi *v1.VirtualMachineInstance, expectedValue bool) {
				Eventually(func() bool {
					vmi, err := virtClient.VirtualMachineInstance(vmi.Namespace).Get(vmi.Name, &metav1.GetOptions{})
					if err != nil {
						return false
					}
					for _, condition := range vmi.Status.Conditions {
						if condition.Type == v1.VirtualMachineInstanceIsMigratable {
							return condition.Status == corev1.ConditionTrue
						}
					}
					return vmi.Status.Phase == v1.Failed
				}, 90*time.Second, 1*time.Second).Should(Equal(expectedValue))
			}

			BeforeEach(func() {
				exists := false
				sc, exists = tests.GetCephStorageClass()
				if !exists {
					Skip("Skip OCS tests when Ceph is not present")
				}

				// Workaround for the issue with CPU manager and runc prior to version v1.0.0:
				// CPU manager periodically updates cgroup settings via the container runtime
				// interface. Runc prior to version v1.0.0 drops all 'custom' cgroup device
				// rules on 'update' and that causes a race with live migration when block volumes
				// are hotplugged. Try to setup the test in a way so that the VMI is migrated to
				// a node without CPU manager.
				sourceNode = ""
				targetNode = ""
				for _, node := range util.GetAllSchedulableNodes(virtClient).Items {
					labels := node.GetLabels()
					if val, ok := labels[v1.CPUManager]; ok && val == "true" {
						// Use a node with CPU manager as migration source
						sourceNode = node.Name
					} else {
						// Use a node without CPU manager as migration target
						targetNode = node.Name
					}
				}
				if sourceNode == "" || targetNode == "" {
					Skip("Two schedulable nodes are required for migration tests")
				} else {
					numberOfMigrations = 1
				}
				// Ensure the virt-launcher pod is scheduled on the chosen source node and then
				// migrated to the proper target.
				tests.AddLabelToNode(sourceNode, hotplugLabelKey, hotplugLabelValue)
				vmi, _ = newVirtualMachineInstanceWithContainerDisk()
				vmi.Spec.NodeSelector = map[string]string{hotplugLabelKey: hotplugLabelValue}
				vmi = tests.RunVMIAndExpectLaunch(vmi, 240)
				tests.AddLabelToNode(targetNode, hotplugLabelKey, hotplugLabelValue)
			})

			AfterEach(func() {
				// Cleanup node labels
				tests.RemoveLabelFromNode(sourceNode, hotplugLabelKey)
				tests.RemoveLabelFromNode(targetNode, hotplugLabelKey)
			})

			It("should allow live migration with attached hotplug volumes", func() {
				volumeName := "testvolume"
				volumeMode := corev1.PersistentVolumeBlock
				addVolumeFunc := addDVVolumeVMI
				removeVolumeFunc := removeVolumeVMI
				dv := createDataVolumeAndWaitForImport(sc, volumeMode)

				vmi, err := virtClient.VirtualMachineInstance(vmi.Namespace).Get(vmi.Name, &metav1.GetOptions{})
				Expect(err).ToNot(HaveOccurred())
				tests.WaitForSuccessfulVMIStartWithTimeout(vmi, 240)
				By("Verifying the VMI is migrateable")
				verifyIsMigratable(vmi, true)

				By("Adding volume to running VMI")
				addVolumeFunc(vmi.Name, vmi.Namespace, volumeName, dv.Name, "scsi", false)
				By("Verifying the volume and disk are in the VMI")
				vmi, err = virtClient.VirtualMachineInstance(vmi.Namespace).Get(vmi.Name, &metav1.GetOptions{})
				Expect(err).ToNot(HaveOccurred())
				tests.VerifyVolumeAndDiskVMIAdded(virtClient, vmi, volumeName)
				verifyVolumeStatus(vmi, v1.VolumeReady, volumeName)

				By("Verifying the VMI is still migrateable")
				verifyIsMigratable(vmi, true)

				By("Verifying the volume is attached and usable")
				getVmiConsoleAndLogin(vmi)
				targets := verifyHotplugAttachedAndUseable(vmi, []string{volumeName})
				Expect(len(targets) == 1).To(BeTrue())

				By("Starting the migration multiple times")
				for i := 0; i < numberOfMigrations; i++ {
					vmi, err = virtClient.VirtualMachineInstance(vmi.Namespace).Get(vmi.Name, &metav1.GetOptions{})
					Expect(err).ToNot(HaveOccurred())
					sourceAttachmentPods := []string{}
					for _, volumeStatus := range vmi.Status.VolumeStatus {
						if volumeStatus.HotplugVolume != nil {
							sourceAttachmentPods = append(sourceAttachmentPods, volumeStatus.HotplugVolume.AttachPodName)
						}
					}
					Expect(len(sourceAttachmentPods) == 1).To(BeTrue())

					migration := tests.NewRandomMigration(vmi.Name, vmi.Namespace)
					migrationUID := tests.RunMigrationAndExpectCompletion(virtClient, migration, tests.MigrationWaitTime)
					tests.ConfirmVMIPostMigration(virtClient, vmi, migrationUID)
					By("Verifying the volume is still accessible and usable")
					verifyVolumeAccessible(vmi, targets[0])
					verifyWriteReadData(vmi, targets[0])

					By("Verifying the source attachment pods are deleted")
					Eventually(func() bool {
						_, err := virtClient.CoreV1().Pods(vmi.Namespace).Get(context.Background(), sourceAttachmentPods[0], metav1.GetOptions{})
						return errors.IsNotFound(err)
					}, 60*time.Second, 1*time.Second).Should(BeTrue())
				}

				By("Verifying the volume can be detached and reattached after migration")
				removeVolumeFunc(vmi.Name, vmi.Namespace, volumeName, false)
				verifyVolumeNolongerAccessible(vmi, targets[0])
				addVolumeFunc(vmi.Name, vmi.Namespace, volumeName, dv.Name, "scsi", false)
				vmi, err = virtClient.VirtualMachineInstance(vmi.Namespace).Get(vmi.Name, &metav1.GetOptions{})
				Expect(err).ToNot(HaveOccurred())
				tests.VerifyVolumeAndDiskVMIAdded(virtClient, vmi, volumeName)
				verifyVolumeStatus(vmi, v1.VolumeReady, volumeName)
			})
		})
	})

	Context("hostpath", func() {
		var (
			vm *v1.VirtualMachine
		)

		BeforeEach(func() {
			// Setup second PVC to use in this context
			pvNode := tests.CreateHostPathPv(tests.CustomHostPath, tests.HostPathCustom)
			tests.CreateHostPathPVC(tests.CustomHostPath, "1Gi")
			template := libvmi.NewCirros()
			if pvNode != "" {
				template.Spec.NodeSelector = make(map[string]string)
				template.Spec.NodeSelector[corev1.LabelHostname] = pvNode
			}
			vm = createVirtualMachine(true, template)
			Eventually(func() bool {
				vm, err := virtClient.VirtualMachine(util.NamespaceTestDefault).Get(vm.Name, &metav1.GetOptions{})
				Expect(err).ToNot(HaveOccurred())
				return vm.Status.Ready
			}, 300*time.Second, 1*time.Second).Should(BeTrue())
		}, 120)

		AfterEach(func() {
			tests.DeletePvAndPvc(fmt.Sprintf("%s-disk-for-tests", tests.CustomHostPath))
		})

		It("should attach a hostpath based volume to running VM", func() {
			vmi, err := virtClient.VirtualMachineInstance(vm.Namespace).Get(vm.Name, &metav1.GetOptions{})
			Expect(err).ToNot(HaveOccurred())
			tests.WaitForSuccessfulVMIStartWithTimeout(vmi, 240)

			By(addingVolumeRunningVM)
			name := fmt.Sprintf("disk-%s", tests.CustomHostPath)
			addPVCVolumeVMI(vm.Name, vm.Namespace, "testvolume", name, "scsi", false)

			By(verifyingVolumeDiskInVM)
			vmi, err = virtClient.VirtualMachineInstance(vm.Namespace).Get(vm.Name, &metav1.GetOptions{})
			Expect(err).ToNot(HaveOccurred())
			tests.VerifyVolumeAndDiskVMIAdded(virtClient, vmi, "testvolume")
			verifyVolumeStatus(vmi, v1.VolumeReady, "testvolume")

			getVmiConsoleAndLogin(vmi)
			targets := getTargetsFromVolumeStatus(vmi, "testvolume")
			verifyVolumeAccessible(vmi, targets[0])
			verifySingleAttachmentPod(vmi)
			By(removingVolumeFromVM)
<<<<<<< HEAD
			removeVolumeVMI(vm.Name, vm.Namespace, "testvolume")
=======
			removeVolumeVMI(vm.Name, vm.Namespace, "testvolume", false)
>>>>>>> 6f641568
			verifyVolumeNolongerAccessible(vmi, targets[0])
		})
	})

	Context("iothreads", func() {
		var (
			vm *v1.VirtualMachine
		)

		BeforeEach(func() {
			template := libvmi.NewCirros()
			policy := v1.IOThreadsPolicyShared
			template.Spec.Domain.IOThreadsPolicy = &policy
			vm = createVirtualMachine(true, template)
			Eventually(func() bool {
				vm, err := virtClient.VirtualMachine(util.NamespaceTestDefault).Get(vm.Name, &metav1.GetOptions{})
				Expect(err).ToNot(HaveOccurred())
				return vm.Status.Ready
			}, 300*time.Second, 1*time.Second).Should(BeTrue())
		}, 120)

		It("should allow adding and removing hotplugged volumes", func() {
			dv := tests.NewRandomBlankDataVolume(util.NamespaceTestDefault, tests.Config.StorageClassLocal, "64Mi", corev1.ReadWriteOnce, corev1.PersistentVolumeFilesystem)
			_, err := virtClient.CdiClient().CdiV1beta1().DataVolumes(dv.Namespace).Create(context.TODO(), dv, metav1.CreateOptions{})
			Expect(err).To(BeNil())

			vmi, err := virtClient.VirtualMachineInstance(vm.Namespace).Get(vm.Name, &metav1.GetOptions{})
			Expect(err).ToNot(HaveOccurred())
			tests.WaitForSuccessfulVMIStartWithTimeout(vmi, 240)

			By(addingVolumeRunningVM)
<<<<<<< HEAD
			addPVCVolumeVMI(vm.Name, vm.Namespace, "testvolume", dv.Name, "scsi")
=======
			addPVCVolumeVMI(vm.Name, vm.Namespace, "testvolume", dv.Name, "scsi", false)
>>>>>>> 6f641568

			By(verifyingVolumeDiskInVM)
			vmi, err = virtClient.VirtualMachineInstance(vm.Namespace).Get(vm.Name, &metav1.GetOptions{})
			Expect(err).ToNot(HaveOccurred())
			tests.VerifyVolumeAndDiskVMIAdded(virtClient, vmi, "testvolume")
			verifyVolumeStatus(vmi, v1.VolumeReady, "testvolume")

			getVmiConsoleAndLogin(vmi)
			targets := getTargetsFromVolumeStatus(vmi, "testvolume")
			verifyVolumeAccessible(vmi, targets[0])
			verifySingleAttachmentPod(vmi)
			By(removingVolumeFromVM)
<<<<<<< HEAD
			removeVolumeVMI(vm.Name, vm.Namespace, "testvolume")
=======
			removeVolumeVMI(vm.Name, vm.Namespace, "testvolume", false)
>>>>>>> 6f641568
			verifyVolumeNolongerAccessible(vmi, targets[0])
		})
	})

	Context("hostpath-separate-device", func() {
		var (
			vm *v1.VirtualMachine
		)

		BeforeEach(func() {
			tests.CreateAllSeparateDeviceHostPathPvs(tests.CustomHostPath)
			vm = createVirtualMachine(true, libvmi.NewCirros())
			Eventually(func() bool {
				vm, err := virtClient.VirtualMachine(util.NamespaceTestDefault).Get(vm.Name, &metav1.GetOptions{})
				Expect(err).ToNot(HaveOccurred())
				return vm.Status.Ready
			}, 300*time.Second, 1*time.Second).Should(BeTrue())
		}, 120)

		AfterEach(func() {
			tests.DeleteAllSeparateDeviceHostPathPvs()
		})

		It("should attach a hostpath based volume to running VM", func() {
			dv := tests.NewRandomBlankDataVolume(util.NamespaceTestDefault, tests.Config.StorageClassHostPathSeparateDevice, "64Mi", corev1.ReadWriteOnce, corev1.PersistentVolumeFilesystem)
			_, err := virtClient.CdiClient().CdiV1beta1().DataVolumes(dv.Namespace).Create(context.TODO(), dv, metav1.CreateOptions{})
			Expect(err).To(BeNil())

			vmi, err := virtClient.VirtualMachineInstance(vm.Namespace).Get(vm.Name, &metav1.GetOptions{})
			Expect(err).ToNot(HaveOccurred())
			tests.WaitForSuccessfulVMIStartWithTimeout(vmi, 240)

			By(addingVolumeRunningVM)
<<<<<<< HEAD
			addPVCVolumeVMI(vm.Name, vm.Namespace, "testvolume", dv.Name, "scsi")
=======
			addPVCVolumeVMI(vm.Name, vm.Namespace, "testvolume", dv.Name, "scsi", false)
>>>>>>> 6f641568

			By(verifyingVolumeDiskInVM)
			vmi, err = virtClient.VirtualMachineInstance(vm.Namespace).Get(vm.Name, &metav1.GetOptions{})
			Expect(err).ToNot(HaveOccurred())
			tests.VerifyVolumeAndDiskVMIAdded(virtClient, vmi, "testvolume")
			verifyVolumeStatus(vmi, v1.VolumeReady, "testvolume")

			getVmiConsoleAndLogin(vmi)
			targets := getTargetsFromVolumeStatus(vmi, "testvolume")
			verifyVolumeAccessible(vmi, targets[0])
			verifySingleAttachmentPod(vmi)
			By(removingVolumeFromVM)
<<<<<<< HEAD
			removeVolumeVMI(vm.Name, vm.Namespace, "testvolume")
=======
			removeVolumeVMI(vm.Name, vm.Namespace, "testvolume", false)
>>>>>>> 6f641568
			verifyVolumeNolongerAccessible(vmi, targets[0])
		})
	})

	Context("virtctl", func() {
		var (
			vm *v1.VirtualMachine
		)

		BeforeEach(func() {
			vm = createAndStartWFFCStorageHotplugVM()
		})

		table.DescribeTable("should add volume according to options", func(dryRun bool) {
			vmi, err := virtClient.VirtualMachineInstance(vm.Namespace).Get(vm.Name, &metav1.GetOptions{})
			Expect(err).ToNot(HaveOccurred())
			tests.WaitForSuccessfulVMIStartWithTimeout(vmi, 240)
			dv := tests.NewRandomBlankDataVolume(util.NamespaceTestDefault, tests.Config.StorageClassLocal, "64Mi", corev1.ReadWriteOnce, corev1.PersistentVolumeFilesystem)
			_, err = virtClient.CdiClient().CdiV1beta1().DataVolumes(dv.Namespace).Create(context.TODO(), dv, metav1.CreateOptions{})
			Expect(err).To(BeNil())
			Eventually(func() error {
				_, err = virtClient.CdiClient().CdiV1beta1().DataVolumes(dv.Namespace).Get(context.TODO(), dv.Name, metav1.GetOptions{})
				return err
			}, 40*time.Second, 2*time.Second).Should(Succeed())

			vmi, err = virtClient.VirtualMachineInstance(vm.Namespace).Get(vm.Name, &metav1.GetOptions{})
			Expect(err).ToNot(HaveOccurred())
			addVolumeVirtctl(vmi.Name, vmi.Namespace, "", dv.Name, "", dryRun)
			if dryRun {
				verifyNoVolumeAttached(vmi, dv.Name)
			} else {
				verifyVolumeStatus(vmi, v1.VolumeReady, dv.Name)
				getVmiConsoleAndLogin(vmi)
				targets := getTargetsFromVolumeStatus(vmi, dv.Name)
				verifyVolumeAccessible(vmi, targets[0])
				verifySingleAttachmentPod(vmi)
			}
		},
			table.Entry("with default", false),
			table.Entry("with dry-run", true),
		)

		table.DescribeTable("should remove volume according to options", func(dryRun bool) {
			vmi, err := virtClient.VirtualMachineInstance(vm.Namespace).Get(vm.Name, &metav1.GetOptions{})
			Expect(err).ToNot(HaveOccurred())
			tests.WaitForSuccessfulVMIStartWithTimeout(vmi, 240)
			dv := tests.NewRandomBlankDataVolume(util.NamespaceTestDefault, tests.Config.StorageClassLocal, "64Mi", corev1.ReadWriteOnce, corev1.PersistentVolumeFilesystem)
			_, err = virtClient.CdiClient().CdiV1beta1().DataVolumes(dv.Namespace).Create(context.TODO(), dv, metav1.CreateOptions{})
			Expect(err).To(BeNil())
			Eventually(func() error {
				_, err = virtClient.CdiClient().CdiV1beta1().DataVolumes(dv.Namespace).Get(context.TODO(), dv.Name, metav1.GetOptions{})
				return err
			}, 40*time.Second, 2*time.Second).Should(Succeed())

			vmi, err = virtClient.VirtualMachineInstance(vm.Namespace).Get(vm.Name, &metav1.GetOptions{})
			Expect(err).ToNot(HaveOccurred())

			addVolumeVirtctl(vmi.Name, vmi.Namespace, "", dv.Name, "", false)
			verifyVolumeStatus(vmi, v1.VolumeReady, dv.Name)

			getVmiConsoleAndLogin(vmi)
			targets := getTargetsFromVolumeStatus(vmi, dv.Name)
			verifyVolumeAccessible(vmi, targets[0])
			verifySingleAttachmentPod(vmi)

			removeVolumeVirtctl(vmi.Name, vmi.Namespace, dv.Name, dryRun)
			if dryRun {
				Consistently(func() error {
					verifyVolumeStatus(vmi, v1.VolumeReady, dv.Name)
					getVmiConsoleAndLogin(vmi)
					targets := getTargetsFromVolumeStatus(vmi, dv.Name)
					verifyVolumeAccessible(vmi, targets[0])
					verifySingleAttachmentPod(vmi)
					return nil
				}, 60*time.Second, 1*time.Second).Should(BeNil())
			} else {
				verifyVolumeNolongerAccessible(vmi, targets[0])
			}
		},
			table.Entry("with default", false),
			table.Entry("with dry-run", true),
		)
	})
})<|MERGE_RESOLUTION|>--- conflicted
+++ resolved
@@ -51,8 +51,8 @@
 )
 
 const (
-	dataMessage 		= "data/message"
-	hotplugSyncName 	= "sync\n"
+	dataMessage             = "data/message"
+	hotplugSyncName         = "sync\n"
 	addingVolumeRunningVM   = "Adding volume to running VM"
 	verifyingVolumeDiskInVM = "Verifying the volume and disk are in the VM and VMI"
 	removingVolumeFromVM    = "removing volume from VM"
@@ -625,11 +625,7 @@
 					tests.WaitForSuccessfulVMIStartWithTimeout(vmi, 240)
 				}
 				By(addingVolumeRunningVM)
-<<<<<<< HEAD
-				addVolumeFunc(vm.Name, vm.Namespace, "testvolume", dv.Name, "scsi")
-=======
 				addVolumeFunc(vm.Name, vm.Namespace, "testvolume", dv.Name, "scsi", false)
->>>>>>> 6f641568
 				By(verifyingVolumeDiskInVM)
 				if !vmiOnly {
 					tests.VerifyVolumeAndDiskVMAdded(virtClient, vm, "testvolume")
@@ -642,11 +638,7 @@
 				targets := verifyHotplugAttachedAndUseable(vmi, []string{"testvolume"})
 				verifySingleAttachmentPod(vmi)
 				By(removingVolumeFromVM)
-<<<<<<< HEAD
-				removeVolumeFunc(vm.Name, vm.Namespace, "testvolume")
-=======
 				removeVolumeFunc(vm.Name, vm.Namespace, "testvolume", false)
->>>>>>> 6f641568
 				if !vmiOnly {
 					By(verifyingVolumeNotExist)
 					verifyVolumeAndDiskVMRemoved(vm, "testvolume")
@@ -672,11 +664,7 @@
 					volumeName := fmt.Sprintf("volume%d", i)
 					dv := createDataVolumeAndWaitForImport(sc, volumeMode)
 					By(addingVolumeRunningVM)
-<<<<<<< HEAD
-					addVolumeFunc(vm.Name, vm.Namespace, volumeName, dv.Name, "scsi")
-=======
 					addVolumeFunc(vm.Name, vm.Namespace, volumeName, dv.Name, "scsi", false)
->>>>>>> 6f641568
 					testVolumes = append(testVolumes, volumeName)
 					verifyVolumeStatus(vmi, v1.VolumeReady, testVolumes...)
 				}
@@ -781,11 +769,7 @@
 				verifySingleAttachmentPod(vmi)
 				for _, volumeName := range testVolumes {
 					By(removingVolumeFromVM)
-<<<<<<< HEAD
-					removeVolumeFunc(vm.Name, vm.Namespace, volumeName)
-=======
 					removeVolumeFunc(vm.Name, vm.Namespace, volumeName, false)
->>>>>>> 6f641568
 					if !vmiOnly {
 						By(verifyingVolumeNotExist)
 						verifyVolumeAndDiskVMRemoved(vm, volumeName)
@@ -805,11 +789,7 @@
 				tests.WaitForSuccessfulVMIStartWithTimeout(vmi, 240)
 
 				By(addingVolumeRunningVM)
-<<<<<<< HEAD
-				addDVVolumeVM(vm.Name, vm.Namespace, "testvolume", dvBlock.Name, "scsi")
-=======
 				addDVVolumeVM(vm.Name, vm.Namespace, "testvolume", dvBlock.Name, "scsi", false)
->>>>>>> 6f641568
 				By(verifyingVolumeDiskInVM)
 				tests.VerifyVolumeAndDiskVMAdded(virtClient, vm, "testvolume")
 				vmi, err = virtClient.VirtualMachineInstance(vm.Namespace).Get(vm.Name, &metav1.GetOptions{})
@@ -874,13 +854,8 @@
 				getVmiConsoleAndLogin(vmi)
 
 				By(addingVolumeRunningVM)
-<<<<<<< HEAD
-				addDVVolumeVM(vm.Name, vm.Namespace, "block", dvBlock.Name, "scsi")
-				addDVVolumeVM(vm.Name, vm.Namespace, "fs", dvFileSystem.Name, "scsi")
-=======
 				addDVVolumeVM(vm.Name, vm.Namespace, "block", dvBlock.Name, "scsi", false)
 				addDVVolumeVM(vm.Name, vm.Namespace, "fs", dvFileSystem.Name, "scsi", false)
->>>>>>> 6f641568
 				tests.VerifyVolumeAndDiskVMIAdded(virtClient, vmi, "block", "fs")
 
 				verifyVolumeStatus(vmi, v1.VolumeReady, "block", "fs")
@@ -1086,11 +1061,7 @@
 			verifyVolumeAccessible(vmi, targets[0])
 			verifySingleAttachmentPod(vmi)
 			By(removingVolumeFromVM)
-<<<<<<< HEAD
-			removeVolumeVMI(vm.Name, vm.Namespace, "testvolume")
-=======
 			removeVolumeVMI(vm.Name, vm.Namespace, "testvolume", false)
->>>>>>> 6f641568
 			verifyVolumeNolongerAccessible(vmi, targets[0])
 		})
 	})
@@ -1122,11 +1093,7 @@
 			tests.WaitForSuccessfulVMIStartWithTimeout(vmi, 240)
 
 			By(addingVolumeRunningVM)
-<<<<<<< HEAD
-			addPVCVolumeVMI(vm.Name, vm.Namespace, "testvolume", dv.Name, "scsi")
-=======
 			addPVCVolumeVMI(vm.Name, vm.Namespace, "testvolume", dv.Name, "scsi", false)
->>>>>>> 6f641568
 
 			By(verifyingVolumeDiskInVM)
 			vmi, err = virtClient.VirtualMachineInstance(vm.Namespace).Get(vm.Name, &metav1.GetOptions{})
@@ -1139,11 +1106,7 @@
 			verifyVolumeAccessible(vmi, targets[0])
 			verifySingleAttachmentPod(vmi)
 			By(removingVolumeFromVM)
-<<<<<<< HEAD
-			removeVolumeVMI(vm.Name, vm.Namespace, "testvolume")
-=======
 			removeVolumeVMI(vm.Name, vm.Namespace, "testvolume", false)
->>>>>>> 6f641568
 			verifyVolumeNolongerAccessible(vmi, targets[0])
 		})
 	})
@@ -1177,11 +1140,7 @@
 			tests.WaitForSuccessfulVMIStartWithTimeout(vmi, 240)
 
 			By(addingVolumeRunningVM)
-<<<<<<< HEAD
-			addPVCVolumeVMI(vm.Name, vm.Namespace, "testvolume", dv.Name, "scsi")
-=======
 			addPVCVolumeVMI(vm.Name, vm.Namespace, "testvolume", dv.Name, "scsi", false)
->>>>>>> 6f641568
 
 			By(verifyingVolumeDiskInVM)
 			vmi, err = virtClient.VirtualMachineInstance(vm.Namespace).Get(vm.Name, &metav1.GetOptions{})
@@ -1194,11 +1153,7 @@
 			verifyVolumeAccessible(vmi, targets[0])
 			verifySingleAttachmentPod(vmi)
 			By(removingVolumeFromVM)
-<<<<<<< HEAD
-			removeVolumeVMI(vm.Name, vm.Namespace, "testvolume")
-=======
 			removeVolumeVMI(vm.Name, vm.Namespace, "testvolume", false)
->>>>>>> 6f641568
 			verifyVolumeNolongerAccessible(vmi, targets[0])
 		})
 	})
