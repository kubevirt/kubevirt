/*
 * This file is part of the KubeVirt project
 *
 * Licensed under the Apache License, Version 2.0 (the "License");
 * you may not use this file except in compliance with the License.
 * You may obtain a copy of the License at
 *
 *     http://www.apache.org/licenses/LICENSE-2.0
 *
 * Unless required by applicable law or agreed to in writing, software
 * distributed under the License is distributed on an "AS IS" BASIS,
 * WITHOUT WARRANTIES OR CONDITIONS OF ANY KIND, either express or implied.
 * See the License for the specific language governing permissions and
 * limitations under the License.
 *
 * Copyright 2017 Red Hat, Inc.
 *
 */

package storage

import (
	"context"
	"fmt"
	"path/filepath"
	"strconv"
	"strings"
	"time"

	"kubevirt.io/kubevirt/tests/decorators"

	"kubevirt.io/kubevirt/tests/exec"
	"kubevirt.io/kubevirt/tests/libvmifact"

	"k8s.io/apimachinery/pkg/api/errors"

	"kubevirt.io/kubevirt/tests/framework/checks"
	"kubevirt.io/kubevirt/tests/framework/kubevirt"
	"kubevirt.io/kubevirt/tests/framework/matcher"
	storageframework "kubevirt.io/kubevirt/tests/framework/storage"

	expect "github.com/google/goexpect"
	"github.com/google/uuid"
	. "github.com/onsi/ginkgo/v2"
	. "github.com/onsi/gomega"
	k8sv1 "k8s.io/api/core/v1"
	"k8s.io/apimachinery/pkg/api/resource"
	metav1 "k8s.io/apimachinery/pkg/apis/meta/v1"
	"k8s.io/apimachinery/pkg/util/rand"

	v1 "kubevirt.io/api/core/v1"
	"kubevirt.io/client-go/kubecli"
	cdiv1 "kubevirt.io/containerized-data-importer-api/pkg/apis/core/v1beta1"

	hostdisk "kubevirt.io/kubevirt/pkg/host-disk"
	"kubevirt.io/kubevirt/pkg/libvmi"
	libvmici "kubevirt.io/kubevirt/pkg/libvmi/cloudinit"
	"kubevirt.io/kubevirt/pkg/pointer"
	virtconfig "kubevirt.io/kubevirt/pkg/virt-config"
	"kubevirt.io/kubevirt/pkg/virt-launcher/virtwrap/converter"

	"kubevirt.io/kubevirt/tests"
	"kubevirt.io/kubevirt/tests/console"
	cd "kubevirt.io/kubevirt/tests/containerdisk"
	. "kubevirt.io/kubevirt/tests/framework/matcher"
	"kubevirt.io/kubevirt/tests/libdv"
	"kubevirt.io/kubevirt/tests/libnet"
	"kubevirt.io/kubevirt/tests/libpod"
	"kubevirt.io/kubevirt/tests/libstorage"
	"kubevirt.io/kubevirt/tests/libwait"
	"kubevirt.io/kubevirt/tests/testsuite"
	"kubevirt.io/kubevirt/tests/util"
	"kubevirt.io/kubevirt/tests/watcher"
)

const (
	failedCreateVMI              = "Failed to create vmi"
	failedDeleteVMI              = "Failed to delete VMI"
	checkingVMInstanceConsoleOut = "Checking that the VirtualMachineInstance console has expected output"
	startingVMInstance           = "Starting VirtualMachineInstance"
	hostDiskName                 = "host-disk"
	diskImgName                  = "disk.img"

	// Without cloud init user data Cirros takes long time to boot,
	// so provide this dummy data to make it boot faster
	cirrosUserData = "#!/bin/bash\necho 'hello'\n"
)

const (
	diskSerial = "FB-fb_18030C10002032"
)

type VMICreationFunc func(string) *v1.VirtualMachineInstance

var _ = SIGDescribe("Storage", func() {
	var err error
	var virtClient kubecli.KubevirtClient

	BeforeEach(func() {
		virtClient = kubevirt.Client()
		libstorage.CreateHostPathPv("alpine-host-path", testsuite.GetTestNamespace(nil), testsuite.HostPathAlpine)
		libstorage.CreateHostPathPVC("alpine-host-path", testsuite.GetTestNamespace(nil), "1Gi")
	})

	Describe("Starting a VirtualMachineInstance", func() {
		var vmi *v1.VirtualMachineInstance
		var targetImagePath string

		BeforeEach(func() {
			vmi = nil
			targetImagePath = testsuite.HostPathAlpine
		})

		isPausedOnIOError := func(conditions []v1.VirtualMachineInstanceCondition) bool {
			for _, condition := range conditions {
				if condition.Type == v1.VirtualMachineInstancePaused {
					return condition.Status == k8sv1.ConditionTrue && condition.Reason == "PausedIOError"
				}
			}
			return false
		}

		createNFSPvAndPvc := func(ipFamily k8sv1.IPFamily, nfsPod *k8sv1.Pod) string {
			pvName := fmt.Sprintf("test-nfs%s", rand.String(48))

			// create a new PV and PVC (PVs can't be reused)
			By("create a new NFS PV and PVC")
			nfsIP := libnet.GetPodIPByFamily(nfsPod, ipFamily)
			ExpectWithOffset(1, nfsIP).NotTo(BeEmpty())
			os := string(cd.ContainerDiskAlpine)
			libstorage.CreateNFSPvAndPvc(pvName, testsuite.GetTestNamespace(nil), "1Gi", nfsIP, os)
			return pvName
		}

		setShareable := func(vmi *v1.VirtualMachineInstance, diskName string) {
			shareable := true
			for i, d := range vmi.Spec.Domain.Devices.Disks {
				if d.Name == diskName {
					vmi.Spec.Domain.Devices.Disks[i].Shareable = &shareable
					return
				}
			}
		}

		createAndWaitForVMIReady := func(vmi *v1.VirtualMachineInstance, dataVolume *cdiv1.DataVolume, timeoutSec int) *v1.VirtualMachineInstance {
			vmi, err := kubevirt.Client().VirtualMachineInstance(testsuite.GetTestNamespace(vmi)).Create(context.Background(), vmi, metav1.CreateOptions{})
			Expect(err).ToNot(HaveOccurred())
			By("Waiting until the DataVolume is ready")
			libstorage.EventuallyDV(dataVolume, timeoutSec, HaveSucceeded())
			By("Waiting until the VirtualMachineInstance starts")
			return libwait.WaitForVMIPhase(vmi, []v1.VirtualMachineInstancePhase{v1.Running}, libwait.WithTimeout(timeoutSec))
		}

		Context("[Serial]with error disk", Serial, func() {
			var (
				nodeName, address, device string

				pvc *k8sv1.PersistentVolumeClaim
				pv  *k8sv1.PersistentVolume
			)

			cleanUp := func(vmi *v1.VirtualMachineInstance) {
				By("Cleaning up")
				err = virtClient.VirtualMachineInstance(testsuite.GetTestNamespace(vmi)).Delete(context.Background(), vmi.ObjectMeta.Name, metav1.DeleteOptions{})
				Expect(err).ToNot(HaveOccurred(), failedDeleteVMI)
				libwait.WaitForVirtualMachineToDisappearWithTimeout(vmi, 180)
			}

			BeforeEach(func() {
				nodeName = tests.NodeNameWithHandler()
				address, device = tests.CreateErrorDisk(nodeName)
				var err error
				pv, pvc, err = tests.CreatePVandPVCwithFaultyDisk(nodeName, device, testsuite.GetTestNamespace(nil))
				Expect(err).NotTo(HaveOccurred(), "Failed to create PV and PVC for faulty disk")
			})

			AfterEach(func() {
				// In order to remove the scsi debug module, the SCSI device cannot be in used by the VM.
				// For this reason, we manually clean-up the VM  before removing the kernel module.
				tests.RemoveSCSIDisk(nodeName, address)
				Expect(virtClient.CoreV1().PersistentVolumes().Delete(context.Background(), pv.Name, metav1.DeleteOptions{})).NotTo(HaveOccurred())
			})

			It("should pause VMI on IO error", func() {
				By("Creating VMI with faulty disk")
				vmi := libvmifact.NewAlpine(libvmi.WithPersistentVolumeClaim("pvc-disk", pvc.Name))
				vmi, err := virtClient.VirtualMachineInstance(testsuite.GetTestNamespace(vmi)).Create(context.Background(), vmi, metav1.CreateOptions{})
				Expect(err).ToNot(HaveOccurred(), failedCreateVMI)

				libwait.WaitForSuccessfulVMIStart(vmi,
					libwait.WithFailOnWarnings(false),
					libwait.WithTimeout(180),
				)

				By("Reading from disk")
				Expect(console.LoginToAlpine(vmi)).To(Succeed(), "Should login")
				Expect(console.SafeExpectBatch(vmi, []expect.Batcher{
					&expect.BSnd{S: "\n"},
					&expect.BExp{R: console.PromptExpression},
					&expect.BSnd{S: "nohup sh -c \"sleep 10 && while true; do dd if=/dev/vdb of=/dev/null >/dev/null 2>/dev/null; done\" & \n"},
					&expect.BExp{R: console.PromptExpression},
				}, 20)).To(Succeed())

				refresh := ThisVMI(vmi)
				By("Expecting VMI to be paused")
				Eventually(func() []v1.VirtualMachineInstanceCondition {
					vmi, err := refresh()
					Expect(err).ToNot(HaveOccurred())

					return vmi.Status.Conditions
				}, 100*time.Second, time.Second).Should(Satisfy(isPausedOnIOError))

				By("Fixing the device")
				tests.FixErrorDevice(nodeName)

				By("Expecting VMI to NOT be paused")
				Eventually(ThisVMI(vmi), 100*time.Second, time.Second).Should(HaveConditionMissingOrFalse(v1.VirtualMachineInstancePaused))

				cleanUp(vmi)

			})

			It("should report IO errors in the guest with errorPolicy set to report", func() {
				const diskName = "disk1"
				By("Creating VMI with faulty disk")
				vmi := libvmifact.NewAlpine(libvmi.WithPersistentVolumeClaim(diskName, pvc.Name))
				for i, d := range vmi.Spec.Domain.Devices.Disks {
					if d.Name == diskName {
						vmi.Spec.Domain.Devices.Disks[i].ErrorPolicy = pointer.P(v1.DiskErrorPolicyReport)
					}
				}

				vmi, err := virtClient.VirtualMachineInstance(testsuite.GetTestNamespace(vmi)).Create(context.Background(), vmi, metav1.CreateOptions{})
				Expect(err).ToNot(HaveOccurred(), failedCreateVMI)

				libwait.WaitForSuccessfulVMIStart(vmi,
					libwait.WithFailOnWarnings(false),
					libwait.WithTimeout(180),
				)

				By("Writing to disk")
				Expect(console.LoginToAlpine(vmi)).To(Succeed(), "Should login")
				checkResultShellCommandOnVmi(vmi, "dd if=/dev/zero of=/dev/vdb",
					"dd: error writing '/dev/vdb': I/O error", 20)

				cleanUp(vmi)
			})

		})

		Context("[rfe_id:3106][crit:medium][vendor:cnv-qe@redhat.com][level:component]with Alpine PVC", func() {
			newRandomVMIWithPVC := func(claimName string) *v1.VirtualMachineInstance {
				return libvmi.New(
					libvmi.WithPersistentVolumeClaim("disk0", claimName),
					libvmi.WithResourceMemory("256Mi"),
					libvmi.WithRng())
			}
			newRandomVMIWithCDRom := func(claimName string) *v1.VirtualMachineInstance {
				return libvmi.New(
					libvmi.WithCDRom("disk0", v1.DiskBusSATA, claimName),
					libvmi.WithResourceMemory("256Mi"),
					libvmi.WithRng())
			}

			Context("should be successfully", func() {
				var pvName string
				var nfsPod *k8sv1.Pod
				AfterEach(func() {
					// Ensure VMI is deleted before bringing down the NFS server
					err = virtClient.VirtualMachineInstance(vmi.Namespace).Delete(context.Background(), vmi.Name, metav1.DeleteOptions{})
					Expect(err).ToNot(HaveOccurred(), failedDeleteVMI)
					libwait.WaitForVirtualMachineToDisappearWithTimeout(vmi, 120)

					if targetImagePath != testsuite.HostPathAlpine {
<<<<<<< HEAD
						// delete the Alpine image with non-QEMU permissions
						args := []string{fmt.Sprintf("rm -rf %s", testsuite.HostPathAlpine + "-nopriv")}
			
						pod := libpod.RenderHostPathPod("remove-tmp-image-job", testsuite.HostPathBase, k8sv1.HostPathDirectoryOrCreate, k8sv1.MountPropagationNone, []string{"/bin/bash", "-c"}, args)
			
						tests.RunPodAndExpectCompletion(pod)					}
=======
						deleteAlpineWithNonQEMUPermissions()
					}
>>>>>>> a5701acf
				})
				DescribeTable("started", func(newVMI VMICreationFunc, storageEngine string, family k8sv1.IPFamily, imageOwnedByQEMU bool) {
					libnet.SkipWhenClusterNotSupportIPFamily(family)

					var nodeName string
					// Start the VirtualMachineInstance with the PVC attached
					if storageEngine == "nfs" {
						if !imageOwnedByQEMU {
							targetImagePath, nodeName = copyAlpineWithNonQEMUPermissions()
						}
						nfsPod = storageframework.InitNFS(targetImagePath, nodeName)
						pvName = createNFSPvAndPvc(family, nfsPod)
					} else {
						pvName = tests.DiskAlpineHostPath
					}
					vmi = newVMI(pvName)

					if storageEngine == "nfs" {
						vmi = tests.RunVMIAndExpectLaunchIgnoreWarnings(vmi, 180)
					} else {
						vmi = tests.RunVMIAndExpectLaunch(vmi, 180)
					}

					By(checkingVMInstanceConsoleOut)
					Expect(console.LoginToAlpine(vmi)).To(Succeed())
				},
					Entry("[test_id:3130]with Disk PVC", newRandomVMIWithPVC, "", nil, true),
					Entry("[test_id:3131]with CDRom PVC", newRandomVMIWithCDRom, "", nil, true),
					Entry("[test_id:4618]with NFS Disk PVC using ipv4 address of the NFS pod", newRandomVMIWithPVC, "nfs", k8sv1.IPv4Protocol, true),
					Entry("[Serial]with NFS Disk PVC using ipv6 address of the NFS pod", Serial, newRandomVMIWithPVC, "nfs", k8sv1.IPv6Protocol, true),
					Entry("[Serial]with NFS Disk PVC using ipv4 address of the NFS pod not owned by qemu", Serial, newRandomVMIWithPVC, "nfs", k8sv1.IPv4Protocol, false),
				)
			})

			DescribeTable("should be successfully started and stopped multiple times", func(newVMI VMICreationFunc) {
				vmi = newVMI(tests.DiskAlpineHostPath)

				num := 3
				By("Starting and stopping the VirtualMachineInstance number of times")
				for i := 1; i <= num; i++ {
					vmi := tests.RunVMIAndExpectLaunch(vmi, 90)

					// Verify console on last iteration to verify the VirtualMachineInstance is still booting properly
					// after being restarted multiple times
					if i == num {
						By(checkingVMInstanceConsoleOut)
						Expect(console.LoginToAlpine(vmi)).To(Succeed())
					}

					err = virtClient.VirtualMachineInstance(vmi.Namespace).Delete(context.Background(), vmi.Name, metav1.DeleteOptions{})
					Expect(err).ToNot(HaveOccurred())
					libwait.WaitForVirtualMachineToDisappearWithTimeout(vmi, 120)
				}
			},
				Entry("[test_id:3132]with Disk PVC", newRandomVMIWithPVC),
				Entry("[test_id:3133]with CDRom PVC", newRandomVMIWithCDRom),
			)
		})

		Context("[rfe_id:3106][crit:medium][vendor:cnv-qe@redhat.com][level:component]With an emptyDisk defined", func() {
			// The following case is mostly similar to the alpine PVC test above, except using different VirtualMachineInstance.
			It("[test_id:3134]should create a writeable emptyDisk with the right capacity", func() {

				// Start the VirtualMachineInstance with the empty disk attached
				vmi = libvmifact.NewCirros(
					libvmi.WithResourceMemory("512M"),
					libvmi.WithEmptyDisk("emptydisk1", v1.DiskBusVirtio, resource.MustParse("1G")),
				)
				vmi = tests.RunVMIAndExpectLaunch(vmi, 90)

				Expect(console.LoginToCirros(vmi)).To(Succeed())

				var emptyDiskDevice string
				Eventually(func() string {
					vmi, err = virtClient.VirtualMachineInstance(vmi.Namespace).Get(context.Background(), vmi.Name, metav1.GetOptions{})
					Expect(err).ToNot(HaveOccurred())
					emptyDiskDevice = libstorage.LookupVolumeTargetPath(vmi, "emptydisk1")
					return emptyDiskDevice
				}, 30*time.Second, time.Second).ShouldNot(BeEmpty())
				By("Checking that the corresponding device has a capacity of 1G, aligned to 4k")
				Expect(console.SafeExpectBatch(vmi, []expect.Batcher{
					&expect.BSnd{S: fmt.Sprintf("sudo blockdev --getsize64 %s\n", emptyDiskDevice)},
					&expect.BExp{R: "999292928"}, // 1G in bytes rounded down to nearest 1MiB boundary
				}, 10)).To(Succeed())

				By("Checking if we can write to the corresponding device")
				Expect(console.SafeExpectBatch(vmi, []expect.Batcher{
					&expect.BSnd{S: fmt.Sprintf("sudo mkfs.ext4 -F %s\n", emptyDiskDevice)},
					&expect.BExp{R: console.PromptExpression},
					&expect.BSnd{S: console.EchoLastReturnValue},
					&expect.BExp{R: console.RetValue("0")},
				}, 20)).To(Succeed())
			})

		})

		Context("[rfe_id:3106][crit:medium][vendor:cnv-qe@redhat.com][level:component]With an emptyDisk defined and a specified serial number", func() {
			// The following case is mostly similar to the alpine PVC test above, except using different VirtualMachineInstance.
			It("[test_id:3135]should create a writeable emptyDisk with the specified serial number", func() {

				// Start the VirtualMachineInstance with the empty disk attached
				vmi = libvmifact.NewAlpineWithTestTooling(libnet.WithMasqueradeNetworking())
				vmi.Spec.Domain.Devices.Disks = append(vmi.Spec.Domain.Devices.Disks, v1.Disk{
					Name:   "emptydisk1",
					Serial: diskSerial,
					DiskDevice: v1.DiskDevice{
						Disk: &v1.DiskTarget{
							Bus: v1.DiskBusVirtio,
						},
					},
				})
				vmi.Spec.Volumes = append(vmi.Spec.Volumes, v1.Volume{
					Name: "emptydisk1",
					VolumeSource: v1.VolumeSource{
						EmptyDisk: &v1.EmptyDiskSource{
							Capacity: resource.MustParse("1Gi"),
						},
					},
				})
				vmi = tests.RunVMIAndExpectLaunch(vmi, 90)

				Expect(console.LoginToAlpine(vmi)).To(Succeed())

				By("Checking for the specified serial number")
				Expect(console.SafeExpectBatch(vmi, []expect.Batcher{
					&expect.BSnd{S: "find /sys -type f -regex \".*/block/.*/serial\" | xargs cat\n"},
					&expect.BExp{R: diskSerial},
				}, 10)).To(Succeed())
			})

		})

		Context("[rfe_id:3106][crit:medium][vendor:cnv-qe@redhat.com][level:component]With ephemeral alpine PVC", func() {
			var isRunOnKindInfra bool
			BeforeEach(func() {
				isRunOnKindInfra = checks.IsRunningOnKindInfra()
			})

			Context("should be successfully", func() {
				var pvName string
				var nfsPod *k8sv1.Pod

				BeforeEach(func() {
					nfsPod = nil
					pvName = ""
				})

				AfterEach(func() {
					if vmi != nil {
						By("Deleting the VMI")
						Expect(virtClient.VirtualMachineInstance(vmi.Namespace).Delete(context.Background(), vmi.Name, metav1.DeleteOptions{})).To(Succeed())

						By("Waiting for VMI to disappear")
						libwait.WaitForVirtualMachineToDisappearWithTimeout(vmi, 120)
					}
				})

				AfterEach(func() {
					if pvName != "" && pvName != tests.DiskAlpineHostPath {
						// PVs can't be reused
						By("Deleting PV and PVC")
						deletePvAndPvc(pvName)
					}
				})

				// The following case is mostly similar to the alpine PVC test above, except using different VirtualMachineInstance.
				DescribeTable("started", func(storageEngine string, family k8sv1.IPFamily) {
					libnet.SkipWhenClusterNotSupportIPFamily(family)

					// Start the VirtualMachineInstance with the PVC attached
					if storageEngine == "nfs" {
						nfsPod = storageframework.InitNFS(testsuite.HostPathAlpine, "")
						pvName = createNFSPvAndPvc(family, nfsPod)
					} else {
						pvName = tests.DiskAlpineHostPath
					}

					vmi = libvmi.New(
						libvmi.WithResourceMemory("256Mi"),
						libvmi.WithEphemeralPersistentVolumeClaim("disk0", pvName),
					)

					if storageEngine == "nfs" {
						vmi = tests.RunVMIAndExpectLaunchIgnoreWarnings(vmi, 120)
					} else {
						vmi = tests.RunVMIAndExpectLaunch(vmi, 120)
					}

					By(checkingVMInstanceConsoleOut)
					Expect(console.LoginToAlpine(vmi)).To(Succeed())
				},
					Entry("[test_id:3136]with Ephemeral PVC", "", nil),
					Entry("[test_id:4619]with Ephemeral PVC from NFS using ipv4 address of the NFS pod", "nfs", k8sv1.IPv4Protocol),
					Entry("with Ephemeral PVC from NFS using ipv6 address of the NFS pod", "nfs", k8sv1.IPv6Protocol),
				)
			})

			// Not a candidate for testing on NFS because the VMI is restarted and NFS PVC can't be re-used
			It("[test_id:3137]should not persist data", func() {
				vmi = libvmi.New(
					libvmi.WithNamespace(testsuite.GetTestNamespace(nil)),
					libvmi.WithResourceMemory("256Mi"),
					libvmi.WithEphemeralPersistentVolumeClaim("disk0", tests.DiskAlpineHostPath),
				)

				By("Starting the VirtualMachineInstance")
				var createdVMI *v1.VirtualMachineInstance
				if isRunOnKindInfra {
					createdVMI = tests.RunVMIAndExpectLaunchIgnoreWarnings(vmi, 90)
				} else {
					createdVMI = tests.RunVMIAndExpectLaunch(vmi, 90)
				}

				By("Writing an arbitrary file to it's EFI partition")
				Expect(console.LoginToAlpine(vmi)).To(Succeed())

				Expect(console.SafeExpectBatch(vmi, []expect.Batcher{
					// Because "/" is mounted on tmpfs, we need something that normally persists writes - /dev/sda2 is the EFI partition formatted as vFAT.
					&expect.BSnd{S: "mount /dev/sda2 /mnt\n"},
					&expect.BExp{R: console.PromptExpression},
					&expect.BSnd{S: console.EchoLastReturnValue},
					&expect.BExp{R: console.RetValue("0")},
					&expect.BSnd{S: "echo content > /mnt/checkpoint\n"},
					&expect.BExp{R: console.PromptExpression},
					// The QEMU process will be killed, therefore the write must be flushed to the disk.
					&expect.BSnd{S: "sync\n"},
					&expect.BExp{R: console.PromptExpression},
				}, 200)).To(Succeed())

				By("Killing a VirtualMachineInstance")
				err = virtClient.VirtualMachineInstance(vmi.Namespace).Delete(context.Background(), vmi.Name, metav1.DeleteOptions{})
				Expect(err).ToNot(HaveOccurred())
				libwait.WaitForVirtualMachineToDisappearWithTimeout(createdVMI, 120)

				By("Starting the VirtualMachineInstance again")
				if isRunOnKindInfra {
					tests.RunVMIAndExpectLaunchIgnoreWarnings(vmi, 90)
				} else {
					tests.RunVMIAndExpectLaunch(vmi, 90)
				}

				By("Making sure that the previously written file is not present")
				Expect(console.LoginToAlpine(vmi)).To(Succeed())

				Expect(console.SafeExpectBatch(vmi, []expect.Batcher{
					// Same story as when first starting the VirtualMachineInstance - the checkpoint, if persisted, is located at /dev/sda2.
					&expect.BSnd{S: "mount /dev/sda2 /mnt\n"},
					&expect.BExp{R: console.PromptExpression},
					&expect.BSnd{S: console.EchoLastReturnValue},
					&expect.BExp{R: console.RetValue("0")},
					&expect.BSnd{S: "cat /mnt/checkpoint &> /dev/null\n"},
					&expect.BExp{R: console.PromptExpression},
					&expect.BSnd{S: console.EchoLastReturnValue},
					&expect.BExp{R: console.RetValue("1")},
				}, 200)).To(Succeed())
			})
		})

		Context("[rfe_id:3106][crit:medium][vendor:cnv-qe@redhat.com][level:component]With VirtualMachineInstance with two PVCs", func() {
			BeforeEach(func() {
				// Setup second PVC to use in this context
				libstorage.CreateHostPathPv(tests.CustomHostPath, testsuite.GetTestNamespace(nil), testsuite.HostPathCustom)
				libstorage.CreateHostPathPVC(tests.CustomHostPath, testsuite.GetTestNamespace(nil), "1Gi")
			})

			// Not a candidate for testing on NFS because the VMI is restarted and NFS PVC can't be re-used
			It("[test_id:3138]should start vmi multiple times", func() {
				vmi = libvmi.New(
					libvmi.WithPersistentVolumeClaim("disk0", tests.DiskAlpineHostPath),
					libvmi.WithPersistentVolumeClaim("disk1", tests.DiskCustomHostPath),
					libvmi.WithResourceMemory("256Mi"),
					libvmi.WithRng())

				num := 3
				By("Starting and stopping the VirtualMachineInstance number of times")
				for i := 1; i <= num; i++ {
					obj := tests.RunVMIAndExpectLaunch(vmi, 240)

					// Verify console on last iteration to verify the VirtualMachineInstance is still booting properly
					// after being restarted multiple times
					if i == num {
						By("Checking that the second disk is present")
						Expect(console.LoginToAlpine(obj)).To(Succeed())

						Expect(console.SafeExpectBatch(obj, []expect.Batcher{
							&expect.BSnd{S: "blockdev --getsize64 /dev/vdb\n"},
							&expect.BExp{R: "1013972992"},
						}, 200)).To(Succeed())
					}

					err = virtClient.VirtualMachineInstance(obj.Namespace).Delete(context.Background(), obj.Name, metav1.DeleteOptions{})
					Expect(err).ToNot(HaveOccurred())
					Eventually(ThisVMI(obj), 120).Should(BeGone())
				}
			})
		})

		Context("[Serial]With feature gates disabled for", Serial, func() {
			It("[test_id:4620]HostDisk, it should fail to start a VMI", func() {
				tests.DisableFeatureGate(virtconfig.HostDiskGate)
				vmi = libvmi.New(
					libvmi.WithInterface(libvmi.InterfaceDeviceWithMasqueradeBinding()),
					libvmi.WithNetwork(v1.DefaultPodNetwork()),
					libvmi.WithResourceMemory("128Mi"),
					libvmi.WithHostDisk("host-disk", "somepath", v1.HostDiskExistsOrCreate),
					// hostdisk needs a privileged namespace
					libvmi.WithNamespace(testsuite.NamespacePrivileged),
				)
				virtClient := kubevirt.Client()
				_, err = virtClient.VirtualMachineInstance(testsuite.GetTestNamespace(vmi)).Create(context.Background(), vmi, metav1.CreateOptions{})
				Expect(err).To(HaveOccurred())
				Expect(err.Error()).To(ContainSubstring("HostDisk feature gate is not enabled"))
			})
		})

		Context("[rfe_id:2298][crit:medium][vendor:cnv-qe@redhat.com][level:component] With HostDisk and PVC initialization", func() {

			BeforeEach(func() {
				if !checks.HasFeature(virtconfig.HostDiskGate) {
					Skip("Cluster has the HostDisk featuregate disabled, skipping  the tests")
				}
			})

			Context("With a HostDisk defined", func() {

				var hostDiskDir string
				var nodeName string

				BeforeEach(func() {
					hostDiskDir = tests.RandTmpDir()
					nodeName = ""
				})

				AfterEach(func() {
					if vmi != nil {
						err = virtClient.VirtualMachineInstance(vmi.Namespace).Delete(context.Background(), vmi.Name, metav1.DeleteOptions{})
						if err != nil && !errors.IsNotFound(err) {
							Expect(err).ToNot(HaveOccurred())
						}
						Eventually(ThisVMI(vmi), 30).Should(Or(BeGone(), BeInPhase(v1.Failed), BeInPhase(v1.Succeeded)))
					}
					if nodeName != "" {
						tests.RemoveHostDiskImage(hostDiskDir, nodeName)
					}
				})

				Context("With 'DiskExistsOrCreate' type", func() {
					var diskName string
					var diskPath string
					BeforeEach(func() {
						diskName = fmt.Sprintf("disk-%s.img", uuid.NewString())
						diskPath = filepath.Join(hostDiskDir, diskName)
					})

					DescribeTable("Should create a disk image and start", func(driver v1.DiskBus) {
						By(startingVMInstance)
						vmi = libvmi.New(
							libvmi.WithInterface(libvmi.InterfaceDeviceWithMasqueradeBinding()),
							libvmi.WithNetwork(v1.DefaultPodNetwork()),
							libvmi.WithResourceMemory("128Mi"),
							libvmi.WithHostDisk("host-disk", diskPath, v1.HostDiskExistsOrCreate),
							// hostdisk needs a privileged namespace
							libvmi.WithNamespace(testsuite.NamespacePrivileged),
						)
						vmi.Spec.Domain.Devices.Disks[0].DiskDevice.Disk.Bus = driver

						vmi = tests.RunVMIAndExpectLaunch(vmi, 30)

						By("Checking if disk.img has been created")
						vmiPod, err := libpod.GetPodByVirtualMachineInstance(vmi, vmi.Namespace)
						Expect(err).ToNot(HaveOccurred())

						nodeName = vmiPod.Spec.NodeName
						output, err := exec.ExecuteCommandOnPod(
							vmiPod,
							vmiPod.Spec.Containers[0].Name,
							[]string{"find", hostdisk.GetMountedHostDiskDir(hostDiskName), "-name", diskName, "-size", "1G", "-o", "-size", "+1G"},
						)
						Expect(err).ToNot(HaveOccurred())
						Expect(output).To(ContainSubstring(hostdisk.GetMountedHostDiskPath(hostDiskName, diskPath)))
					},
						Entry("[test_id:851]with virtio driver", v1.DiskBusVirtio),
						Entry("[test_id:3057]with sata driver", v1.DiskBusSATA),
					)

					It("[test_id:3107]should start with multiple hostdisks in the same directory", func() {
						By(startingVMInstance)
						vmi = libvmi.New(
							libvmi.WithInterface(libvmi.InterfaceDeviceWithMasqueradeBinding()),
							libvmi.WithNetwork(v1.DefaultPodNetwork()),
							libvmi.WithResourceMemory("128Mi"),
							libvmi.WithHostDisk("host-disk", diskPath, v1.HostDiskExistsOrCreate),
							libvmi.WithHostDisk("anotherdisk", filepath.Join(hostDiskDir, "another.img"), v1.HostDiskExistsOrCreate),
							// hostdisk needs a privileged namespace
							libvmi.WithNamespace(testsuite.NamespacePrivileged),
						)
						vmi = tests.RunVMIAndExpectLaunch(vmi, 30)

						By("Checking if another.img has been created")
						vmiPod, err := libpod.GetPodByVirtualMachineInstance(vmi, vmi.Namespace)
						Expect(err).ToNot(HaveOccurred())

						nodeName = vmiPod.Spec.NodeName
						output, err := exec.ExecuteCommandOnPod(
							vmiPod,
							vmiPod.Spec.Containers[0].Name,
							[]string{"find", hostdisk.GetMountedHostDiskDir("anotherdisk"), "-size", "1G", "-o", "-size", "+1G"},
						)
						Expect(err).ToNot(HaveOccurred())
						Expect(output).To(ContainSubstring(hostdisk.GetMountedHostDiskPath("anotherdisk", filepath.Join(hostDiskDir, "another.img"))))

						By("Checking if disk.img has been created")
						output, err = exec.ExecuteCommandOnPod(
							vmiPod,
							vmiPod.Spec.Containers[0].Name,
							[]string{"find", hostdisk.GetMountedHostDiskDir(hostDiskName), "-size", "1G", "-o", "-size", "+1G"},
						)
						Expect(err).ToNot(HaveOccurred())
						Expect(output).To(ContainSubstring(hostdisk.GetMountedHostDiskPath(hostDiskName, diskPath)))
					})

				})

				Context("With 'DiskExists' type", func() {
					var diskPath string
					var diskName string
					BeforeEach(func() {
						diskName = fmt.Sprintf("disk-%s.img", uuid.NewString())
						diskPath = filepath.Join(hostDiskDir, diskName)
						// create a disk image before test
						job := CreateDiskOnHost(diskPath)
						job, err = virtClient.CoreV1().Pods(testsuite.NamespacePrivileged).Create(context.Background(), job, metav1.CreateOptions{})
						Expect(err).ToNot(HaveOccurred())

						Eventually(ThisPod(job), 30*time.Second, 1*time.Second).Should(BeInPhase(k8sv1.PodSucceeded))
						pod, err := ThisPod(job)()
						Expect(err).NotTo(HaveOccurred())
						nodeName = pod.Spec.NodeName
					})

					It("[test_id:2306]Should use existing disk image and start", func() {
						By(startingVMInstance)
						vmi = libvmi.New(
							libvmi.WithInterface(libvmi.InterfaceDeviceWithMasqueradeBinding()),
							libvmi.WithNetwork(v1.DefaultPodNetwork()),
							libvmi.WithResourceMemory("128Mi"),
							libvmi.WithHostDisk("host-disk", diskPath, v1.HostDiskExists),
							libvmi.WithNodeAffinityFor(nodeName),
							// hostdisk needs a privileged namespace
							libvmi.WithNamespace(testsuite.NamespacePrivileged),
						)
						vmi = tests.RunVMIAndExpectLaunch(vmi, 30)

						By("Checking if disk.img exists")
						vmiPod, err := libpod.GetPodByVirtualMachineInstance(vmi, vmi.Namespace)
						Expect(err).ToNot(HaveOccurred())

						output, err := exec.ExecuteCommandOnPod(
							vmiPod,
							vmiPod.Spec.Containers[0].Name,
							[]string{"find", hostdisk.GetMountedHostDiskDir(hostDiskName), "-name", diskName},
						)
						Expect(err).ToNot(HaveOccurred())
						Expect(output).To(ContainSubstring(diskName))
					})

					It("[test_id:847]Should fail with a capacity option", func() {
						By(startingVMInstance)
						vmi = libvmi.New(
							libvmi.WithInterface(libvmi.InterfaceDeviceWithMasqueradeBinding()),
							libvmi.WithNetwork(v1.DefaultPodNetwork()),
							libvmi.WithResourceMemory("128Mi"),
							libvmi.WithHostDisk("host-disk", diskPath, v1.HostDiskExists),
							libvmi.WithNodeAffinityFor(nodeName),
							// hostdisk needs a privileged namespace
							libvmi.WithNamespace(testsuite.NamespacePrivileged),
						)
						for i, volume := range vmi.Spec.Volumes {
							if volume.HostDisk != nil {
								vmi.Spec.Volumes[i].HostDisk.Capacity = resource.MustParse("1Gi")
								break
							}
						}
						_, err = virtClient.VirtualMachineInstance(testsuite.GetTestNamespace(vmi)).Create(context.Background(), vmi, metav1.CreateOptions{})
						Expect(err).To(HaveOccurred())
					})
				})

				Context("With unknown hostDisk type", func() {
					It("[test_id:852]Should fail to start VMI", func() {
						By(startingVMInstance)
						vmi = libvmi.New(
							libvmi.WithInterface(libvmi.InterfaceDeviceWithMasqueradeBinding()),
							libvmi.WithNetwork(v1.DefaultPodNetwork()),
							libvmi.WithResourceMemory("128Mi"),
							libvmi.WithHostDisk("host-disk", "/data/unknown.img", "unknown"),
							// hostdisk needs a privileged namespace
							libvmi.WithNamespace(testsuite.NamespacePrivileged),
						)
						_, err = virtClient.VirtualMachineInstance(testsuite.GetTestNamespace(vmi)).Create(context.Background(), vmi, metav1.CreateOptions{})
						Expect(err).To(HaveOccurred())
					})
				})
			})

			Context("With multiple empty PVCs", func() {

				var pvcs = []string{}
				var node string

				BeforeEach(func() {
					for i := 0; i < 3; i++ {
						pvcs = append(pvcs, fmt.Sprintf("empty-pvc-%d-%s", i, rand.String(5)))
					}
					for _, pvc := range pvcs {
						hostpath := filepath.Join(testsuite.HostPathBase, pvc)
						node = libstorage.CreateHostPathPv(pvc, testsuite.GetTestNamespace(nil), hostpath)
						libstorage.CreateHostPathPVC(pvc, testsuite.GetTestNamespace(nil), "1G")
					}
				})

				AfterEach(func() {
					for _, pvc := range pvcs {
						libstorage.DeletePVC(pvc, testsuite.GetTestNamespace(nil))
						libstorage.DeletePV(pvc)
					}
				})

				// Not a candidate for NFS testing because multiple VMIs are started
				It("[test_id:868] Should initialize an empty PVC by creating a disk.img", func() {
					for _, pvc := range pvcs {
						By(startingVMInstance)
						vmi = libvmi.New(
							libvmi.WithPersistentVolumeClaim("disk0", fmt.Sprintf("disk-%s", pvc)),
							libvmi.WithResourceMemory("256Mi"),
							libvmi.WithNetwork(v1.DefaultPodNetwork()),
							libvmi.WithInterface(libvmi.InterfaceDeviceWithMasqueradeBinding()),
							libvmi.WithNodeSelectorFor(&k8sv1.Node{ObjectMeta: metav1.ObjectMeta{Name: node}}))
						vmi = tests.RunVMIAndExpectLaunch(vmi, 90)

						By("Checking if disk.img exists")
						vmiPod, err := libpod.GetPodByVirtualMachineInstance(vmi, vmi.Namespace)
						Expect(err).ToNot(HaveOccurred())

						output, err := exec.ExecuteCommandOnPod(
							vmiPod,
							vmiPod.Spec.Containers[0].Name,
							[]string{"find", "/var/run/kubevirt-private/vmi-disks/disk0/", "-name", diskImgName, "-size", "1G", "-o", "-size", "+1G"},
						)
						Expect(err).ToNot(HaveOccurred())

						By("Checking if a disk image for PVC has been created")
						Expect(strings.Contains(output, diskImgName)).To(BeTrue())
					}
				})
			})

			Context("With smaller than requested PVCs", func() {

				var mountDir string
				var diskPath string
				var pod *k8sv1.Pod
				var diskSize int

				BeforeEach(func() {
					By("Creating a hostPath pod which prepares a mounted directory which goes away when the pod dies")
					tmpDir := tests.RandTmpDir()
					mountDir = filepath.Join(tmpDir, "mount")
					diskPath = filepath.Join(mountDir, diskImgName)
					srcDir := filepath.Join(tmpDir, "src")
					cmd := "mkdir -p " + mountDir + " && mkdir -p " + srcDir + " && chcon -t container_file_t " + srcDir + " && mount --bind " + srcDir + " " + mountDir + " && while true; do sleep 1; done"
					pod = libpod.RenderHostPathPod("host-path-preparator", tmpDir, k8sv1.HostPathDirectoryOrCreate, k8sv1.MountPropagationBidirectional, []string{tests.BinBash, "-c"}, []string{cmd})
					pod.Spec.Containers[0].Lifecycle = &k8sv1.Lifecycle{
						PreStop: &k8sv1.LifecycleHandler{
							Exec: &k8sv1.ExecAction{
								Command: []string{
									tests.BinBash, "-c",
									fmt.Sprintf("rm -f %s && umount %s", diskPath, mountDir),
								},
							},
						},
					}
					pod, err = virtClient.CoreV1().Pods(testsuite.GetTestNamespace(pod)).Create(context.Background(), pod, metav1.CreateOptions{})
					Expect(err).NotTo(HaveOccurred())

					By("Waiting for hostPath pod to prepare the mounted directory")
					Eventually(matcher.ThisPod(pod), 30*time.Second, time.Second).Should(matcher.HaveConditionTrue(k8sv1.PodReady))

					pod, err = ThisPod(pod)()
					Expect(err).ToNot(HaveOccurred())

					By("Determining the size of the mounted directory")
					diskSizeStr, _, err := exec.ExecuteCommandOnPodWithResults(pod, pod.Spec.Containers[0].Name, []string{tests.BinBash, "-c", fmt.Sprintf("df %s | tail -n 1 | awk '{print $4}'", mountDir)})
					Expect(err).ToNot(HaveOccurred())
					diskSize, err = strconv.Atoi(strings.TrimSpace(diskSizeStr))
					diskSize = diskSize * 1000 // byte to kilobyte
					Expect(err).ToNot(HaveOccurred())
				})

				AfterEach(func() {
					if vmi != nil {
						Expect(virtClient.VirtualMachineInstance(vmi.Namespace).Delete(context.Background(), vmi.Name, metav1.DeleteOptions{})).To(Succeed())
						libwait.WaitForVirtualMachineToDisappearWithTimeout(vmi, 120)
					}
					Expect(virtClient.CoreV1().Pods(pod.Namespace).Delete(context.Background(), pod.Name, metav1.DeleteOptions{})).To(Succeed())
					waitForPodToDisappearWithTimeout(pod.Name, 120)
				})

				configureToleration := func(toleration int) {
					By("By configuring toleration")
					cfg := util.GetCurrentKv(virtClient).Spec.Configuration
					cfg.DeveloperConfiguration.LessPVCSpaceToleration = toleration
					tests.UpdateKubeVirtConfigValueAndWait(cfg)
				}

				// Not a candidate for NFS test due to usage of host disk
				It("[Serial][test_id:3108]Should not initialize an empty PVC with a disk.img when disk is too small even with toleration", Serial, func() {

					configureToleration(10)

					By(startingVMInstance)
					vmi = libvmi.New(
						libvmi.WithInterface(libvmi.InterfaceDeviceWithMasqueradeBinding()),
						libvmi.WithNetwork(v1.DefaultPodNetwork()),
						libvmi.WithResourceMemory("128Mi"),
						libvmi.WithHostDisk("host-disk", diskPath, v1.HostDiskExistsOrCreate),
						libvmi.WithNodeAffinityFor(pod.Spec.NodeName),
						// hostdisk needs a privileged namespace
						libvmi.WithNamespace(testsuite.NamespacePrivileged),
					)
					vmi.Spec.Volumes[0].HostDisk.Capacity = resource.MustParse(strconv.Itoa(int(float64(diskSize) * 1.2)))
					vmi, err := virtClient.VirtualMachineInstance(testsuite.GetTestNamespace(vmi)).Create(context.Background(), vmi, metav1.CreateOptions{})
					Expect(err).ToNot(HaveOccurred())

					By("Checking events")
					objectEventWatcher := watcher.New(vmi).SinceWatchedObjectResourceVersion().Timeout(time.Duration(120) * time.Second)
					ctx, cancel := context.WithCancel(context.Background())
					defer cancel()
					objectEventWatcher.WaitFor(ctx, watcher.WarningEvent, v1.SyncFailed.String())

				})

				// Not a candidate for NFS test due to usage of host disk
				It("[Serial][test_id:3109]Should initialize an empty PVC with a disk.img when disk is too small but within toleration", Serial, func() {

					configureToleration(30)

					By(startingVMInstance)
					vmi = libvmi.New(
						libvmi.WithInterface(libvmi.InterfaceDeviceWithMasqueradeBinding()),
						libvmi.WithNetwork(v1.DefaultPodNetwork()),
						libvmi.WithResourceMemory("128Mi"),
						libvmi.WithHostDisk("host-disk", diskPath, v1.HostDiskExistsOrCreate),
						libvmi.WithNodeAffinityFor(pod.Spec.NodeName),
						// hostdisk needs a privileged namespace
						libvmi.WithNamespace(testsuite.NamespacePrivileged),
					)
					vmi.Spec.Volumes[0].HostDisk.Capacity = resource.MustParse(strconv.Itoa(int(float64(diskSize) * 1.2)))
					tests.RunVMIAndExpectLaunch(vmi, 30)

					By("Checking events")
					objectEventWatcher := watcher.New(vmi).SinceWatchedObjectResourceVersion().Timeout(time.Duration(30) * time.Second)
					wp := watcher.WarningsPolicy{FailOnWarnings: true}
					objectEventWatcher.SetWarningsPolicy(wp)
					ctx, cancel := context.WithCancel(context.Background())
					defer cancel()
					objectEventWatcher.WaitFor(ctx, watcher.EventType(hostdisk.EventTypeToleratedSmallPV), hostdisk.EventReasonToleratedSmallPV)
				})
			})
		})

		Context("[rfe_id:2288][crit:high][vendor:cnv-qe@redhat.com][level:component][storage-req] With Cirros BlockMode PVC", decorators.StorageReq, func() {
			var dataVolume *cdiv1.DataVolume

			BeforeEach(func() {
				// create a new PV and PVC (PVs can't be reused)
				dataVolume, err = createBlockDataVolume(virtClient)
				Expect(err).ToNot(HaveOccurred())
				if dataVolume == nil {
					Skip("Skip test when Block storage is not present")
				}

				libstorage.EventuallyDV(dataVolume, 240, Or(HaveSucceeded(), WaitForFirstConsumer()))
			})

			AfterEach(func() {
				libstorage.DeleteDataVolume(&dataVolume)
			})

			// Not a candidate for NFS because local volumes are used in test
			It("[test_id:1015]should be successfully started", func() {
				// Start the VirtualMachineInstance with the PVC attached
				// Without userdata the hostname isn't set correctly and the login expecter fails...
				vmi = libvmi.New(
					libvmi.WithResourceMemory("256Mi"),
					libvmi.WithPersistentVolumeClaim("disk0", dataVolume.Name),
					libvmi.WithCloudInitNoCloud(libvmici.WithNoCloudEncodedUserData(cirrosUserData)),
				)
				vmi = tests.RunVMIAndExpectLaunch(vmi, 90)

				By(checkingVMInstanceConsoleOut)
				Expect(console.LoginToCirros(vmi)).To(Succeed())
			})
		})

		Context("[storage-req][rfe_id:2288][crit:high][vendor:cnv-qe@redhat.com][level:component]With Alpine block volume PVC", decorators.StorageReq, func() {

			It("[test_id:3139]should be successfully started", func() {
				By("Create a VMIWithPVC")
				sc, exists := libstorage.GetRWXBlockStorageClass()
				if !exists {
					Skip("Skip test when Block storage is not present")
				}

				// Start the VirtualMachineInstance with the PVC attached
				dv := libdv.NewDataVolume(
					libdv.WithRegistryURLSourceAndPullMethod(cd.DataVolumeImportUrlForContainerDisk(cd.ContainerDiskAlpine), cdiv1.RegistryPullNode),
					libdv.WithPVC(
						libdv.PVCWithStorageClass(sc),
						libdv.PVCWithVolumeSize(cd.ContainerDiskSizeBySourceURL(cd.DataVolumeImportUrlForContainerDisk(cd.ContainerDiskAlpine))),
						libdv.PVCWithAccessMode(k8sv1.ReadWriteMany),
						libdv.PVCWithVolumeMode(k8sv1.PersistentVolumeBlock),
					),
				)

				dv, err = virtClient.CdiClient().CdiV1beta1().DataVolumes(testsuite.GetTestNamespace(nil)).Create(context.Background(), dv, metav1.CreateOptions{})
				Expect(err).ToNot(HaveOccurred())

				vmi := libstorage.RenderVMIWithDataVolume(dv.Name, dv.Namespace)
				createAndWaitForVMIReady(vmi, dv, 240)
				By(checkingVMInstanceConsoleOut)
				Expect(console.LoginToAlpine(vmi)).To(Succeed())
			})
		})

		Context("[rfe_id:2288][crit:high][arm64][vendor:cnv-qe@redhat.com][level:component] With not existing PVC", func() {
			// Not a candidate for NFS because the PVC in question doesn't actually exist
			It("[test_id:1040] should get unschedulable condition", func() {
				// Start the VirtualMachineInstance
				pvcName := "nonExistingPVC"
				vmi = libvmi.New(
					libvmi.WithResourceMemory("128Mi"),
					libvmi.WithPersistentVolumeClaim("disk0", pvcName),
				)
				vmi, err := virtClient.VirtualMachineInstance(testsuite.GetTestNamespace(vmi)).Create(context.Background(), vmi, metav1.CreateOptions{})
				Expect(err).ToNot(HaveOccurred())

				Eventually(func() bool {
					vmi, err = virtClient.VirtualMachineInstance(vmi.Namespace).Get(context.Background(), vmi.Name, metav1.GetOptions{})
					Expect(err).ToNot(HaveOccurred())

					if vmi.Status.Phase != v1.Pending {
						return false
					}
					if len(vmi.Status.Conditions) == 0 {
						return false
					}

					expectPodScheduledCondition := func(vmi *v1.VirtualMachineInstance) {
						getType := func(c v1.VirtualMachineInstanceCondition) string { return string(c.Type) }
						getReason := func(c v1.VirtualMachineInstanceCondition) string { return c.Reason }
						getStatus := func(c v1.VirtualMachineInstanceCondition) k8sv1.ConditionStatus { return c.Status }
						getMessage := func(c v1.VirtualMachineInstanceCondition) string { return c.Message }
						Expect(vmi.Status.Conditions).To(
							ContainElement(
								And(
									WithTransform(getType, Equal(string(k8sv1.PodScheduled))),
									WithTransform(getReason, Equal(k8sv1.PodReasonUnschedulable)),
									WithTransform(getStatus, Equal(k8sv1.ConditionFalse)),
									WithTransform(getMessage, Equal(fmt.Sprintf("PVC %v/%v does not exist, waiting for it to appear", vmi.Namespace, pvcName))),
								),
							),
						)
					}
					expectPodScheduledCondition(vmi)
					return true
				}, time.Duration(10)*time.Second).Should(BeTrue(), "Timed out waiting for VMI to get Unschedulable condition")

			})
		})

		Context("With both SCSI and SATA devices", func() {
			It("should successfully start with distinct device names", func() {

				vmi = libvmifact.NewAlpine(
					libvmi.WithEmptyDisk("emptydisk1", v1.DiskBusSCSI, resource.MustParse("1Gi")),
					libvmi.WithEmptyDisk("emptydisk2", v1.DiskBusSATA, resource.MustParse("1Gi")),
				)
				vmi = tests.RunVMIAndExpectLaunch(vmi, 90)

				Expect(console.LoginToAlpine(vmi)).To(Succeed())

				By("Checking that /dev/sda has a capacity of 1Gi")
				Expect(console.ExpectBatch(vmi, []expect.Batcher{
					&expect.BSnd{S: "blockdev --getsize64 /dev/sda\n"},
					&expect.BExp{R: "1073741824"}, // 2Gi in bytes
				}, 10*time.Second)).To(Succeed())

				By("Checking that /dev/sdb has a capacity of 1Gi")
				Expect(console.ExpectBatch(vmi, []expect.Batcher{
					&expect.BSnd{S: "blockdev --getsize64 /dev/sdb\n"},
					&expect.BExp{R: "1073741824"}, // 1Gi in bytes
				}, 10*time.Second)).To(Succeed())
			})

			Context("With a USB device", func() {
				It("[test_id:9797]should successfully start and have the USB storage device attached", func() {
					vmi = libvmifact.NewAlpine(
						libvmi.WithEmptyDisk("emptydisk1", v1.DiskBusUSB, resource.MustParse("128Mi")),
					)
					vmi = tests.RunVMIAndExpectLaunch(vmi, 90)
					Expect(console.LoginToAlpine(vmi)).To(Succeed())

					By("Checking that /dev/sda has a capacity of 128Mi")
					Expect(console.ExpectBatch(vmi, []expect.Batcher{
						&expect.BSnd{S: "blockdev --getsize64 /dev/sda\n"},
						&expect.BExp{R: "134217728"},
					}, 10*time.Second)).To(Succeed())

					By("Checking that the usb_storage kernel module has been loaded")
					Expect(console.ExpectBatch(vmi, []expect.Batcher{
						&expect.BSnd{S: "mkdir /sys/module/usb_storage\n"},
						&expect.BExp{R: "mkdir: can't create directory '/sys/module/usb_storage': File exists"},
					}, 10*time.Second)).To(Succeed())
				})

			})

		})

		Context("[storage-req] With a volumeMode block backed ephemeral disk", decorators.StorageReq, func() {
			var dataVolume *cdiv1.DataVolume

			BeforeEach(func() {
				dataVolume, err = createBlockDataVolume(virtClient)
				Expect(err).ToNot(HaveOccurred())
				if dataVolume == nil {
					Skip("Skip test when Block storage is not present")
				}

				libstorage.EventuallyDV(dataVolume, 240, Or(HaveSucceeded(), WaitForFirstConsumer()))
				vmi = nil
			})

			AfterEach(func() {
				libstorage.DeleteDataVolume(&dataVolume)
			})

			It("should generate the block backingstore disk within the domain", func() {
				vmi = libvmifact.NewGuestless(
					libvmi.WithEphemeralPersistentVolumeClaim("disk0", dataVolume.Name),
				)

				By("Initializing the VM")
				vmi = tests.RunVMIAndExpectLaunch(vmi, 90)

				runningVMISpec, err := tests.GetRunningVMIDomainSpec(vmi)
				Expect(err).ToNot(HaveOccurred())

				disks := runningVMISpec.Devices.Disks

				By("Checking if the disk backing store type is block")
				Expect(disks[0].BackingStore).ToNot(BeNil())
				Expect(disks[0].BackingStore.Type).To(Equal("block"))
				By("Checking if the disk backing store device path is appropriately configured")
				Expect(disks[0].BackingStore.Source.Dev).To(Equal(converter.GetBlockDeviceVolumePath("disk0")))
			})
			It("should generate the pod with the volumeDevice", func() {
				vmi = libvmifact.NewGuestless(
					libvmi.WithEphemeralPersistentVolumeClaim("disk0", dataVolume.Name),
				)

				By("Initializing the VM")

				vmi = tests.RunVMIAndExpectLaunch(vmi, 60)
				runningPod, err := libpod.GetPodByVirtualMachineInstance(vmi, vmi.Namespace)
				Expect(err).ToNot(HaveOccurred())

				By("Checking that the virt-launcher pod spec contains the volumeDevice")
				Expect(runningPod.Spec.Containers[0].VolumeDevices).NotTo(BeEmpty())
				Expect(runningPod.Spec.Containers[0].VolumeDevices[0].Name).To(Equal("disk0"))
			})
		})

		Context("disk shareable tunable", func() {
			var (
				dv         *cdiv1.DataVolume
				vmi1, vmi2 *v1.VirtualMachineInstance
			)
			BeforeEach(func() {
				sc, exists := libstorage.GetRWOFileSystemStorageClass()
				if !exists {
					Skip("Skip test when Filesystem storage is not present")
				}

				dv = libdv.NewDataVolume(
					libdv.WithRegistryURLSource(cd.DataVolumeImportUrlForContainerDisk(cd.ContainerDiskCirros)),
					libdv.WithPVC(libdv.PVCWithStorageClass(sc)),
				)

				dv, err = virtClient.CdiClient().CdiV1beta1().DataVolumes(testsuite.GetTestNamespace(nil)).Create(context.Background(), dv, metav1.CreateOptions{})
				Expect(err).ToNot(HaveOccurred())
				labelKey := "testshareablekey"

				// give an affinity rule to ensure the vmi's get placed on the same node.
				affinityRule := &k8sv1.Affinity{
					PodAffinity: &k8sv1.PodAffinity{
						PreferredDuringSchedulingIgnoredDuringExecution: []k8sv1.WeightedPodAffinityTerm{
							{
								Weight: int32(1),
								PodAffinityTerm: k8sv1.PodAffinityTerm{
									LabelSelector: &metav1.LabelSelector{
										MatchExpressions: []metav1.LabelSelectorRequirement{
											{
												Key:      labelKey,
												Operator: metav1.LabelSelectorOpIn,
												Values:   []string{""}},
										},
									},
									TopologyKey: k8sv1.LabelHostname,
								},
							},
						},
					},
				}
				vmi1 = libvmi.New(
					libvmi.WithInterface(libvmi.InterfaceDeviceWithMasqueradeBinding()),
					libvmi.WithNetwork(v1.DefaultPodNetwork()),
					libvmi.WithDataVolume("disk0", dv.Name),
					libvmi.WithResourceMemory("1Gi"),
					libvmi.WithLabel(labelKey, ""),
				)
				vmi2 = libvmi.New(
					libvmi.WithInterface(libvmi.InterfaceDeviceWithMasqueradeBinding()),
					libvmi.WithNetwork(v1.DefaultPodNetwork()),
					libvmi.WithDataVolume("disk0", dv.Name),
					libvmi.WithResourceMemory("1Gi"),
					libvmi.WithLabel(labelKey, ""),
				)

				vmi1.Spec.Affinity = affinityRule
				vmi2.Spec.Affinity = affinityRule
			})

			It("should successfully start 2 VMs with a shareable disk", func() {
				setShareable(vmi1, "disk0")
				setShareable(vmi2, "disk0")

				By("Starting the VirtualMachineInstances")
				createAndWaitForVMIReady(vmi1, dv, 500)
				createAndWaitForVMIReady(vmi2, dv, 500)
			})
		})
		Context("write and read data from a shared disk", func() {
			It("should successfully write and read data", func() {
				const diskName = "disk1"
				const pvcClaim = "pvc-test-disk1"
				const labelKey = "testshareablekey"

				labels := map[string]string{
					labelKey: "",
				}

				// give an affinity rule to ensure the vmi's get placed on the same node.
				affinityRule := &k8sv1.Affinity{
					PodAffinity: &k8sv1.PodAffinity{
						PreferredDuringSchedulingIgnoredDuringExecution: []k8sv1.WeightedPodAffinityTerm{
							{
								Weight: int32(1),
								PodAffinityTerm: k8sv1.PodAffinityTerm{
									LabelSelector: &metav1.LabelSelector{
										MatchExpressions: []metav1.LabelSelectorRequirement{
											{
												Key:      labelKey,
												Operator: metav1.LabelSelectorOpIn,
												Values:   []string{""}},
										},
									},
									TopologyKey: k8sv1.LabelHostname,
								},
							},
						},
					},
				}

				vmi1 := libvmifact.NewAlpine(libvmi.WithPersistentVolumeClaim(diskName, pvcClaim))
				vmi2 := libvmifact.NewAlpine(libvmi.WithPersistentVolumeClaim(diskName, pvcClaim))

				vmi1.Labels = labels
				vmi2.Labels = labels

				vmi1.Spec.Affinity = affinityRule
				vmi2.Spec.Affinity = affinityRule

				libstorage.CreateBlockPVC(pvcClaim, testsuite.GetTestNamespace(vmi1), "500Mi")
				setShareable(vmi1, diskName)
				setShareable(vmi2, diskName)

				By("Starting the VirtualMachineInstances")
				vmi1 = tests.RunVMIAndExpectLaunch(vmi1, 500)
				vmi2 = tests.RunVMIAndExpectLaunch(vmi2, 500)
				By("Write data from the first VMI")
				Expect(console.LoginToAlpine(vmi1)).To(Succeed())

				Expect(console.SafeExpectBatch(vmi1, []expect.Batcher{
					&expect.BSnd{S: "\n"},
					&expect.BExp{R: console.PromptExpression},
					&expect.BSnd{S: fmt.Sprintf("%s \n", `printf "Test awesome shareable disks" | dd  of=/dev/vdb bs=1 count=150 conv=notrunc`)},
					&expect.BExp{R: console.PromptExpression},
				}, 40)).To(Succeed())
				By("Read data from the second VMI")
				Expect(console.LoginToAlpine(vmi2)).To(Succeed())
				Expect(console.SafeExpectBatch(vmi2, []expect.Batcher{
					&expect.BSnd{S: "\n"},
					&expect.BExp{R: console.PromptExpression},
					&expect.BSnd{S: fmt.Sprintf("dd  if=/dev/vdb bs=1 count=150 conv=notrunc \n")},
					&expect.BExp{R: "Test awesome shareable disks"},
				}, 40)).To(Succeed())

			})
		})

		Context("[Serial]with lun disk", Serial, func() {
			var (
				nodeName, address, device string
				pvc                       *k8sv1.PersistentVolumeClaim
				pv                        *k8sv1.PersistentVolume
			)
			addPVCLunDisk := func(vmi *v1.VirtualMachineInstance, deviceName, claimName string) {
				vmi.Spec.Domain.Devices.Disks = append(vmi.Spec.Domain.Devices.Disks, v1.Disk{
					Name: deviceName,
					DiskDevice: v1.DiskDevice{
						LUN: &v1.LunTarget{
							Bus:      v1.DiskBusSCSI,
							ReadOnly: false,
						},
					},
				})
				vmi.Spec.Volumes = append(vmi.Spec.Volumes, v1.Volume{
					Name: deviceName,
					VolumeSource: v1.VolumeSource{
						PersistentVolumeClaim: &v1.PersistentVolumeClaimVolumeSource{PersistentVolumeClaimVolumeSource: k8sv1.PersistentVolumeClaimVolumeSource{
							ClaimName: claimName,
						}},
					},
				})

			}
			addDataVolumeLunDisk := func(vmi *v1.VirtualMachineInstance, deviceName, claimName string) {
				vmi.Spec.Domain.Devices.Disks = append(vmi.Spec.Domain.Devices.Disks, v1.Disk{
					Name: deviceName,
					DiskDevice: v1.DiskDevice{
						LUN: &v1.LunTarget{
							Bus:      v1.DiskBusSCSI,
							ReadOnly: false,
						},
					},
				})
				vmi.Spec.Volumes = append(vmi.Spec.Volumes, v1.Volume{
					Name: deviceName,
					VolumeSource: v1.VolumeSource{
						DataVolume: &v1.DataVolumeSource{
							Name: claimName,
						},
					},
				})

			}

			BeforeEach(func() {
				nodeName = tests.NodeNameWithHandler()
				address, device = tests.CreateSCSIDisk(nodeName, []string{})
			})

			AfterEach(func() {
				tests.RemoveSCSIDisk(nodeName, address)
				Expect(virtClient.CoreV1().PersistentVolumes().Delete(context.Background(), pv.Name, metav1.DeleteOptions{})).NotTo(HaveOccurred())
			})

			DescribeTable("should run the VMI using", func(addLunDisk func(*v1.VirtualMachineInstance, string, string)) {
				pv, pvc, err = tests.CreatePVandPVCwithSCSIDisk(nodeName, device, testsuite.GetTestNamespace(nil), "scsi-disks", "scsipv", "scsipvc")
				Expect(err).NotTo(HaveOccurred(), "Failed to create PV and PVC for scsi disk")

				By("Creating VMI with LUN disk")
				vmi := libvmifact.NewAlpine()
				addLunDisk(vmi, "lun0", pvc.ObjectMeta.Name)
				vmi, err = virtClient.VirtualMachineInstance(testsuite.GetTestNamespace(vmi)).Create(context.Background(), vmi, metav1.CreateOptions{})
				Expect(err).ToNot(HaveOccurred(), failedCreateVMI)

				libwait.WaitForSuccessfulVMIStart(vmi,
					libwait.WithFailOnWarnings(false),
					libwait.WithTimeout(180),
				)
				Expect(console.LoginToAlpine(vmi)).To(Succeed())

				err = virtClient.VirtualMachineInstance(testsuite.GetTestNamespace(vmi)).Delete(context.Background(), vmi.ObjectMeta.Name, metav1.DeleteOptions{})
				Expect(err).ToNot(HaveOccurred(), failedDeleteVMI)
				libwait.WaitForVirtualMachineToDisappearWithTimeout(vmi, 180)
			},
				Entry("PVC source", addPVCLunDisk),
				Entry("DataVolume source", addDataVolumeLunDisk),
			)

			It("should run the VMI created with a DataVolume source and use the LUN disk", func() {
				pv, err = tests.CreatePVwithSCSIDisk("scsi-disks", "scsipv", nodeName, device)
				Expect(err).ToNot(HaveOccurred())
				dv := libdv.NewDataVolume(
					libdv.WithBlankImageSource(),
					libdv.WithPVC(libdv.PVCWithStorageClass(pv.Spec.StorageClassName),
						libdv.PVCWithBlockVolumeMode(),
						libdv.PVCWithAccessMode(k8sv1.ReadWriteOnce),
						libdv.PVCWithVolumeSize("8Mi"),
					),
				)
				dv, err = virtClient.CdiClient().CdiV1beta1().DataVolumes(testsuite.GetTestNamespace(nil)).Create(context.Background(), dv, metav1.CreateOptions{})
				Expect(err).ToNot(HaveOccurred())

				By("Creating VMI with LUN disk")
				vmi := libvmifact.NewCirros(libvmi.WithResourceMemory("512M"))
				addDataVolumeLunDisk(vmi, "lun0", dv.Name)
				vmi, err = virtClient.VirtualMachineInstance(testsuite.GetTestNamespace(vmi)).Create(context.Background(), vmi, metav1.CreateOptions{})
				Expect(err).ToNot(HaveOccurred(), failedCreateVMI)

				libwait.WaitForSuccessfulVMIStart(vmi,
					libwait.WithFailOnWarnings(false),
					libwait.WithTimeout(240),
				)
				Expect(console.LoginToCirros(vmi)).To(Succeed())

				var lunDisk string
				Eventually(func() string {
					vmi, err = virtClient.VirtualMachineInstance(vmi.Namespace).Get(context.Background(), vmi.Name, metav1.GetOptions{})
					Expect(err).ToNot(HaveOccurred())
					lunDisk = libstorage.LookupVolumeTargetPath(vmi, "lun0")
					return lunDisk
				}, 30*time.Second, time.Second).ShouldNot(BeEmpty())

				By(fmt.Sprintf("Checking that %s has a capacity of 8Mi", lunDisk))
				Expect(console.SafeExpectBatch(vmi, []expect.Batcher{
					&expect.BSnd{S: fmt.Sprintf("sudo blockdev --getsize64 %s\n", lunDisk)},
					&expect.BExp{R: "8388608"}, // 8Mi in bytes
				}, 30)).To(Succeed())

				By(fmt.Sprintf("Checking if we can write to %s", lunDisk))
				Expect(console.SafeExpectBatch(vmi, []expect.Batcher{
					&expect.BSnd{S: fmt.Sprintf("sudo mkfs.ext4 -F %s\n", lunDisk)},
					&expect.BExp{R: console.PromptExpression},
					&expect.BSnd{S: console.EchoLastReturnValue},
					&expect.BExp{R: console.RetValue("0")},
				}, 30)).To(Succeed())

				err = virtClient.VirtualMachineInstance(testsuite.GetTestNamespace(vmi)).Delete(context.Background(), vmi.ObjectMeta.Name, metav1.DeleteOptions{})
				Expect(err).ToNot(HaveOccurred(), failedDeleteVMI)
				libwait.WaitForVirtualMachineToDisappearWithTimeout(vmi, 180)
			})
		})
	})
})

func waitForPodToDisappearWithTimeout(podName string, seconds int) {
	virtClient := kubevirt.Client()
	EventuallyWithOffset(1, func() error {
		_, err := virtClient.CoreV1().Pods(testsuite.GetTestNamespace(nil)).Get(context.Background(), podName, metav1.GetOptions{})
		return err
	}, seconds, 1*time.Second).Should(MatchError(errors.IsNotFound, "k8serrors.IsNotFound"))
}

func createBlockDataVolume(virtClient kubecli.KubevirtClient) (*cdiv1.DataVolume, error) {
	sc, foundSC := libstorage.GetBlockStorageClass(k8sv1.ReadWriteOnce)
	if !foundSC {
		return nil, nil
	}

	dataVolume := libdv.NewDataVolume(
		libdv.WithRegistryURLSource(cd.DataVolumeImportUrlForContainerDisk(cd.ContainerDiskCirros)),
		libdv.WithPVC(libdv.PVCWithStorageClass(sc), libdv.PVCWithBlockVolumeMode()),
	)

	return virtClient.CdiClient().CdiV1beta1().DataVolumes(testsuite.GetTestNamespace(nil)).Create(context.Background(), dataVolume, metav1.CreateOptions{})
}

func checkResultShellCommandOnVmi(vmi *v1.VirtualMachineInstance, cmd, output string, timeout int) {
	res, err := console.SafeExpectBatchWithResponse(vmi, []expect.Batcher{
		&expect.BSnd{S: fmt.Sprintf("%s\n", cmd)},
		&expect.BExp{R: console.PromptExpression},
	}, timeout)
	ExpectWithOffset(1, err).ToNot(HaveOccurred())
	ExpectWithOffset(1, res).ToNot(BeEmpty())
	ExpectWithOffset(1, res[0].Output).To(ContainSubstring(output))
}

func deletePvAndPvc(name string) {
	virtCli := kubevirt.Client()

	err := virtCli.CoreV1().PersistentVolumes().Delete(context.Background(), name, metav1.DeleteOptions{})
	if !errors.IsNotFound(err) {
		util.PanicOnError(err)
	}

	err = virtCli.CoreV1().PersistentVolumeClaims(testsuite.GetTestNamespace(nil)).Delete(context.Background(), name, metav1.DeleteOptions{})
	if !errors.IsNotFound(err) {
		util.PanicOnError(err)
	}
}

func runPodAndExpectPhase(pod *k8sv1.Pod, phase k8sv1.PodPhase) *k8sv1.Pod {
	virtClient := kubevirt.Client()

	var err error
	pod, err = virtClient.CoreV1().Pods(testsuite.GetTestNamespace(pod)).Create(context.Background(), pod, metav1.CreateOptions{})
	Expect(err).ToNot(HaveOccurred())
	Eventually(ThisPod(pod), 120).Should(BeInPhase(phase))

	pod, err = ThisPod(pod)()
	Expect(err).ToNot(HaveOccurred())
	Expect(pod).ToNot(BeNil())
	return pod
}

func copyAlpineWithNonQEMUPermissions() (dstPath, nodeName string) {
	dstPath = testsuite.HostPathAlpine + "-nopriv"
	args := []string{fmt.Sprintf(`mkdir -p %[1]s-nopriv && cp %[1]s/disk.img %[1]s-nopriv/ && chmod 640 %[1]s-nopriv/disk.img  && chown root:root %[1]s-nopriv/disk.img`, testsuite.HostPathAlpine)}

	By("creating an image with without qemu permissions")
	pod := libpod.RenderHostPathPod("tmp-image-create-job", testsuite.HostPathBase, k8sv1.HostPathDirectoryOrCreate, k8sv1.MountPropagationNone, []string{"/bin/bash", "-c"}, args)

	nodeName = runPodAndExpectPhase(pod, k8sv1.PodSucceeded).Spec.NodeName
	return
}

func deleteAlpineWithNonQEMUPermissions() {
	nonQemuAlpinePath := testsuite.HostPathAlpine + "-nopriv"
	args := []string{fmt.Sprintf(`rm -rf %s`, nonQemuAlpinePath)}

	pod := libpod.RenderHostPathPod("remove-tmp-image-job", testsuite.HostPathBase, k8sv1.HostPathDirectoryOrCreate, k8sv1.MountPropagationNone, []string{"/bin/bash", "-c"}, args)

	runPodAndExpectPhase(pod, k8sv1.PodSucceeded)
}<|MERGE_RESOLUTION|>--- conflicted
+++ resolved
@@ -272,17 +272,13 @@
 					libwait.WaitForVirtualMachineToDisappearWithTimeout(vmi, 120)
 
 					if targetImagePath != testsuite.HostPathAlpine {
-<<<<<<< HEAD
 						// delete the Alpine image with non-QEMU permissions
 						args := []string{fmt.Sprintf("rm -rf %s", testsuite.HostPathAlpine + "-nopriv")}
 			
 						pod := libpod.RenderHostPathPod("remove-tmp-image-job", testsuite.HostPathBase, k8sv1.HostPathDirectoryOrCreate, k8sv1.MountPropagationNone, []string{"/bin/bash", "-c"}, args)
 			
-						tests.RunPodAndExpectCompletion(pod)					}
-=======
-						deleteAlpineWithNonQEMUPermissions()
-					}
->>>>>>> a5701acf
+						tests.RunPodAndExpectCompletion(pod)					
+					}
 				})
 				DescribeTable("started", func(newVMI VMICreationFunc, storageEngine string, family k8sv1.IPFamily, imageOwnedByQEMU bool) {
 					libnet.SkipWhenClusterNotSupportIPFamily(family)
