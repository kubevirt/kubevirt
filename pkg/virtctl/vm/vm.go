/*
 * This file is part of the KubeVirt project
 *
 * Licensed under the Apache License, Version 2.0 (the "License");
 * you may not use this file except in compliance with the License.
 * You may obtain a copy of the License at
 *
 *     http://www.apache.org/licenses/LICENSE-2.0
 *
 * Unless required by applicable law or agreed to in writing, software
 * distributed under the License is distributed on an "AS IS" BASIS,
 * WITHOUT WARRANTIES OR CONDITIONS OF ANY KIND, either express or implied.
 * See the License for the specific language governing permissions and
 * limitations under the License.
 *
 * Copyright 2018 Red Hat, Inc.
 *
 */

package vm

import (
	"context"
	"encoding/json"
	"fmt"
	"strings"

	k8sv1 "k8s.io/api/core/v1"
	metav1 "k8s.io/apimachinery/pkg/apis/meta/v1"

	v1 "kubevirt.io/api/core/v1"

	"github.com/spf13/cobra"
	"k8s.io/client-go/tools/clientcmd"

	"kubevirt.io/client-go/kubecli"
	"kubevirt.io/kubevirt/pkg/virtctl/templates"
)

const dryRunName = "dry-run"

const (
	COMMAND_START        = "start"
	COMMAND_STOP         = "stop"
	COMMAND_RESTART      = "restart"
	COMMAND_MIGRATE      = "migrate"
	COMMAND_GUESTOSINFO  = "guestosinfo"
	COMMAND_USERLIST     = "userlist"
	COMMAND_FSLIST       = "fslist"
	COMMAND_ADDVOLUME    = "addvolume"
	COMMAND_REMOVEVOLUME = "removevolume"

	volumeNameArg         = "volume-name"
	notDefinedGracePeriod = -1
	dryRunCommandUsage    = "--dry-run=false: Flag used to set whether to perform a dry run or not. If true the command will be executed without performing any changes."

	dryRunArg      = "dry-run"
	pausedArg      = "paused"
	forceArg       = "force"
	gracePeriodArg = "grace-period"
	serialArg      = "serial"
	persistArg     = "persist"
)

var (
	forceRestart bool
	gracePeriod  int64
	volumeName   string
	serial       string
	persist      bool
	startPaused  bool
	dryRun       bool
)

func NewStartCommand(clientConfig clientcmd.ClientConfig) *cobra.Command {
	cmd := &cobra.Command{
		Use:     "start (VM)",
		Short:   "Start a virtual machine.",
		Example: usage(COMMAND_START),
		Args:    templates.ExactArgs("start", 1),
		RunE: func(cmd *cobra.Command, args []string) error {
			c := Command{command: COMMAND_START, clientConfig: clientConfig}
			return c.Run(args)
		},
	}
<<<<<<< HEAD
	cmd.Flags().BoolVar(&startPaused, "paused", false, "--paused=false: If set to true, start virtual machine in paused state")
	cmd.Flags().BoolVar(&dryRun, dryRunName, false, dryRunCommandUsage)
=======
	cmd.Flags().BoolVar(&startPaused, pausedArg, false, "--paused=false: If set to true, start virtual machine in paused state")
	cmd.Flags().BoolVar(&dryRun, dryRunArg, false, dryRunCommandUsage)
>>>>>>> 4beef45d
	cmd.SetUsageTemplate(templates.UsageTemplate())
	return cmd
}

func NewStopCommand(clientConfig clientcmd.ClientConfig) *cobra.Command {
	cmd := &cobra.Command{
		Use:     "stop (VM)",
		Short:   "Stop a virtual machine.",
		Example: usage(COMMAND_STOP),
		Args:    templates.ExactArgs("stop", 1),
		RunE: func(cmd *cobra.Command, args []string) error {
			c := Command{command: COMMAND_STOP, clientConfig: clientConfig}
			return c.Run(args)
		},
	}

<<<<<<< HEAD
	cmd.Flags().BoolVar(&forceRestart, "force", false, "--force=false: Only used when grace-period=0. If true, immediately remove VMI pod from API and bypass graceful deletion. Note that immediate deletion of some resources may result in inconsistency or data loss and requires confirmation.")
	cmd.Flags().Int64Var(&gracePeriod, "grace-period", notDefinedGracePeriod, "--grace-period=-1: Period of time in seconds given to the VMI to terminate gracefully. Can only be set to 0 when --force is true (force deletion). Currently only setting 0 is supported.")
	cmd.Flags().BoolVar(&dryRun, dryRunName, false, dryRunCommandUsage)
=======
	cmd.Flags().BoolVar(&forceRestart, forceArg, false, "--force=false: Only used when grace-period=0. If true, immediately remove VMI pod from API and bypass graceful deletion. Note that immediate deletion of some resources may result in inconsistency or data loss and requires confirmation.")
	cmd.Flags().Int64Var(&gracePeriod, gracePeriodArg, notDefinedGracePeriod, "--grace-period=-1: Period of time in seconds given to the VMI to terminate gracefully. Can only be set to 0 when --force is true (force deletion). Currently only setting 0 is supported.")
	cmd.Flags().BoolVar(&dryRun, dryRunArg, false, dryRunCommandUsage)
>>>>>>> 4beef45d
	cmd.SetUsageTemplate(templates.UsageTemplate())
	return cmd
}

func NewRestartCommand(clientConfig clientcmd.ClientConfig) *cobra.Command {
	cmd := &cobra.Command{
		Use:     "restart (VM)",
		Short:   "Restart a virtual machine.",
		Example: usage(COMMAND_RESTART),
		Args:    templates.ExactArgs("restart", 1),
		RunE: func(cmd *cobra.Command, args []string) error {
			c := Command{command: COMMAND_RESTART, clientConfig: clientConfig}
			return c.Run(args)
		},
	}
<<<<<<< HEAD
	cmd.Flags().BoolVar(&forceRestart, "force", false, "--force=false: Only used when grace-period=0. If true, immediately remove VMI pod from API and bypass graceful deletion. Note that immediate deletion of some resources may result in inconsistency or data loss and requires confirmation.")
	cmd.Flags().Int64Var(&gracePeriod, "grace-period", notDefinedGracePeriod, "--grace-period=-1: Period of time in seconds given to the VMI to terminate gracefully. Can only be set to 0 when --force is true (force deletion). Currently only setting 0 is supported.")
	cmd.Flags().BoolVar(&dryRun, dryRunName, false, dryRunCommandUsage)
=======
	cmd.Flags().BoolVar(&forceRestart, forceArg, false, "--force=false: Only used when grace-period=0. If true, immediately remove VMI pod from API and bypass graceful deletion. Note that immediate deletion of some resources may result in inconsistency or data loss and requires confirmation.")
	cmd.Flags().Int64Var(&gracePeriod, gracePeriodArg, notDefinedGracePeriod, "--grace-period=-1: Period of time in seconds given to the VMI to terminate gracefully. Can only be set to 0 when --force is true (force deletion). Currently only setting 0 is supported.")
	cmd.Flags().BoolVar(&dryRun, dryRunArg, false, dryRunCommandUsage)
>>>>>>> 4beef45d
	cmd.SetUsageTemplate(templates.UsageTemplate())
	return cmd
}

func NewMigrateCommand(clientConfig clientcmd.ClientConfig) *cobra.Command {
	cmd := &cobra.Command{
		Use:     "migrate (VM)",
		Short:   "Migrate a virtual machine.",
		Example: usage(COMMAND_MIGRATE),
		Args:    templates.ExactArgs("migrate", 1),
		RunE: func(cmd *cobra.Command, args []string) error {
			c := Command{command: COMMAND_MIGRATE, clientConfig: clientConfig}
			return c.Run(args)
		},
	}
<<<<<<< HEAD
	cmd.Flags().BoolVar(&dryRun, dryRunName, false, dryRunCommandUsage)
=======
	cmd.Flags().BoolVar(&dryRun, dryRunArg, false, dryRunCommandUsage)
>>>>>>> 4beef45d
	cmd.SetUsageTemplate(templates.UsageTemplate())
	return cmd
}

func NewGuestOsInfoCommand(clientConfig clientcmd.ClientConfig) *cobra.Command {
	cmd := &cobra.Command{
		Use:     "guestosinfo (VMI)",
		Short:   "Return guest agent info about operating system.",
		Example: usage(COMMAND_GUESTOSINFO),
		Args:    templates.ExactArgs("guestosinfo", 1),
		RunE: func(cmd *cobra.Command, args []string) error {
			c := Command{command: COMMAND_GUESTOSINFO, clientConfig: clientConfig}
			return c.Run(args)
		},
	}
	cmd.SetUsageTemplate(templates.UsageTemplate())
	return cmd
}

func NewUserListCommand(clientConfig clientcmd.ClientConfig) *cobra.Command {
	cmd := &cobra.Command{
		Use:     "userlist (VMI)",
		Short:   "Return full list of logged in users on the guest machine.",
		Example: usage(COMMAND_USERLIST),
		Args:    templates.ExactArgs("userlist", 1),
		RunE: func(cmd *cobra.Command, args []string) error {
			c := Command{command: COMMAND_USERLIST, clientConfig: clientConfig}
			return c.Run(args)
		},
	}
	cmd.SetUsageTemplate(templates.UsageTemplate())
	return cmd
}

func NewFSListCommand(clientConfig clientcmd.ClientConfig) *cobra.Command {
	cmd := &cobra.Command{
		Use:     "fslist (VMI)",
		Short:   "Return full list of filesystems available on the guest machine.",
		Example: usage(COMMAND_FSLIST),
		Args:    templates.ExactArgs("fslist", 1),
		RunE: func(cmd *cobra.Command, args []string) error {
			c := Command{command: COMMAND_FSLIST, clientConfig: clientConfig}
			return c.Run(args)
		},
	}
	cmd.SetUsageTemplate(templates.UsageTemplate())
	return cmd
}

func NewAddVolumeCommand(clientConfig clientcmd.ClientConfig) *cobra.Command {
	cmd := &cobra.Command{
		Use:     "addvolume VMI",
		Short:   "add a volume to a running VM",
		Example: usageAddVolume(),
		Args:    templates.ExactArgs("addvolume", 1),
		RunE: func(cmd *cobra.Command, args []string) error {
			c := Command{command: COMMAND_ADDVOLUME, clientConfig: clientConfig}
			return c.Run(args)
		},
	}
	cmd.SetUsageTemplate(templates.UsageTemplate())
	cmd.Flags().StringVar(&volumeName, volumeNameArg, "", "name used in volumes section of spec")
	cmd.MarkFlagRequired(volumeNameArg)
	cmd.Flags().StringVar(&serial, serialArg, "", "serial number you want to assign to the disk")
	cmd.Flags().BoolVar(&persist, persistArg, false, "if set, the added volume will be persisted in the VM spec (if it exists)")
	cmd.Flags().BoolVar(&dryRun, dryRunArg, false, dryRunCommandUsage)

	return cmd
}

func NewRemoveVolumeCommand(clientConfig clientcmd.ClientConfig) *cobra.Command {
	cmd := &cobra.Command{
		Use:     "removevolume VMI",
		Short:   "remove a volume from a running VM",
		Example: usageRemoveVolume(),
		Args:    templates.ExactArgs("removevolume", 1),
		RunE: func(cmd *cobra.Command, args []string) error {
			c := Command{command: COMMAND_REMOVEVOLUME, clientConfig: clientConfig}
			return c.Run(args)
		},
	}
	cmd.SetUsageTemplate(templates.UsageTemplate())
	cmd.Flags().StringVar(&volumeName, volumeNameArg, "", "name used in volumes section of spec")
	cmd.MarkFlagRequired(volumeNameArg)
	cmd.Flags().BoolVar(&persist, persistArg, false, "if set, the added volume will be persisted in the VM spec (if it exists)")
	cmd.Flags().BoolVar(&dryRun, dryRunArg, false, dryRunCommandUsage)
	return cmd
}

func getVolumeSourceFromVolume(volumeName, namespace string, virtClient kubecli.KubevirtClient) (*v1.HotplugVolumeSource, error) {
	//Check if data volume exists.
	_, err := virtClient.CdiClient().CdiV1beta1().DataVolumes(namespace).Get(context.TODO(), volumeName, metav1.GetOptions{})
	if err == nil {
		return &v1.HotplugVolumeSource{
			DataVolume: &v1.DataVolumeSource{
				Name:         volumeName,
				Hotpluggable: true,
			},
		}, nil
	}
	// DataVolume not found, try PVC
	_, err = virtClient.CoreV1().PersistentVolumeClaims(namespace).Get(context.TODO(), volumeName, metav1.GetOptions{})
	if err == nil {
		return &v1.HotplugVolumeSource{
			PersistentVolumeClaim: &v1.PersistentVolumeClaimVolumeSource{
				PersistentVolumeClaimVolumeSource: k8sv1.PersistentVolumeClaimVolumeSource{
					ClaimName: volumeName,
				},
				Hotpluggable: true,
			},
		}, nil
	}
	// Neither return error
	return nil, fmt.Errorf("Volume %s is not a DataVolume or PersistentVolumeClaim", volumeName)
}

type Command struct {
	clientConfig clientcmd.ClientConfig
	command      string
}

func usage(cmd string) string {
	if cmd == COMMAND_USERLIST || cmd == COMMAND_FSLIST || cmd == COMMAND_GUESTOSINFO {
		usage := fmt.Sprintf("  # %s a virtual machine instance called 'myvm':\n", strings.Title(cmd))
		usage += fmt.Sprintf("  {{ProgramName}} %s myvm", cmd)
		return usage
	}

	usage := fmt.Sprintf("  # %s a virtual machine called 'myvm':\n", strings.Title(cmd))
	usage += fmt.Sprintf("  {{ProgramName}} %s myvm", cmd)
	return usage
}

func usageAddVolume() string {
	usage := `  #Dynamically attach a volume to a running VM.
  {{ProgramName}} addvolume fedora-dv --volume-name=example-dv

  #Dynamically attach a volume to a running VM giving it a serial number to identify the volume inside the guest.
  {{ProgramName}} addvolume fedora-dv --volume-name=example-dv --serial=1234567890

  #Dynamically attach a volume to a running VM and persisting it in the VM spec. At next VM restart the volume will be attached like any other volume.
  {{ProgramName}} addvolume fedora-dv --volume-name=example-dv --persist
  `
	return usage
}

func usageRemoveVolume() string {
	usage := `  #Remove volume that was dynamically attached to a running VM.
  {{ProgramName}} removevolume fedora-dv --volume-name=example-dv

  #Remove volume dynamically attached to a running VM and persisting it in the VM spec.
  {{ProgramName}} removevolume fedora-dv --volume-name=example-dv --persist
  `
	return usage
}

func addVolume(vmiName, volumeName, namespace string, virtClient kubecli.KubevirtClient, dryRunOption *[]string) error {
	volumeSource, err := getVolumeSourceFromVolume(volumeName, namespace, virtClient)
	if err != nil {
		return fmt.Errorf("error adding volume, %v", err)
	}
	hotplugRequest := &v1.AddVolumeOptions{
		Name: volumeName,
		Disk: &v1.Disk{
			DiskDevice: v1.DiskDevice{
				Disk: &v1.DiskTarget{
					Bus: "scsi",
				},
			},
		},
		VolumeSource: volumeSource,
		DryRun:       *dryRunOption,
	}
	if serial != "" {
		hotplugRequest.Disk.Serial = serial
	} else {
		hotplugRequest.Disk.Serial = volumeName
	}
	if !persist {
		err = virtClient.VirtualMachineInstance(namespace).AddVolume(vmiName, hotplugRequest)
	} else {
		err = virtClient.VirtualMachine(namespace).AddVolume(vmiName, hotplugRequest)
	}
	if err != nil {
		return fmt.Errorf("error adding volume, %v", err)
	}
	fmt.Printf("Successfully submitted add volume request to VM %s for volume %s\n", vmiName, volumeName)
	return nil
}

func removeVolume(vmiName, volumeName, namespace string, virtClient kubecli.KubevirtClient, dryRunOption *[]string) error {
	var err error
	if !persist {
		err = virtClient.VirtualMachineInstance(namespace).RemoveVolume(vmiName, &v1.RemoveVolumeOptions{
			Name:   volumeName,
			DryRun: *dryRunOption,
		})
	} else {
		err = virtClient.VirtualMachine(namespace).RemoveVolume(vmiName, &v1.RemoveVolumeOptions{
			Name:   volumeName,
			DryRun: *dryRunOption,
		})
	}
	if err != nil {
		return fmt.Errorf("error removing volume, %v", err)
	}
	fmt.Printf("Successfully submitted remove volume request to VM %s for volume %s\n", vmiName, volumeName)
	return nil
}

func gracePeriodIsSet(period int64) bool {
	return period != notDefinedGracePeriod
}

func getDryRunOption(dryRun bool) []string {
	if dryRun {
		return []string{metav1.DryRunAll}
	}
	return nil
}

func (o *Command) Run(args []string) error {

	vmiName := args[0]

	namespace, _, err := o.clientConfig.Namespace()
	if err != nil {
		return err
	}

	virtClient, err := kubecli.GetKubevirtClientFromClientConfig(o.clientConfig)
	if err != nil {
		return fmt.Errorf("Cannot obtain KubeVirt client: %v", err)
	}

	dryRunOption := getDryRunOption(dryRun)
	if len(dryRunOption) > 0 && dryRunOption[0] == metav1.DryRunAll {
		fmt.Printf("Dry Run execution\n")
	}
	switch o.command {
	case COMMAND_START:
		err = virtClient.VirtualMachine(namespace).Start(vmiName, &v1.StartOptions{Paused: startPaused, DryRun: dryRunOption})
		if err != nil {
			return fmt.Errorf("Error starting VirtualMachine %v", err)
		}
	case COMMAND_STOP:
		if gracePeriodIsSet(gracePeriod) && forceRestart == false {
			return fmt.Errorf("Can not set gracePeriod without --force=true")
		}
		if forceRestart {
			if gracePeriodIsSet(gracePeriod) {
				err = virtClient.VirtualMachine(namespace).ForceStop(vmiName, &v1.StopOptions{GracePeriod: &gracePeriod, DryRun: dryRunOption})
				if err != nil {
					return fmt.Errorf("Error force stoping VirtualMachine, %v", err)
				}
			} else if !gracePeriodIsSet(gracePeriod) {
				return fmt.Errorf("Can not force stop without gracePeriod")
			}
			break
		}
		err = virtClient.VirtualMachine(namespace).Stop(vmiName, &v1.StopOptions{DryRun: dryRunOption})
		if err != nil {
			return fmt.Errorf("Error stopping VirtualMachine %v", err)
		}
	case COMMAND_RESTART:
		if gracePeriod != notDefinedGracePeriod && forceRestart == false {
			return fmt.Errorf("Can not set gracePeriod without --force=true")
		}
		if forceRestart {
			if gracePeriod != notDefinedGracePeriod {
				err = virtClient.VirtualMachine(namespace).ForceRestart(vmiName, &v1.RestartOptions{GracePeriodSeconds: &gracePeriod, DryRun: dryRunOption})
				if err != nil {
					return fmt.Errorf("Error restarting VirtualMachine, %v", err)
				}
			} else if gracePeriod == notDefinedGracePeriod {
				return fmt.Errorf("Can not force restart without gracePeriod")
			}
			break
		}
		err = virtClient.VirtualMachine(namespace).Restart(vmiName, &v1.RestartOptions{DryRun: dryRunOption})
		if err != nil {
			return fmt.Errorf("Error restarting VirtualMachine %v", err)
		}
	case COMMAND_MIGRATE:
		err = virtClient.VirtualMachine(namespace).Migrate(vmiName, &v1.MigrateOptions{DryRun: dryRunOption})
		if err != nil {
			return fmt.Errorf("Error migrating VirtualMachine %v", err)
		}
	case COMMAND_GUESTOSINFO:
		guestosinfo, err := virtClient.VirtualMachineInstance(namespace).GuestOsInfo(vmiName)
		if err != nil {
			return fmt.Errorf("Error getting guestosinfo of VirtualMachineInstance %s, %v", vmiName, err)
		}

		data, err := json.MarshalIndent(guestosinfo, "", "  ")
		if err != nil {
			return fmt.Errorf("Cannot marshal guestosinfo %v", err)
		}

		fmt.Printf("%s\n", string(data))
		return nil
	case COMMAND_USERLIST:
		userlist, err := virtClient.VirtualMachineInstance(namespace).UserList(vmiName)
		if err != nil {
			return fmt.Errorf("Error listing users of VirtualMachineInstance %s, %v", vmiName, err)
		}

		data, err := json.MarshalIndent(userlist, "", "  ")
		if err != nil {
			return fmt.Errorf("Cannot marshal userlist %v", err)
		}

		fmt.Printf("%s\n", string(data))
		return nil
	case COMMAND_FSLIST:
		fslist, err := virtClient.VirtualMachineInstance(namespace).FilesystemList(vmiName)
		if err != nil {
			return fmt.Errorf("Error listing filesystems of VirtualMachineInstance %s, %v", vmiName, err)
		}

		data, err := json.MarshalIndent(fslist, "", "  ")
		if err != nil {
			return fmt.Errorf("Cannot marshal filesystem list %v", err)
		}

		fmt.Printf("%s\n", string(data))
		return nil
	case COMMAND_ADDVOLUME:
		return addVolume(args[0], volumeName, namespace, virtClient, &dryRunOption)
	case COMMAND_REMOVEVOLUME:
		return removeVolume(args[0], volumeName, namespace, virtClient, &dryRunOption)
	}

	fmt.Printf("VM %s was scheduled to %s\n", vmiName, o.command)

	return nil
}<|MERGE_RESOLUTION|>--- conflicted
+++ resolved
@@ -37,8 +37,6 @@
 	"kubevirt.io/kubevirt/pkg/virtctl/templates"
 )
 
-const dryRunName = "dry-run"
-
 const (
 	COMMAND_START        = "start"
 	COMMAND_STOP         = "stop"
@@ -83,13 +81,9 @@
 			return c.Run(args)
 		},
 	}
-<<<<<<< HEAD
-	cmd.Flags().BoolVar(&startPaused, "paused", false, "--paused=false: If set to true, start virtual machine in paused state")
-	cmd.Flags().BoolVar(&dryRun, dryRunName, false, dryRunCommandUsage)
-=======
+
 	cmd.Flags().BoolVar(&startPaused, pausedArg, false, "--paused=false: If set to true, start virtual machine in paused state")
 	cmd.Flags().BoolVar(&dryRun, dryRunArg, false, dryRunCommandUsage)
->>>>>>> 4beef45d
 	cmd.SetUsageTemplate(templates.UsageTemplate())
 	return cmd
 }
@@ -106,15 +100,10 @@
 		},
 	}
 
-<<<<<<< HEAD
-	cmd.Flags().BoolVar(&forceRestart, "force", false, "--force=false: Only used when grace-period=0. If true, immediately remove VMI pod from API and bypass graceful deletion. Note that immediate deletion of some resources may result in inconsistency or data loss and requires confirmation.")
-	cmd.Flags().Int64Var(&gracePeriod, "grace-period", notDefinedGracePeriod, "--grace-period=-1: Period of time in seconds given to the VMI to terminate gracefully. Can only be set to 0 when --force is true (force deletion). Currently only setting 0 is supported.")
-	cmd.Flags().BoolVar(&dryRun, dryRunName, false, dryRunCommandUsage)
-=======
+
 	cmd.Flags().BoolVar(&forceRestart, forceArg, false, "--force=false: Only used when grace-period=0. If true, immediately remove VMI pod from API and bypass graceful deletion. Note that immediate deletion of some resources may result in inconsistency or data loss and requires confirmation.")
 	cmd.Flags().Int64Var(&gracePeriod, gracePeriodArg, notDefinedGracePeriod, "--grace-period=-1: Period of time in seconds given to the VMI to terminate gracefully. Can only be set to 0 when --force is true (force deletion). Currently only setting 0 is supported.")
 	cmd.Flags().BoolVar(&dryRun, dryRunArg, false, dryRunCommandUsage)
->>>>>>> 4beef45d
 	cmd.SetUsageTemplate(templates.UsageTemplate())
 	return cmd
 }
@@ -130,15 +119,9 @@
 			return c.Run(args)
 		},
 	}
-<<<<<<< HEAD
-	cmd.Flags().BoolVar(&forceRestart, "force", false, "--force=false: Only used when grace-period=0. If true, immediately remove VMI pod from API and bypass graceful deletion. Note that immediate deletion of some resources may result in inconsistency or data loss and requires confirmation.")
-	cmd.Flags().Int64Var(&gracePeriod, "grace-period", notDefinedGracePeriod, "--grace-period=-1: Period of time in seconds given to the VMI to terminate gracefully. Can only be set to 0 when --force is true (force deletion). Currently only setting 0 is supported.")
-	cmd.Flags().BoolVar(&dryRun, dryRunName, false, dryRunCommandUsage)
-=======
 	cmd.Flags().BoolVar(&forceRestart, forceArg, false, "--force=false: Only used when grace-period=0. If true, immediately remove VMI pod from API and bypass graceful deletion. Note that immediate deletion of some resources may result in inconsistency or data loss and requires confirmation.")
 	cmd.Flags().Int64Var(&gracePeriod, gracePeriodArg, notDefinedGracePeriod, "--grace-period=-1: Period of time in seconds given to the VMI to terminate gracefully. Can only be set to 0 when --force is true (force deletion). Currently only setting 0 is supported.")
 	cmd.Flags().BoolVar(&dryRun, dryRunArg, false, dryRunCommandUsage)
->>>>>>> 4beef45d
 	cmd.SetUsageTemplate(templates.UsageTemplate())
 	return cmd
 }
@@ -154,11 +137,8 @@
 			return c.Run(args)
 		},
 	}
-<<<<<<< HEAD
-	cmd.Flags().BoolVar(&dryRun, dryRunName, false, dryRunCommandUsage)
-=======
-	cmd.Flags().BoolVar(&dryRun, dryRunArg, false, dryRunCommandUsage)
->>>>>>> 4beef45d
+
+	cmd.Flags().BoolVar(&dryRun, dryRunArg, false, dryRunCommandUsage)
 	cmd.SetUsageTemplate(templates.UsageTemplate())
 	return cmd
 }
