--- conflicted
+++ resolved
@@ -35,6 +35,7 @@
 	clusterAPIGroupNameSubresources = "subresources.kubevirt.io"
 	clusterAPIGroupNameSnapshot     = "snapshot.kubevirt.io"
 	clusterAPIGroupNameFlavor       = "flavor.kubevirt.io"
+  clusterAPIGroupNamePool        = "pool.kubevirt.io"
 	clusterNameDefault              = "kubevirt.io:default"
 	clusterVMInstancesGuestOSInfo   = "virtualmachineinstances/guestosinfo"
 	clusterVMInstancesFileSysList   = "virtualmachineinstances/filesystemlist"
@@ -219,7 +220,7 @@
 			},
 			{
 				APIGroups: []string{
-					"pool.kubevirt.io",
+					clusterAPIGroupNamePool,
 				},
 				Resources: []string{
 					"virtualmachinepools",
@@ -344,22 +345,18 @@
 			},
 			{
 				APIGroups: []string{
-<<<<<<< HEAD
+					clusterAPIGroupNamePool,
+				},
+				Resources: []string{
+					"virtualmachinepools",
+				},
+				Verbs: []string{
+					"get", "delete", "create", "update", "patch", "list", "watch",
+				},
+			},
+			{
+				APIGroups: []string{
 					clusterAPIGroupName,
-=======
-					"pool.kubevirt.io",
-				},
-				Resources: []string{
-					"virtualmachinepools",
-				},
-				Verbs: []string{
-					"get", "delete", "create", "update", "patch", "list", "watch",
-				},
-			},
-			{
-				APIGroups: []string{
-					"kubevirt.io",
->>>>>>> 4beef45d
 				},
 				Resources: []string{
 					"kubevirts",
@@ -452,7 +449,7 @@
 			},
 			{
 				APIGroups: []string{
-					"pool.kubevirt.io",
+					clusterAPIGroupNamePool,
 				},
 				Resources: []string{
 					"virtualmachinepools",
