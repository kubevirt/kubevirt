--- conflicted
+++ resolved
@@ -484,11 +484,7 @@
 	default:
 		return fmt.Errorf("invalid cloud-init data source: '%v'", data.DataSource)
 	}
-<<<<<<< HEAD
-	isoStaging = fmt.Sprintf("%s.staging", iso)
-=======
 	isoStaging = fmt.Sprintf(isoStagingFmt, iso)
->>>>>>> c26c92f7
 
 	err = diskutils.RemoveFilesIfExist(isoStaging)
 	if err != nil {
