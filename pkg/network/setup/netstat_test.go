/*
 * This file is part of the KubeVirt project
 *
 * Licensed under the Apache License, Version 2.0 (the "License");
 * you may not use this file except in compliance with the License.
 * You may obtain a copy of the License at
 *
 *     http://www.apache.org/licenses/LICENSE-2.0
 *
 * Unless required by applicable law or agreed to in writing, software
 * distributed under the License is distributed on an "AS IS" BASIS,
 * WITHOUT WARRANTIES OR CONDITIONS OF ANY KIND, either express or implied.
 * See the License for the specific language governing permissions and
 * limitations under the License.
 *
 * Copyright 2021 Red Hat, Inc.
 *
 */

package network_test

import (
	. "github.com/onsi/ginkgo"
	. "github.com/onsi/gomega"

	v1 "kubevirt.io/api/core/v1"
	"kubevirt.io/kubevirt/pkg/network/cache"
	netsetup "kubevirt.io/kubevirt/pkg/network/setup"
<<<<<<< HEAD
=======
	netsriov "kubevirt.io/kubevirt/pkg/network/sriov"
>>>>>>> 32d6fe85
	netvmispec "kubevirt.io/kubevirt/pkg/network/vmispec"
	"kubevirt.io/kubevirt/pkg/virt-launcher/virtwrap/api"
)

var _ = Describe("netstat", func() {
	var setup testSetup

	BeforeEach(func() {
		setup = newTestSetup()
	})

	AfterEach(func() { setup.Cleanup() })

	It("run status with no domain", func() {
		Expect(setup.NetStat.UpdateStatus(setup.Vmi, nil)).To(Succeed())
	})

	It("volatile cache is updated based on non-volatile cache", func() {
		const (
			primaryNetworkName = "primary"
			primaryPodIPv4     = "1.1.1.1"
		)

		setup.addNetworkInterface(
			newVMISpecIfaceWithBridgeBinding(primaryNetworkName),
			newVMISpecPodNetwork(primaryNetworkName),
			newDomainSpecIface(primaryNetworkName, ""),
			primaryPodIPv4,
		)

		setup.NetStat.UpdateStatus(setup.Vmi, setup.Domain)

		Expect(setup.NetStat.PodInterfaceVolatileDataIsCached(setup.Vmi, primaryNetworkName)).To(BeTrue())
	})

	Context("with volatile cache", func() {
		const (
			primaryNetworkName = "primary"
			primaryPodIPv4     = "1.1.1.1"
			primaryPodIPv6     = "fd10:244::8c4c"
			primaryGaIPv4      = "2.2.2.1"
			primaryGaIPv6      = "fd20:244::8c4c"
			primaryMAC         = "1C:CE:C0:01:BE:E7"
			primaryIfaceName   = "eth0"

			secondaryNetworkName = "secondary"
			secondaryPodIPv4     = "1.1.1.2"
			secondaryPodIPv6     = "fd10:244::8c4e"
			secondaryGaIPv4      = "2.2.2.2"
			secondaryGaIPv6      = "fd20:244::8c4e"
			secondaryMAC         = "1C:CE:C0:01:BE:E9"
			secondaryIfaceName   = "eth1"
		)

		BeforeEach(func() {
			setup = newTestSetupWithVolatileCache()
		})

		It("run status and expect two interfaces/networks to be reported (without guest-agent)", func() {
			setup.addNetworkInterface(
				newVMISpecIfaceWithBridgeBinding(primaryNetworkName),
				newVMISpecPodNetwork(primaryNetworkName),
				newDomainSpecIface(primaryNetworkName, ""),
				primaryPodIPv4, primaryPodIPv6,
			)
			setup.addNetworkInterface(
				newVMISpecIfaceWithBridgeBinding(secondaryNetworkName),
				newVMISpecMultusNetwork(secondaryNetworkName),
				newDomainSpecIface(secondaryNetworkName, ""),
				secondaryPodIPv4, secondaryPodIPv6,
			)

			setup.NetStat.UpdateStatus(setup.Vmi, setup.Domain)

<<<<<<< HEAD
			Expect(vmi.Status.Interfaces).To(Equal([]v1.VirtualMachineInstanceNetworkInterface{
				newVMIStatusIface(primaryNetworkName, []string{primaryPodIPv4, primaryPodIPv6}, "", "", ""),
				newVMIStatusIface(secondaryNetworkName, []string{secondaryPodIPv4, secondaryPodIPv6}, "", "", ""),
=======
			Expect(setup.Vmi.Status.Interfaces).To(Equal([]v1.VirtualMachineInstanceNetworkInterface{
				newVMIStatusIface(primaryNetworkName, []string{primaryPodIPv4, primaryPodIPv6}, "", "", netvmispec.InfoSourceDomain),
				newVMIStatusIface(secondaryNetworkName, []string{secondaryPodIPv4, secondaryPodIPv6}, "", "", netvmispec.InfoSourceDomain),
>>>>>>> 32d6fe85
			}), "the pod IP/s should be reported in the status")

			Expect(setup.NetStat.PodInterfaceVolatileDataIsCached(setup.Vmi, primaryNetworkName)).To(BeTrue())
			Expect(setup.NetStat.PodInterfaceVolatileDataIsCached(setup.Vmi, secondaryNetworkName)).To(BeTrue())
		})

		It("run status and expect 2 interfaces to be reported based on guest-agent data", func() {
			setup.addNetworkInterface(
				newVMISpecIfaceWithBridgeBinding(primaryNetworkName),
				newVMISpecPodNetwork(primaryNetworkName),
				newDomainSpecIface(primaryNetworkName, primaryMAC),
				primaryPodIPv4, primaryPodIPv6,
			)
			setup.addNetworkInterface(
				newVMISpecIfaceWithBridgeBinding(secondaryNetworkName),
				newVMISpecMultusNetwork(secondaryNetworkName),
				newDomainSpecIface(secondaryNetworkName, secondaryMAC),
				secondaryPodIPv4, secondaryPodIPv6,
			)

<<<<<<< HEAD
			// Guest agent data is collected and placed in the DomainStatus.
			// During status update, this data is overriding the one from the domain spec and cache.
			domain := &api.Domain{
				Spec: api.DomainSpec{Devices: api.Devices{Interfaces: []api.Interface{
					newDomainSpecIface(primaryNetworkName, primaryMAC),
					newDomainSpecIface(secondaryNetworkName, secondaryMAC),
				}}},
				Status: api.DomainStatus{Interfaces: []api.InterfaceStatus{
					newDomainStatusIface(primaryNetworkName, []string{primaryGaIPv4, primaryGaIPv6}, primaryMAC, netvmispec.InfoSourceDomainAndGA),
					newDomainStatusIface(secondaryNetworkName, []string{secondaryGaIPv4, secondaryGaIPv6}, secondaryMAC, netvmispec.InfoSourceDomainAndGA),
				}},
			}
=======
			setup.addGuestAgentInterfaces(
				newDomainStatusIface([]string{primaryGaIPv4, primaryGaIPv6}, primaryMAC, primaryIfaceName),
				newDomainStatusIface([]string{secondaryGaIPv4, secondaryGaIPv6}, secondaryMAC, secondaryIfaceName),
			)
>>>>>>> 32d6fe85

			setup.NetStat.UpdateStatus(setup.Vmi, setup.Domain)

<<<<<<< HEAD
			Expect(vmi.Status.Interfaces).To(Equal([]v1.VirtualMachineInstanceNetworkInterface{
				newVMIStatusIface(primaryNetworkName, []string{primaryGaIPv4, primaryGaIPv6}, primaryMAC, "", netvmispec.InfoSourceDomainAndGA),
				newVMIStatusIface(secondaryNetworkName, []string{secondaryGaIPv4, secondaryGaIPv6}, secondaryMAC, "", netvmispec.InfoSourceDomainAndGA),
=======
			Expect(setup.Vmi.Status.Interfaces).To(Equal([]v1.VirtualMachineInstanceNetworkInterface{
				newVMIStatusIface(primaryNetworkName, []string{primaryGaIPv4, primaryGaIPv6}, primaryMAC, primaryIfaceName, netvmispec.InfoSourceDomainAndGA),
				newVMIStatusIface(secondaryNetworkName, []string{secondaryGaIPv4, secondaryGaIPv6}, secondaryMAC, secondaryIfaceName, netvmispec.InfoSourceDomainAndGA),
>>>>>>> 32d6fe85
			}), "the guest-agent IP/s should be reported in the status")

			Expect(setup.NetStat.PodInterfaceVolatileDataIsCached(setup.Vmi, primaryNetworkName)).To(BeTrue())
			Expect(setup.NetStat.PodInterfaceVolatileDataIsCached(setup.Vmi, secondaryNetworkName)).To(BeTrue())
		})

		It("run status and expect an interfaces (with masquerade) to be reported based on pod & guest-agent data", func() {
			// Guest data collected by the guest-agent
			const (
				primaryGaIPv4 = "2.2.2.1"
				primaryGaIPv6 = "fd20:244::8c4c"

				primaryMAC = "1C:CE:C0:01:BE:E7"
			)

<<<<<<< HEAD
			// Guest agent data is collected and placed in the DomainStatus.
			// During status update, this data is overriding the one from the domain spec and cache.
			domain := &api.Domain{
				Spec: api.DomainSpec{Devices: api.Devices{Interfaces: []api.Interface{
					newDomainSpecIface(primaryNetworkName, primaryMAC),
				}}},
				Status: api.DomainStatus{Interfaces: []api.InterfaceStatus{
					newDomainStatusIface(primaryNetworkName, []string{primaryGaIPv4, primaryGaIPv6}, primaryMAC, netvmispec.InfoSourceDomainAndGA),
				}},
			}

			vmi.Spec.Domain.Devices.Interfaces = []v1.Interface{newVMISpecIfaceWithMasqueradeBinding(primaryNetworkName)}
=======
			setup.addNetworkInterface(
				newVMISpecIfaceWithMasqueradeBinding(primaryNetworkName),
				newVMISpecPodNetwork(primaryNetworkName),
				newDomainSpecIface(primaryNetworkName, primaryMAC),
				primaryPodIPv4, primaryPodIPv6,
			)
			setup.addGuestAgentInterfaces(
				newDomainStatusIface([]string{primaryGaIPv4, primaryGaIPv6}, primaryMAC, "eth0"),
			)
>>>>>>> 32d6fe85

			setup.NetStat.UpdateStatus(setup.Vmi, setup.Domain)

<<<<<<< HEAD
			Expect(vmi.Status.Interfaces).To(Equal([]v1.VirtualMachineInstanceNetworkInterface{
				newVMIStatusIface(primaryNetworkName, []string{primaryPodIPv4, primaryPodIPv6}, primaryMAC, "", netvmispec.InfoSourceDomainAndGA),
=======
			Expect(setup.Vmi.Status.Interfaces).To(Equal([]v1.VirtualMachineInstanceNetworkInterface{
				newVMIStatusIface(primaryNetworkName, []string{primaryPodIPv4, primaryPodIPv6}, primaryMAC, "eth0", netvmispec.InfoSourceDomainAndGA),
>>>>>>> 32d6fe85
			}), "the pod IP/s should be reported in the status")

			Expect(setup.NetStat.PodInterfaceVolatileDataIsCached(setup.Vmi, primaryNetworkName)).To(BeTrue())
		})

		It("should update existing interface status with MAC from the domain", func() {
			const (
				origMAC      = "C0:01:BE:E7:15:G0:0D"
				newDomainMAC = "1C:CE:C0:01:BE:E7"
			)

			setup.addNetworkInterface(
				newVMISpecIfaceWithBridgeBinding(primaryNetworkName),
				newVMISpecPodNetwork(primaryNetworkName),
				newDomainSpecIface(primaryNetworkName, newDomainMAC),
				primaryPodIPv4, primaryPodIPv6,
			)

			setup.Vmi.Status.Interfaces = []v1.VirtualMachineInstanceNetworkInterface{
				{
					IP:   primaryPodIPv4,
					IPs:  []string{primaryPodIPv4, primaryPodIPv6},
					MAC:  origMAC,
					Name: primaryNetworkName,
				},
			}

			setup.NetStat.UpdateStatus(setup.Vmi, setup.Domain)

<<<<<<< HEAD
			netStat.UpdateStatus(vmi, domain)

			Expect(vmi.Status.Interfaces).To(Equal([]v1.VirtualMachineInstanceNetworkInterface{
=======
			Expect(setup.Vmi.Status.Interfaces).To(Equal([]v1.VirtualMachineInstanceNetworkInterface{
>>>>>>> 32d6fe85
				newVMIStatusIface(primaryNetworkName, []string{primaryPodIPv4, primaryPodIPv6}, newDomainMAC, "", netvmispec.InfoSourceDomain),
			}), "the pod IP/s should be reported in the status")
		})

		It("runs teardown that clears volatile cache", func() {
			setup.addNetworkInterface(
				newVMISpecIfaceWithBridgeBinding(primaryNetworkName),
				newVMISpecPodNetwork(primaryNetworkName),
				newDomainSpecIface(primaryNetworkName, ""),
				primaryPodIPv4, primaryPodIPv6,
			)
			setup.addNetworkInterface(
				newVMISpecIfaceWithBridgeBinding(secondaryNetworkName),
				newVMISpecMultusNetwork(secondaryNetworkName),
				newDomainSpecIface(secondaryNetworkName, ""),
				secondaryPodIPv4, secondaryPodIPv6,
			)

			setup.NetStat.Teardown(setup.Vmi)

			Expect(setup.NetStat.PodInterfaceVolatileDataIsCached(setup.Vmi, primaryNetworkName)).To(BeFalse())
			Expect(setup.NetStat.PodInterfaceVolatileDataIsCached(setup.Vmi, secondaryNetworkName)).To(BeFalse())
		})
	})

	It("should update existing interface status with IP from the guest-agent", func() {
		const (
			primaryNetworkName = "primary"
			primaryIfaceName   = "eth0"

			origIPv4 = "1.1.1.1"
			origIPv6 = "fd10:1111::1111"
			origMAC  = "C0:01:BE:E7:15:G0:0D"

			newGaIPv4 = "2.2.2.2"
			newGaIPv6 = "fd20:2222::2222"
		)

		setup.addNetworkInterface(
			newVMISpecIfaceWithBridgeBinding(primaryNetworkName),
			newVMISpecPodNetwork(primaryNetworkName),
			newDomainSpecIface(primaryNetworkName, origMAC),
			origIPv4, origIPv6,
		)
		setup.Vmi.Status.Interfaces = []v1.VirtualMachineInstanceNetworkInterface{
			{
				IP:   origIPv4,
				IPs:  []string{origIPv4, origIPv6},
				MAC:  origMAC,
				Name: primaryNetworkName,
			},
		}

<<<<<<< HEAD
		domain := &api.Domain{
			Spec: api.DomainSpec{Devices: api.Devices{Interfaces: []api.Interface{
				newDomainSpecIface(primaryNetworkName, origMAC),
			}}},
			Status: api.DomainStatus{Interfaces: []api.InterfaceStatus{
				newDomainStatusIface(primaryNetworkName, []string{newGaIPv4, newGaIPv6}, origMAC, netvmispec.InfoSourceDomainAndGA),
			}},
		}
=======
		setup.addGuestAgentInterfaces(
			newDomainStatusIface([]string{newGaIPv4, newGaIPv6}, origMAC, primaryIfaceName),
		)
>>>>>>> 32d6fe85

		setup.NetStat.UpdateStatus(setup.Vmi, setup.Domain)

<<<<<<< HEAD
		Expect(vmi.Status.Interfaces).To(Equal([]v1.VirtualMachineInstanceNetworkInterface{
			newVMIStatusIface(primaryNetworkName, []string{newGaIPv4, newGaIPv6}, origMAC, "", netvmispec.InfoSourceDomainAndGA),
=======
		Expect(setup.Vmi.Status.Interfaces).To(Equal([]v1.VirtualMachineInstanceNetworkInterface{
			newVMIStatusIface(primaryNetworkName, []string{newGaIPv4, newGaIPv6}, origMAC, primaryIfaceName, netvmispec.InfoSourceDomainAndGA),
>>>>>>> 32d6fe85
		}), "the pod IP/s should be reported in the status")
	})

	It("should report SR-IOV interface when guest-agent is inactive and no other interface exists", func() {
		const (
			networkName = "sriov-network"
			ifaceMAC    = "C0:01:BE:E7:15:G0:0D"
		)

		sriovIface := newVMISpecIfaceWithSRIOVBinding(networkName)
		// The MAC is specified intentionally to illustrate that it is not reported if the GA is not present.
		sriovIface.MacAddress = ifaceMAC
		setup.addSRIOVNetworkInterface(
			sriovIface,
			newVMISpecMultusNetwork(networkName),
		)

		setup.NetStat.UpdateStatus(setup.Vmi, setup.Domain)

<<<<<<< HEAD
		Expect(vmi.Status.Interfaces).To(Equal([]v1.VirtualMachineInstanceNetworkInterface{
			newVMIStatusIface(existingNetworkName, nil, existingMAC, "", netvmispec.InfoSourceDomain),
			newVMIStatusIface(newNetworkName, nil, newDomainMAC, "", netvmispec.InfoSourceDomain),
		}), "the new interface should be reported in the status")
=======
		Expect(setup.Vmi.Status.Interfaces).To(Equal([]v1.VirtualMachineInstanceNetworkInterface{
			newVMIStatusIface(networkName, nil, ifaceMAC, "", netvmispec.InfoSourceDomain),
		}), "the SR-IOV interface should be reported in the status.")
>>>>>>> 32d6fe85
	})

	It("should report SR-IOV interface when guest-agent is inactive and a regular interface exists", func() {
		const (
			networkName        = "sriov-network"
			primaryNetworkName = "primary"
			primaryPodIPv4     = "1.1.1.1"
		)

		setup.addNetworkInterface(
			newVMISpecIfaceWithBridgeBinding(primaryNetworkName),
			newVMISpecPodNetwork(primaryNetworkName),
			newDomainSpecIface(primaryNetworkName, ""),
			primaryPodIPv4,
		)

		sriovIface := newVMISpecIfaceWithSRIOVBinding(networkName)
		setup.addSRIOVNetworkInterface(
			sriovIface,
			newVMISpecMultusNetwork(networkName),
		)

		setup.NetStat.UpdateStatus(setup.Vmi, setup.Domain)

<<<<<<< HEAD
		Expect(vmi.Status.Interfaces).To(Equal([]v1.VirtualMachineInstanceNetworkInterface{
			newVMIStatusIface(networkName, nil, newDomainMAC, "", netvmispec.InfoSourceDomain),
		}), "the new interface should be reported in the status")
=======
		Expect(setup.Vmi.Status.Interfaces).To(Equal([]v1.VirtualMachineInstanceNetworkInterface{
			newVMIStatusIface(primaryNetworkName, []string{primaryPodIPv4}, "", "", netvmispec.InfoSourceDomain),
			newVMIStatusIface(networkName, nil, "", "", netvmispec.InfoSourceDomain),
		}), "the SR-IOV interface should be reported in the status.")
>>>>>>> 32d6fe85
	})

	It("should report SR-IOV interface with MAC and network name, based on VMI spec and guest-agent data", func() {
		const (
			networkName    = "sriov-network"
			ifaceMAC       = "C0:01:BE:E7:15:G0:0D"
			guestIfaceName = "eth1"
		)

		sriovIface := newVMISpecIfaceWithSRIOVBinding(networkName)
		sriovIface.MacAddress = ifaceMAC
		setup.addSRIOVNetworkInterface(
			sriovIface,
			newVMISpecMultusNetwork(networkName),
		)
		setup.addGuestAgentInterfaces(
			newDomainStatusIface(nil, ifaceMAC, guestIfaceName),
		)

		setup.NetStat.UpdateStatus(setup.Vmi, setup.Domain)

<<<<<<< HEAD
		domain := &api.Domain{
			Status: api.DomainStatus{Interfaces: []api.InterfaceStatus{
				{Mac: ifaceMAC, InterfaceName: guestIfaceName, InfoSource: netvmispec.InfoSourceDomainAndGA},
			}},
		}
=======
		Expect(setup.Vmi.Status.Interfaces).To(Equal([]v1.VirtualMachineInstanceNetworkInterface{
			newVMIStatusIface(networkName, nil, ifaceMAC, guestIfaceName, netvmispec.InfoSourceDomainAndGA),
		}), "the SR-IOV interface should be reported in the status, associated to the network")
	})
>>>>>>> 32d6fe85

	When("the desired state (VMI spec) is not in sync with the state in the guest (guest-agent)", func() {
		const (
			primaryNetworkName = "primary"
			primaryPodIPv4     = "1.1.1.1"
			primaryPodIPv6     = "fd10:244::8c4c"
			primaryGaIPv4      = "2.2.2.1"
			primaryGaIPv6      = "fd20:244::8c4c"
			primaryMAC         = "1C:CE:C0:01:BE:E7"
			primaryIfaceName   = "eth0"

<<<<<<< HEAD
		Expect(vmi.Status.Interfaces).To(Equal([]v1.VirtualMachineInstanceNetworkInterface{
			newVMIStatusIface(networkName, nil, ifaceMAC, guestIfaceName, netvmispec.InfoSourceDomainAndGA),
		}), "the SR-IOV interface should be reported in the status, associated to the network")
=======
			secondaryNetworkName = "secondary"
			secondaryPodIPv4     = "1.1.1.2"
			secondaryPodIPv6     = "fd10:244::8c4e"
			secondaryGaIPv4      = secondaryPodIPv4
			secondaryGaIPv6      = secondaryPodIPv6
			secondaryMAC         = "1C:CE:C0:01:BE:E9"
			secondaryIfaceName   = "eth1"

			newMAC1 = "fd20:000::0001"
			newMAC2 = "fd20:000::0002"
		)

		BeforeEach(func() {
			setup.addNetworkInterface(
				newVMISpecIfaceWithMasqueradeBinding(primaryNetworkName),
				newVMISpecPodNetwork(primaryNetworkName),
				newDomainSpecIface(primaryNetworkName, primaryMAC),
				primaryPodIPv4, primaryPodIPv6,
			)
			setup.addNetworkInterface(
				newVMISpecIfaceWithBridgeBinding(secondaryNetworkName),
				newVMISpecMultusNetwork(secondaryNetworkName),
				newDomainSpecIface(secondaryNetworkName, secondaryMAC),
				secondaryPodIPv4, secondaryPodIPv6,
			)
		})

		It("reports masquerade and bridge interfaces with their MAC changed in the guest", func() {
			setup.addGuestAgentInterfaces(
				newDomainStatusIface([]string{primaryGaIPv4, primaryGaIPv6}, newMAC1, primaryIfaceName),
				newDomainStatusIface([]string{secondaryGaIPv4, secondaryGaIPv6}, newMAC2, secondaryIfaceName),
			)
			setup.NetStat.UpdateStatus(setup.Vmi, setup.Domain)

			Expect(setup.Vmi.Status.Interfaces).To(ConsistOf([]v1.VirtualMachineInstanceNetworkInterface{
				newVMIStatusIface(primaryNetworkName, []string{primaryPodIPv4, primaryPodIPv6}, primaryMAC, "", netvmispec.InfoSourceDomain),
				newVMIStatusIface(secondaryNetworkName, nil, secondaryMAC, "", netvmispec.InfoSourceDomain),
				newVMIStatusIface("", []string{primaryGaIPv4, primaryGaIPv6}, newMAC1, primaryIfaceName, netvmispec.InfoSourceGuestAgent),
				newVMIStatusIface("", []string{secondaryGaIPv4, secondaryGaIPv6}, newMAC2, secondaryIfaceName, netvmispec.InfoSourceGuestAgent),
			}))
		})

		It("reports a new interface that appeared in the guest", func() {
			const (
				newGaIPv4    = "3.3.3.3"
				newGaIPv6    = "fd20:333::3333"
				newIfaceName = "eth3"
			)
			setup.addGuestAgentInterfaces(
				newDomainStatusIface([]string{primaryGaIPv4, primaryGaIPv6}, primaryMAC, primaryIfaceName),
				newDomainStatusIface([]string{secondaryGaIPv4, secondaryGaIPv6}, secondaryMAC, secondaryIfaceName),
				newDomainStatusIface([]string{newGaIPv4, newGaIPv6}, newMAC1, newIfaceName),
			)
			setup.NetStat.UpdateStatus(setup.Vmi, setup.Domain)

			Expect(setup.Vmi.Status.Interfaces).To(ConsistOf([]v1.VirtualMachineInstanceNetworkInterface{
				newVMIStatusIface(primaryNetworkName, []string{primaryPodIPv4, primaryPodIPv6}, primaryMAC, primaryIfaceName, netvmispec.InfoSourceDomainAndGA),
				newVMIStatusIface(secondaryNetworkName, []string{secondaryPodIPv4, secondaryPodIPv6}, secondaryMAC, secondaryIfaceName, netvmispec.InfoSourceDomainAndGA),
				newVMIStatusIface("", []string{newGaIPv4, newGaIPv6}, newMAC1, newIfaceName, netvmispec.InfoSourceGuestAgent),
			}))
		})

		It("reports that an interface is not seen in the guest", func() {
			setup.NetStat.UpdateStatus(setup.Vmi, setup.Domain)

			Expect(setup.Vmi.Status.Interfaces).To(ConsistOf([]v1.VirtualMachineInstanceNetworkInterface{
				newVMIStatusIface(primaryNetworkName, []string{primaryPodIPv4, primaryPodIPv6}, primaryMAC, "", netvmispec.InfoSourceDomain),
				newVMIStatusIface(secondaryNetworkName, []string{secondaryPodIPv4, secondaryPodIPv6}, secondaryMAC, "", netvmispec.InfoSourceDomain),
			}))
		})
	})

	Context("backward compatability", func() {
		const (
			primaryNetworkName = "primary"
			primaryPodIPv4     = "1.1.1.1"
			primaryGaIPv4      = "2.2.2.1"
			primaryMAC         = "1C:CE:C0:01:BE:E7"
			primaryIfaceName   = "eth0"
		)

		It("reports no infoSource when virt-launcher is old and only the domain data exists (but GA is active)", func() {
			setup.addNetworkInterface(
				newVMISpecIfaceWithBridgeBinding(primaryNetworkName),
				newVMISpecPodNetwork(primaryNetworkName),
				newDomainSpecIface(primaryNetworkName, primaryMAC),
				primaryPodIPv4,
			)

			// The existence of an empty interfaceName is the outcome of an old virt-launcher merging the domain and
			// GA data, including the domain-only data in.
			primaryIface := newDomainStatusIface(nil, primaryMAC, "")
			setup.addGuestAgentInterfaces(primaryIface)

			setup.NetStat.UpdateStatus(setup.Vmi, setup.Domain)

			Expect(setup.Vmi.Status.Interfaces).To(Equal([]v1.VirtualMachineInstanceNetworkInterface{
				newVMIStatusIface(primaryNetworkName, nil, primaryMAC, "", netvmispec.InfoSourceDomain),
			}))
		})

		It("reports no infoSource when virt-launcher is old and both the domain & GA data exists", func() {
			setup.addNetworkInterface(
				newVMISpecIfaceWithBridgeBinding(primaryNetworkName),
				newVMISpecPodNetwork(primaryNetworkName),
				newDomainSpecIface(primaryNetworkName, primaryMAC),
				primaryPodIPv4,
			)

			// The existence of an interfaceName is the outcome of an old virt-launcher merging the domain and
			// GA data, where an association could be made between the domain and the guest agent report.
			// Note: This is correct for new virt-launchers as well.
			primaryIface := newDomainStatusIface([]string{primaryGaIPv4}, primaryMAC, primaryIfaceName)
			setup.addGuestAgentInterfaces(primaryIface)

			setup.NetStat.UpdateStatus(setup.Vmi, setup.Domain)

			Expect(setup.Vmi.Status.Interfaces).To(Equal([]v1.VirtualMachineInstanceNetworkInterface{
				newVMIStatusIface(primaryNetworkName, []string{primaryGaIPv4}, primaryMAC, primaryIfaceName, netvmispec.InfoSourceDomainAndGA),
			}))
		})
	})

	Context("misc scenario", func() {
		const (
			networkName = "primary"
			MAC         = "1C:CE:C0:01:BE:E7"
		)

		It("has interface in domain spec but not in VMI spec", func() {
			setup.Domain.Spec.Devices.Interfaces = append(setup.Domain.Spec.Devices.Interfaces, newDomainSpecIface(networkName, MAC))

			setup.NetStat.UpdateStatus(setup.Vmi, setup.Domain)

			Expect(setup.Vmi.Status.Interfaces).To(Equal([]v1.VirtualMachineInstanceNetworkInterface{
				newVMIStatusIface(networkName, nil, MAC, "", netvmispec.InfoSourceDomain),
			}))
		})

		It("has interface in VMI spec but not in domain spec", func() {
			setup.Vmi.Spec.Domain.Devices.Interfaces = append(setup.Vmi.Spec.Domain.Devices.Interfaces, newVMISpecIfaceWithBridgeBinding(networkName))
			setup.Vmi.Spec.Networks = append(setup.Vmi.Spec.Networks, newVMISpecPodNetwork(networkName))

			setup.NetStat.UpdateStatus(setup.Vmi, setup.Domain)

			Expect(setup.Vmi.Status.Interfaces).To(BeEmpty())
		})

		It("has interface in VMI and domain specs, but not in filesystem cache", func() {
			setup.Vmi.Spec.Domain.Devices.Interfaces = append(setup.Vmi.Spec.Domain.Devices.Interfaces, newVMISpecIfaceWithBridgeBinding(networkName))
			setup.Vmi.Spec.Networks = append(setup.Vmi.Spec.Networks, newVMISpecPodNetwork(networkName))
			setup.Domain.Spec.Devices.Interfaces = append(setup.Domain.Spec.Devices.Interfaces, newDomainSpecIface(networkName, MAC))

			setup.NetStat.UpdateStatus(setup.Vmi, setup.Domain)

			Expect(setup.Vmi.Status.Interfaces).To(Equal([]v1.VirtualMachineInstanceNetworkInterface{
				newVMIStatusIface(networkName, nil, MAC, "", netvmispec.InfoSourceDomain),
			}))
		})

		It("has interface only in cache but not in any spec", func() {
			const (
				podIPv4 = "1.1.1.1"
				podIPv6 = "fd10:244::8c4c"
			)

			setup.addFSCacheInterface(networkName, podIPv4, podIPv6)

			setup.NetStat.UpdateStatus(setup.Vmi, setup.Domain)

			Expect(setup.Vmi.Status.Interfaces).To(BeEmpty())
		})
>>>>>>> 32d6fe85
	})
})

type testSetup struct {
	Vmi     *v1.VirtualMachineInstance
	Domain  *api.Domain
	NetStat *netsetup.NetStat

	cacheCreator  *tempCacheCreator
	podIfaceCache cache.PodInterfaceCache

	// There are two types of caches used: virt-launcher/pod filesystem & virt-handler in-memory (volatile).
	// volatileCache flag marks that the setup should also populate the volatile cache when a network interface is added.
	volatileCache bool
}

func newTestSetupWithVolatileCache() testSetup {
	setup := newTestSetup()
	setup.volatileCache = true
	return setup
}

func newTestSetup() testSetup {
	var cacheCreator tempCacheCreator
	const uid = "123"
	vmi := &v1.VirtualMachineInstance{}
	vmi.UID = uid

	return testSetup{
		Vmi:           vmi,
		Domain:        &api.Domain{},
		NetStat:       netsetup.NewNetStateWithCustomFactory(&cacheCreator),
		cacheCreator:  &cacheCreator,
		podIfaceCache: cache.NewPodInterfaceCache(&cacheCreator, uid),
	}
}

// addNetworkInterface is adding a regular[*] network configuration which adds a vNIC.
// This consist of 4 entities and an optional pod volatile cache:
// - vmi spec interface
// - vmi spec network
// - domain spec interface
// - virt-launcher/pod filesystem cache
//
// [*] Non SR-IOV
//
// Guest Agent interface report is not included and if required should be added through `addGuestAgentInterfaces`.
func (t *testSetup) addNetworkInterface(vmiIface v1.Interface, vmiNetwork v1.Network, domainIface api.Interface, podIPs ...string) {
	if !(vmiIface.Name == vmiNetwork.Name && vmiIface.Name == domainIface.Alias.GetName()) {
		panic("network name must be the same")
	}
	t.Vmi.Spec.Domain.Devices.Interfaces = append(t.Vmi.Spec.Domain.Devices.Interfaces, vmiIface)
	t.Vmi.Spec.Networks = append(t.Vmi.Spec.Networks, vmiNetwork)

	t.Domain.Spec.Devices.Interfaces = append(t.Domain.Spec.Devices.Interfaces, domainIface)

	t.addFSCacheInterface(vmiNetwork.Name, podIPs...)

	if t.volatileCache {
		podCacheInterface := makePodCacheInterface(vmiNetwork.Name, podIPs...)
		t.NetStat.CachePodInterfaceVolatileData(t.Vmi, vmiNetwork.Name, podCacheInterface)
	}
}

// addSRIOVNetworkInterface is adding a SR-IOV network configuration which adds a hostdevice to the guest.
// This consist of 2 entities:
// - vmi spec interface
// - vmi spec network
//
// Guest Agent interface report is not included and if required should be added through `addGuestAgentInterfaces`.
func (t *testSetup) addSRIOVNetworkInterface(vmiIface v1.Interface, vmiNetwork v1.Network) {
	if vmiIface.Name != vmiNetwork.Name {
		panic("network name must be the same")
	}
	t.Vmi.Spec.Domain.Devices.Interfaces = append(t.Vmi.Spec.Domain.Devices.Interfaces, vmiIface)
	t.Vmi.Spec.Networks = append(t.Vmi.Spec.Networks, vmiNetwork)

	t.Domain.Spec.Devices.HostDevices = append(t.Domain.Spec.Devices.HostDevices, api.HostDevice{
		Alias: api.NewUserDefinedAlias(netsriov.AliasPrefix + vmiNetwork.Name),
	})
}

// addGuestAgentInterfaces adds guest agent data.
// Guest agent data is collected and placed in the DomainStatus.
// During status update, this data is overriding the one from the domain spec and cache.
func (t *testSetup) addGuestAgentInterfaces(interfaces ...api.InterfaceStatus) {
	t.Domain.Status.Interfaces = append(t.Domain.Status.Interfaces, interfaces...)
}

func (t *testSetup) addFSCacheInterface(name string, podIPs ...string) {
	c, _ := t.podIfaceCache.IfaceEntry(name)
	c.Write(makePodCacheInterface(name, podIPs...))
}

func (t *testSetup) Cleanup() {
	t.cacheCreator.New("").Delete()
}

func makePodCacheInterface(networkName string, podIPs ...string) *cache.PodIfaceCacheData {
	return &cache.PodIfaceCacheData{
		Iface: &v1.Interface{
			Name: networkName,
		},
		PodIP:  podIPs[0],
		PodIPs: podIPs,
	}
}

func newDomainSpecIface(alias, mac string) api.Interface {
	return api.Interface{
		Alias: api.NewUserDefinedAlias(alias),
		MAC:   &api.MAC{MAC: mac},
	}
}

<<<<<<< HEAD
func newDomainStatusIface(name string, IPs []string, mac string, infoSource string) api.InterfaceStatus {
=======
func newDomainStatusIface(IPs []string, mac, interfaceName string) api.InterfaceStatus {
>>>>>>> 32d6fe85
	var ip string
	if len(IPs) > 0 {
		ip = IPs[0]
	}
	return api.InterfaceStatus{
<<<<<<< HEAD
		Name:       name,
		Ip:         ip,
		IPs:        IPs,
		Mac:        mac,
		InfoSource: infoSource,
=======
		Ip:            ip,
		IPs:           IPs,
		Mac:           mac,
		InterfaceName: interfaceName,
>>>>>>> 32d6fe85
	}
}

func newVMIStatusIface(name string, IPs []string, mac, ifaceName string, infoSource string) v1.VirtualMachineInstanceNetworkInterface {
	var ip string
	if len(IPs) > 0 {
		ip = IPs[0]
	}
	return v1.VirtualMachineInstanceNetworkInterface{
		Name:          name,
		InterfaceName: ifaceName,
		IP:            ip,
		IPs:           IPs,
		MAC:           mac,
		InfoSource:    infoSource,
	}
}

func newVMISpecIfaceWithMasqueradeBinding(name string) v1.Interface {
	return v1.Interface{
		Name: name,
		InterfaceBindingMethod: v1.InterfaceBindingMethod{
			Masquerade: &v1.InterfaceMasquerade{},
		},
	}
}
func newVMISpecIfaceWithBridgeBinding(name string) v1.Interface {
	return v1.Interface{
		Name: name,
		InterfaceBindingMethod: v1.InterfaceBindingMethod{
			Bridge: &v1.InterfaceBridge{},
		},
	}
}

func newVMISpecIfaceWithSRIOVBinding(name string) v1.Interface {
	return v1.Interface{
		Name: name,
		InterfaceBindingMethod: v1.InterfaceBindingMethod{
			SRIOV: &v1.InterfaceSRIOV{},
		},
	}
}

func newVMISpecPodNetwork(name string) v1.Network {
	return v1.Network{Name: name, NetworkSource: v1.NetworkSource{Pod: &v1.PodNetwork{}}}
}

func newVMISpecMultusNetwork(name string) v1.Network {
	return v1.Network{
		Name: name,
		NetworkSource: v1.NetworkSource{
			Multus: &v1.MultusNetwork{
				NetworkName: "test.network",
			}},
	}
}<|MERGE_RESOLUTION|>--- conflicted
+++ resolved
@@ -26,10 +26,7 @@
 	v1 "kubevirt.io/api/core/v1"
 	"kubevirt.io/kubevirt/pkg/network/cache"
 	netsetup "kubevirt.io/kubevirt/pkg/network/setup"
-<<<<<<< HEAD
-=======
 	netsriov "kubevirt.io/kubevirt/pkg/network/sriov"
->>>>>>> 32d6fe85
 	netvmispec "kubevirt.io/kubevirt/pkg/network/vmispec"
 	"kubevirt.io/kubevirt/pkg/virt-launcher/virtwrap/api"
 )
@@ -104,15 +101,9 @@
 
 			setup.NetStat.UpdateStatus(setup.Vmi, setup.Domain)
 
-<<<<<<< HEAD
-			Expect(vmi.Status.Interfaces).To(Equal([]v1.VirtualMachineInstanceNetworkInterface{
-				newVMIStatusIface(primaryNetworkName, []string{primaryPodIPv4, primaryPodIPv6}, "", "", ""),
-				newVMIStatusIface(secondaryNetworkName, []string{secondaryPodIPv4, secondaryPodIPv6}, "", "", ""),
-=======
 			Expect(setup.Vmi.Status.Interfaces).To(Equal([]v1.VirtualMachineInstanceNetworkInterface{
 				newVMIStatusIface(primaryNetworkName, []string{primaryPodIPv4, primaryPodIPv6}, "", "", netvmispec.InfoSourceDomain),
 				newVMIStatusIface(secondaryNetworkName, []string{secondaryPodIPv4, secondaryPodIPv6}, "", "", netvmispec.InfoSourceDomain),
->>>>>>> 32d6fe85
 			}), "the pod IP/s should be reported in the status")
 
 			Expect(setup.NetStat.PodInterfaceVolatileDataIsCached(setup.Vmi, primaryNetworkName)).To(BeTrue())
@@ -133,37 +124,16 @@
 				secondaryPodIPv4, secondaryPodIPv6,
 			)
 
-<<<<<<< HEAD
-			// Guest agent data is collected and placed in the DomainStatus.
-			// During status update, this data is overriding the one from the domain spec and cache.
-			domain := &api.Domain{
-				Spec: api.DomainSpec{Devices: api.Devices{Interfaces: []api.Interface{
-					newDomainSpecIface(primaryNetworkName, primaryMAC),
-					newDomainSpecIface(secondaryNetworkName, secondaryMAC),
-				}}},
-				Status: api.DomainStatus{Interfaces: []api.InterfaceStatus{
-					newDomainStatusIface(primaryNetworkName, []string{primaryGaIPv4, primaryGaIPv6}, primaryMAC, netvmispec.InfoSourceDomainAndGA),
-					newDomainStatusIface(secondaryNetworkName, []string{secondaryGaIPv4, secondaryGaIPv6}, secondaryMAC, netvmispec.InfoSourceDomainAndGA),
-				}},
-			}
-=======
 			setup.addGuestAgentInterfaces(
 				newDomainStatusIface([]string{primaryGaIPv4, primaryGaIPv6}, primaryMAC, primaryIfaceName),
 				newDomainStatusIface([]string{secondaryGaIPv4, secondaryGaIPv6}, secondaryMAC, secondaryIfaceName),
 			)
->>>>>>> 32d6fe85
-
-			setup.NetStat.UpdateStatus(setup.Vmi, setup.Domain)
-
-<<<<<<< HEAD
-			Expect(vmi.Status.Interfaces).To(Equal([]v1.VirtualMachineInstanceNetworkInterface{
-				newVMIStatusIface(primaryNetworkName, []string{primaryGaIPv4, primaryGaIPv6}, primaryMAC, "", netvmispec.InfoSourceDomainAndGA),
-				newVMIStatusIface(secondaryNetworkName, []string{secondaryGaIPv4, secondaryGaIPv6}, secondaryMAC, "", netvmispec.InfoSourceDomainAndGA),
-=======
+
+			setup.NetStat.UpdateStatus(setup.Vmi, setup.Domain)
+
 			Expect(setup.Vmi.Status.Interfaces).To(Equal([]v1.VirtualMachineInstanceNetworkInterface{
 				newVMIStatusIface(primaryNetworkName, []string{primaryGaIPv4, primaryGaIPv6}, primaryMAC, primaryIfaceName, netvmispec.InfoSourceDomainAndGA),
 				newVMIStatusIface(secondaryNetworkName, []string{secondaryGaIPv4, secondaryGaIPv6}, secondaryMAC, secondaryIfaceName, netvmispec.InfoSourceDomainAndGA),
->>>>>>> 32d6fe85
 			}), "the guest-agent IP/s should be reported in the status")
 
 			Expect(setup.NetStat.PodInterfaceVolatileDataIsCached(setup.Vmi, primaryNetworkName)).To(BeTrue())
@@ -179,20 +149,6 @@
 				primaryMAC = "1C:CE:C0:01:BE:E7"
 			)
 
-<<<<<<< HEAD
-			// Guest agent data is collected and placed in the DomainStatus.
-			// During status update, this data is overriding the one from the domain spec and cache.
-			domain := &api.Domain{
-				Spec: api.DomainSpec{Devices: api.Devices{Interfaces: []api.Interface{
-					newDomainSpecIface(primaryNetworkName, primaryMAC),
-				}}},
-				Status: api.DomainStatus{Interfaces: []api.InterfaceStatus{
-					newDomainStatusIface(primaryNetworkName, []string{primaryGaIPv4, primaryGaIPv6}, primaryMAC, netvmispec.InfoSourceDomainAndGA),
-				}},
-			}
-
-			vmi.Spec.Domain.Devices.Interfaces = []v1.Interface{newVMISpecIfaceWithMasqueradeBinding(primaryNetworkName)}
-=======
 			setup.addNetworkInterface(
 				newVMISpecIfaceWithMasqueradeBinding(primaryNetworkName),
 				newVMISpecPodNetwork(primaryNetworkName),
@@ -202,17 +158,11 @@
 			setup.addGuestAgentInterfaces(
 				newDomainStatusIface([]string{primaryGaIPv4, primaryGaIPv6}, primaryMAC, "eth0"),
 			)
->>>>>>> 32d6fe85
-
-			setup.NetStat.UpdateStatus(setup.Vmi, setup.Domain)
-
-<<<<<<< HEAD
-			Expect(vmi.Status.Interfaces).To(Equal([]v1.VirtualMachineInstanceNetworkInterface{
-				newVMIStatusIface(primaryNetworkName, []string{primaryPodIPv4, primaryPodIPv6}, primaryMAC, "", netvmispec.InfoSourceDomainAndGA),
-=======
+
+			setup.NetStat.UpdateStatus(setup.Vmi, setup.Domain)
+
 			Expect(setup.Vmi.Status.Interfaces).To(Equal([]v1.VirtualMachineInstanceNetworkInterface{
 				newVMIStatusIface(primaryNetworkName, []string{primaryPodIPv4, primaryPodIPv6}, primaryMAC, "eth0", netvmispec.InfoSourceDomainAndGA),
->>>>>>> 32d6fe85
 			}), "the pod IP/s should be reported in the status")
 
 			Expect(setup.NetStat.PodInterfaceVolatileDataIsCached(setup.Vmi, primaryNetworkName)).To(BeTrue())
@@ -242,13 +192,7 @@
 
 			setup.NetStat.UpdateStatus(setup.Vmi, setup.Domain)
 
-<<<<<<< HEAD
-			netStat.UpdateStatus(vmi, domain)
-
-			Expect(vmi.Status.Interfaces).To(Equal([]v1.VirtualMachineInstanceNetworkInterface{
-=======
-			Expect(setup.Vmi.Status.Interfaces).To(Equal([]v1.VirtualMachineInstanceNetworkInterface{
->>>>>>> 32d6fe85
+			Expect(setup.Vmi.Status.Interfaces).To(Equal([]v1.VirtualMachineInstanceNetworkInterface{
 				newVMIStatusIface(primaryNetworkName, []string{primaryPodIPv4, primaryPodIPv6}, newDomainMAC, "", netvmispec.InfoSourceDomain),
 			}), "the pod IP/s should be reported in the status")
 		})
@@ -302,30 +246,14 @@
 			},
 		}
 
-<<<<<<< HEAD
-		domain := &api.Domain{
-			Spec: api.DomainSpec{Devices: api.Devices{Interfaces: []api.Interface{
-				newDomainSpecIface(primaryNetworkName, origMAC),
-			}}},
-			Status: api.DomainStatus{Interfaces: []api.InterfaceStatus{
-				newDomainStatusIface(primaryNetworkName, []string{newGaIPv4, newGaIPv6}, origMAC, netvmispec.InfoSourceDomainAndGA),
-			}},
-		}
-=======
 		setup.addGuestAgentInterfaces(
 			newDomainStatusIface([]string{newGaIPv4, newGaIPv6}, origMAC, primaryIfaceName),
 		)
->>>>>>> 32d6fe85
 
 		setup.NetStat.UpdateStatus(setup.Vmi, setup.Domain)
 
-<<<<<<< HEAD
-		Expect(vmi.Status.Interfaces).To(Equal([]v1.VirtualMachineInstanceNetworkInterface{
-			newVMIStatusIface(primaryNetworkName, []string{newGaIPv4, newGaIPv6}, origMAC, "", netvmispec.InfoSourceDomainAndGA),
-=======
 		Expect(setup.Vmi.Status.Interfaces).To(Equal([]v1.VirtualMachineInstanceNetworkInterface{
 			newVMIStatusIface(primaryNetworkName, []string{newGaIPv4, newGaIPv6}, origMAC, primaryIfaceName, netvmispec.InfoSourceDomainAndGA),
->>>>>>> 32d6fe85
 		}), "the pod IP/s should be reported in the status")
 	})
 
@@ -345,16 +273,9 @@
 
 		setup.NetStat.UpdateStatus(setup.Vmi, setup.Domain)
 
-<<<<<<< HEAD
-		Expect(vmi.Status.Interfaces).To(Equal([]v1.VirtualMachineInstanceNetworkInterface{
-			newVMIStatusIface(existingNetworkName, nil, existingMAC, "", netvmispec.InfoSourceDomain),
-			newVMIStatusIface(newNetworkName, nil, newDomainMAC, "", netvmispec.InfoSourceDomain),
-		}), "the new interface should be reported in the status")
-=======
 		Expect(setup.Vmi.Status.Interfaces).To(Equal([]v1.VirtualMachineInstanceNetworkInterface{
 			newVMIStatusIface(networkName, nil, ifaceMAC, "", netvmispec.InfoSourceDomain),
 		}), "the SR-IOV interface should be reported in the status.")
->>>>>>> 32d6fe85
 	})
 
 	It("should report SR-IOV interface when guest-agent is inactive and a regular interface exists", func() {
@@ -379,16 +300,10 @@
 
 		setup.NetStat.UpdateStatus(setup.Vmi, setup.Domain)
 
-<<<<<<< HEAD
-		Expect(vmi.Status.Interfaces).To(Equal([]v1.VirtualMachineInstanceNetworkInterface{
-			newVMIStatusIface(networkName, nil, newDomainMAC, "", netvmispec.InfoSourceDomain),
-		}), "the new interface should be reported in the status")
-=======
 		Expect(setup.Vmi.Status.Interfaces).To(Equal([]v1.VirtualMachineInstanceNetworkInterface{
 			newVMIStatusIface(primaryNetworkName, []string{primaryPodIPv4}, "", "", netvmispec.InfoSourceDomain),
 			newVMIStatusIface(networkName, nil, "", "", netvmispec.InfoSourceDomain),
 		}), "the SR-IOV interface should be reported in the status.")
->>>>>>> 32d6fe85
 	})
 
 	It("should report SR-IOV interface with MAC and network name, based on VMI spec and guest-agent data", func() {
@@ -410,18 +325,10 @@
 
 		setup.NetStat.UpdateStatus(setup.Vmi, setup.Domain)
 
-<<<<<<< HEAD
-		domain := &api.Domain{
-			Status: api.DomainStatus{Interfaces: []api.InterfaceStatus{
-				{Mac: ifaceMAC, InterfaceName: guestIfaceName, InfoSource: netvmispec.InfoSourceDomainAndGA},
-			}},
-		}
-=======
 		Expect(setup.Vmi.Status.Interfaces).To(Equal([]v1.VirtualMachineInstanceNetworkInterface{
 			newVMIStatusIface(networkName, nil, ifaceMAC, guestIfaceName, netvmispec.InfoSourceDomainAndGA),
 		}), "the SR-IOV interface should be reported in the status, associated to the network")
 	})
->>>>>>> 32d6fe85
 
 	When("the desired state (VMI spec) is not in sync with the state in the guest (guest-agent)", func() {
 		const (
@@ -433,11 +340,6 @@
 			primaryMAC         = "1C:CE:C0:01:BE:E7"
 			primaryIfaceName   = "eth0"
 
-<<<<<<< HEAD
-		Expect(vmi.Status.Interfaces).To(Equal([]v1.VirtualMachineInstanceNetworkInterface{
-			newVMIStatusIface(networkName, nil, ifaceMAC, guestIfaceName, netvmispec.InfoSourceDomainAndGA),
-		}), "the SR-IOV interface should be reported in the status, associated to the network")
-=======
 			secondaryNetworkName = "secondary"
 			secondaryPodIPv4     = "1.1.1.2"
 			secondaryPodIPv6     = "fd10:244::8c4e"
@@ -610,7 +512,6 @@
 
 			Expect(setup.Vmi.Status.Interfaces).To(BeEmpty())
 		})
->>>>>>> 32d6fe85
 	})
 })
 
@@ -726,28 +627,16 @@
 	}
 }
 
-<<<<<<< HEAD
-func newDomainStatusIface(name string, IPs []string, mac string, infoSource string) api.InterfaceStatus {
-=======
 func newDomainStatusIface(IPs []string, mac, interfaceName string) api.InterfaceStatus {
->>>>>>> 32d6fe85
 	var ip string
 	if len(IPs) > 0 {
 		ip = IPs[0]
 	}
 	return api.InterfaceStatus{
-<<<<<<< HEAD
-		Name:       name,
-		Ip:         ip,
-		IPs:        IPs,
-		Mac:        mac,
-		InfoSource: infoSource,
-=======
 		Ip:            ip,
 		IPs:           IPs,
 		Mac:           mac,
 		InterfaceName: interfaceName,
->>>>>>> 32d6fe85
 	}
 }
 
