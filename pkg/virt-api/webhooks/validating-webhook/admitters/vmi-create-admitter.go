/*
 * This file is part of the KubeVirt project
 *
 * Licensed under the Apache License, Version 2.0 (the "License");
 * you may not use this file except in compliance with the License.
 * You may obtain a copy of the License at
 *
 *     http://www.apache.org/licenses/LICENSE-2.0
 *
 * Unless required by applicable law or agreed to in writing, software
 * distributed under the License is distributed on an "AS IS" BASIS,
 * WITHOUT WARRANTIES OR CONDITIONS OF ANY KIND, either express or implied.
 * See the License for the specific language governing permissions and
 * limitations under the License.
 *
 * Copyright 2018 Red Hat, Inc.
 *
 */

package admitters

import (
	"encoding/base64"
	"errors"
	"fmt"
	"net"
	"path/filepath"
	"regexp"
	"runtime"
	"strconv"
	"strings"

	backendstorage "kubevirt.io/kubevirt/pkg/storage/backend-storage"

	cmdclient "kubevirt.io/kubevirt/pkg/virt-handler/cmd-client"

	admissionv1 "k8s.io/api/admission/v1"
	k8sv1 "k8s.io/api/core/v1"
	"k8s.io/apimachinery/pkg/api/resource"
	metav1 "k8s.io/apimachinery/pkg/apis/meta/v1"
	"k8s.io/apimachinery/pkg/util/validation"
	k8sfield "k8s.io/apimachinery/pkg/util/validation/field"

	v1 "kubevirt.io/api/core/v1"

	"kubevirt.io/kubevirt/pkg/downwardmetrics"
	"kubevirt.io/kubevirt/pkg/hooks"
	netadmitter "kubevirt.io/kubevirt/pkg/network/admitter"
	"kubevirt.io/kubevirt/pkg/network/link"
	"kubevirt.io/kubevirt/pkg/storage/reservation"
	hwutil "kubevirt.io/kubevirt/pkg/util/hardware"
	webhookutils "kubevirt.io/kubevirt/pkg/util/webhooks"
	"kubevirt.io/kubevirt/pkg/virt-api/webhooks"
	virtconfig "kubevirt.io/kubevirt/pkg/virt-config"
	"kubevirt.io/kubevirt/pkg/virt-config/deprecation"
)

const requiredFieldFmt = "%s is a required field"

const (
	maxStrLen = 256

	// cloudInitNetworkMaxLen and CloudInitUserMaxLen are being limited
	// to 2K to allow scaling of config as edits will cause entire object
	// to be distributed to large no of nodes. For larger than 2K, user should
	// use NetworkDataSecretRef and UserDataSecretRef
	cloudInitUserMaxLen    = 2048
	cloudInitNetworkMaxLen = 2048

	// Copied from kubernetes/pkg/apis/core/validation/validation.go
	maxDNSNameservers     = 3
	maxDNSSearchPaths     = 6
	maxDNSSearchListChars = 256
)

var validInterfaceModels = map[string]*struct{}{"e1000": nil, "e1000e": nil, "ne2k_pci": nil, "pcnet": nil, "rtl8139": nil, v1.VirtIO: nil}
var validIOThreadsPolicies = []v1.IOThreadsPolicy{v1.IOThreadsPolicyShared, v1.IOThreadsPolicyAuto}
var validCPUFeaturePolicies = map[string]*struct{}{"": nil, "force": nil, "require": nil, "optional": nil, "disable": nil, "forbid": nil}

var restrictedVmiLabels = map[string]bool{
	v1.CreatedByLabel:               true,
	v1.MigrationJobLabel:            true,
	v1.NodeNameLabel:                true,
	v1.MigrationTargetNodeNameLabel: true,
	v1.NodeSchedulable:              true,
	v1.InstallStrategyLabel:         true,
}

const (
	nameOfTypeNotFoundMessagePattern  = "%s '%s' not found."
	listExceedsLimitMessagePattern    = "%s list exceeds the %d element limit in length"
	valueMustBePositiveMessagePattern = "%s '%s': must be greater than or equal to 0."
)

type VMICreateAdmitter struct {
	ClusterConfig *virtconfig.ClusterConfig
}

func (admitter *VMICreateAdmitter) Admit(ar *admissionv1.AdmissionReview) *admissionv1.AdmissionResponse {
	if resp := webhookutils.ValidateSchema(v1.VirtualMachineInstanceGroupVersionKind, ar.Request.Object.Raw); resp != nil {
		return resp
	}

	accountName := ar.Request.UserInfo.Username
	vmi, _, err := webhookutils.GetVMIFromAdmissionReview(ar)
	if err != nil {
		return webhookutils.ToAdmissionResponseError(err)
	}

	causes := ValidateVirtualMachineInstanceSpec(k8sfield.NewPath("spec"), &vmi.Spec, admitter.ClusterConfig)
	// We only want to validate that volumes are mapped to disks or filesystems during VMI admittance, thus this logic is seperated from the above call that is shared with the VM admitter.
	causes = append(causes, validateVirtualMachineInstanceSpecVolumeDisks(k8sfield.NewPath("spec"), &vmi.Spec)...)
	causes = append(causes, ValidateVirtualMachineInstanceMandatoryFields(k8sfield.NewPath("spec"), &vmi.Spec)...)
	causes = append(causes, ValidateVirtualMachineInstanceMetadata(k8sfield.NewPath("metadata"), &vmi.ObjectMeta, admitter.ClusterConfig, accountName)...)
	causes = append(causes, webhooks.ValidateVirtualMachineInstanceHyperv(k8sfield.NewPath("spec").Child("domain").Child("features").Child("hyperv"), &vmi.Spec)...)
	if webhooks.IsARM64(&vmi.Spec) {
		// Check if there is any unsupported setting if the arch is Arm64
		causes = append(causes, webhooks.ValidateVirtualMachineInstanceArm64Setting(k8sfield.NewPath("spec"), &vmi.Spec)...)
	}
	if len(causes) > 0 {
		return webhookutils.ToAdmissionResponse(causes)
	}

	return &admissionv1.AdmissionResponse{
		Allowed:  true,
		Warnings: warnDeprecatedAPIs(&vmi.Spec, admitter.ClusterConfig),
	}
}

func warnDeprecatedAPIs(spec *v1.VirtualMachineInstanceSpec, config *virtconfig.ClusterConfig) []string {
	var warnings []string
	for _, fg := range config.GetConfig().DeveloperConfiguration.FeatureGates {
		deprecatedFeature := deprecation.FeatureGateInfo(fg)
		if deprecatedFeature != nil && deprecatedFeature.State == deprecation.Deprecated && deprecatedFeature.VmiSpecUsed != nil {
			if used := deprecatedFeature.VmiSpecUsed(spec); used {
				warnings = append(warnings, deprecatedFeature.Message)
			}
		}
	}
	return warnings
}

func ValidateVirtualMachineInstanceSpec(field *k8sfield.Path, spec *v1.VirtualMachineInstanceSpec, config *virtconfig.ClusterConfig) []metav1.StatusCause {
	var causes []metav1.StatusCause
	volumeNameMap := make(map[string]*v1.Volume)
	networkNameMap := make(map[string]*v1.Network)

	causes = append(causes, validateHostNameNotConformingToDNSLabelRules(field, spec)...)
	causes = append(causes, validateSubdomainDNSSubdomainRules(field, spec)...)
	causes = append(causes, validateMemoryRequestsNegativeOrNull(field, spec)...)
	causes = append(causes, validateMemoryLimitsNegativeOrNull(field, spec)...)
	causes = append(causes, validateHugepagesMemoryRequests(field, spec)...)
	causes = append(causes, validateGuestMemoryLimit(field, spec, config)...)
	causes = append(causes, validateEmulatedMachine(field, spec, config)...)
	causes = append(causes, validateFirmwareSerial(field, spec)...)
	causes = append(causes, validateCPURequestNotNegative(field, spec)...)
	causes = append(causes, validateCPULimitNotNegative(field, spec)...)
	causes = append(causes, validateCpuRequestDoesNotExceedLimit(field, spec)...)
	causes = append(causes, validateCpuPinning(field, spec, config)...)
	causes = append(causes, validateNUMA(field, spec, config)...)
	causes = append(causes, validateCPUIsolatorThread(field, spec)...)
	causes = append(causes, validateCPUFeaturePolicies(field, spec)...)
	causes = append(causes, validateCPUHotplug(field, spec)...)
	causes = append(causes, validateStartStrategy(field, spec)...)
	causes = append(causes, validateRealtime(field, spec)...)
	causes = append(causes, validateSpecAffinity(field, spec)...)
	causes = append(causes, validateSpecTopologySpreadConstraints(field, spec)...)
	causes = append(causes, validateArchitecture(field, spec, config)...)

	moreThanOnePodInterface := getNumberOfPodInterfaces(spec) > 1
	if moreThanOnePodInterface {
		return appendStatusCauseForMoreThanOnePodInterface(field, causes)
	}

	bootOrderMap, newCauses := validateBootOrder(field, spec, volumeNameMap)
	causes = append(causes, newCauses...)
	podExists, multusDefaultCount, newCauses := validateNetworks(field, spec, networkNameMap)
	causes = append(causes, newCauses...)

	if multusDefaultCount > 1 {
		causes = appendStatusCaseForMoreThanOneMultusDefaultNetwork(field, causes)
	}
	if podExists && multusDefaultCount > 0 {
		causes = appendStatusCauseForPodNetworkDefinedWithMultusDefaultNetworkDefined(field, causes)
	}

	networkInterfaceMap, newCauses, done := validateNetworksMatchInterfaces(field, spec, config, networkNameMap, bootOrderMap)
	causes = append(causes, newCauses...)
	if done {
		return causes
	}

	causes = append(causes, validateNetworksAssignedToInterfaces(field, spec, networkInterfaceMap)...)
	causes = append(causes, netadmitter.ValidateInterfaceStateValue(field, spec)...)
	causes = append(causes, netadmitter.ValidateInterfaceBinding(field, spec)...)

	causes = append(causes, validateInputDevices(field, spec)...)
	causes = append(causes, validateIOThreadsPolicy(field, spec)...)
	causes = append(causes, validateProbe(field.Child("readinessProbe"), spec.ReadinessProbe)...)
	causes = append(causes, validateProbe(field.Child("livenessProbe"), spec.LivenessProbe)...)

	if getNumberOfPodInterfaces(spec) < 1 {
		causes = appendStatusCauseForProbeNotAllowedWithNoPodNetworkPresent(field.Child("readinessProbe"), spec.ReadinessProbe, causes)
		causes = appendStatusCauseForProbeNotAllowedWithNoPodNetworkPresent(field.Child("livenessProbe"), spec.LivenessProbe, causes)
	}

	causes = append(causes, validateDomainSpec(field.Child("domain"), &spec.Domain)...)
	causes = append(causes, validateVolumes(field.Child("volumes"), spec.Volumes, config)...)
	causes = append(causes, validateContainerDisks(field, spec)...)

	causes = append(causes, validateAccessCredentials(field.Child("accessCredentials"), spec.AccessCredentials, spec.Volumes)...)

	if spec.DNSPolicy != "" {
		causes = append(causes, validateDNSPolicy(&spec.DNSPolicy, field.Child("dnsPolicy"))...)
	}
	causes = append(causes, validatePodDNSConfig(spec.DNSConfig, &spec.DNSPolicy, field.Child("dnsConfig"))...)
	causes = append(causes, validateLiveMigration(field, spec, config)...)
	causes = append(causes, validateGPUsWithPassthroughEnabled(field, spec, config)...)
	causes = append(causes, validateHostDevicesWithPassthroughEnabled(field, spec, config)...)
	causes = append(causes, validateSoundDevices(field, spec)...)
	causes = append(causes, validateLaunchSecurity(field, spec, config)...)
	causes = append(causes, validateVSOCK(field, spec, config)...)
	causes = append(causes, validatePersistentReservation(field, spec, config)...)
	causes = append(causes, validatePersistentState(field, spec, config)...)
	causes = append(causes, validateDownwardMetrics(field, spec, config)...)

	return causes
}

func validateDownwardMetrics(field *k8sfield.Path, spec *v1.VirtualMachineInstanceSpec, config *virtconfig.ClusterConfig) []metav1.StatusCause {
	var causes []metav1.StatusCause

	// Check if serial and feature gate is enabled
	if downwardmetrics.HasDevice(spec) && !config.DownwardMetricsEnabled() {
		causes = append(causes, metav1.StatusCause{
			Type:    metav1.CauseTypeFieldValueInvalid,
			Message: "downwardMetrics virtio serial is not allowed: DownwardMetrics feature gate is not enabled",
			Field:   field.Child("domain", "devices", "downwardMetrics").String(),
		})
	}

	return causes
}

func validateVirtualMachineInstanceSpecVolumeDisks(field *k8sfield.Path, spec *v1.VirtualMachineInstanceSpec) []metav1.StatusCause {
	var causes []metav1.StatusCause

	diskAndFilesystemNames := make(map[string]struct{})

	for _, disk := range spec.Domain.Devices.Disks {
		diskAndFilesystemNames[disk.Name] = struct{}{}
	}

	for _, fs := range spec.Domain.Devices.Filesystems {
		diskAndFilesystemNames[fs.Name] = struct{}{}
	}

	// Validate that volumes match disks and filesystems correctly
	for idx, volume := range spec.Volumes {
		if volume.MemoryDump != nil {
			continue
		}
		if _, matchingDiskExists := diskAndFilesystemNames[volume.Name]; !matchingDiskExists {
			causes = append(causes, metav1.StatusCause{
				Type:    metav1.CauseTypeFieldValueInvalid,
				Message: fmt.Sprintf(nameOfTypeNotFoundMessagePattern, field.Child("domain", "volumes").Index(idx).Child("name").String(), volume.Name),
				Field:   field.Child("domain", "volumes").Index(idx).Child("name").String(),
			})
		}
	}
	return causes
}

func validateNetworksMatchInterfaces(field *k8sfield.Path, spec *v1.VirtualMachineInstanceSpec, config *virtconfig.ClusterConfig, networkNameMap map[string]*v1.Network, bootOrderMap map[uint]bool) (networkInterfaceMap map[string]struct{}, causes []metav1.StatusCause, done bool) {

	done = false

	// Make sure interfaces and networks are 1to1 related
	networkInterfaceMap = make(map[string]struct{})

	// Make sure the port name is unique across all the interfaces
	portForwardMap := make(map[string]struct{})

	// Validate that each interface has a matching network
	numOfInterfaces := len(spec.Domain.Devices.Interfaces)
	for idx, iface := range spec.Domain.Devices.Interfaces {

		networkData, networkExists := networkNameMap[iface.Name]

		causes = append(causes, validateInterfaceNetworkBasics(field, networkExists, idx, iface, networkData, config, numOfInterfaces)...)

		causes = append(causes, validateInterfaceNameUnique(field, networkInterfaceMap, iface, idx)...)
		causes = append(causes, validateInterfaceNameFormat(field, iface, idx)...)

		networkInterfaceMap[iface.Name] = struct{}{}

		causes = append(causes, validatePortConfiguration(field, networkExists, networkData, iface, idx, portForwardMap)...)
		causes = append(causes, validateInterfaceModel(field, iface, idx)...)
		causes = append(causes, validateMacAddress(field, iface, idx)...)
		causes = append(causes, validateInterfaceBootOrder(field, iface, idx, bootOrderMap)...)
		causes = append(causes, validateInterfacePciAddress(field, iface, idx)...)

		newCauses, newDone := validateDHCPExtraOptions(field, iface)
		causes = append(causes, newCauses...)
		done = newDone
		if done {
			return nil, causes, done
		}

		causes = append(causes, validateDHCPNTPServersAreValidIPv4Addresses(field, iface, idx)...)
	}
	return networkInterfaceMap, causes, done
}

func validateInterfaceNetworkBasics(field *k8sfield.Path, networkExists bool, idx int, iface v1.Interface, networkData *v1.Network, config *virtconfig.ClusterConfig, numOfInterfaces int) (causes []metav1.StatusCause) {
	if !networkExists {
		causes = appendStatusCauseForNetworkNotFound(field, causes, idx, iface)
	} else if iface.Slirp != nil && networkData.Pod == nil {
		causes = appendStatusCauseForSlirpWithoutPodNetwork(field, causes, idx)
	} else if iface.Slirp != nil && networkData.Pod != nil && !config.IsSlirpInterfaceEnabled() {
		causes = appendStatusCauseForSlirpNotEnabled(field, causes, idx)
	} else if iface.Masquerade != nil && networkData.Pod == nil {
		causes = appendStatusCauseForMasqueradeWithoutPodNetwork(field, causes, idx)
	} else if iface.Masquerade != nil && link.IsReserved(iface.MacAddress) {
		causes = appendStatusCauseForInvalidMasqueradeMacAddress(field, causes, idx)
	} else if iface.InterfaceBindingMethod.Bridge != nil && networkData.NetworkSource.Pod != nil && !config.IsBridgeInterfaceOnPodNetworkEnabled() {
		causes = appendStatusCauseForBridgeNotEnabled(field, causes, idx)
	} else if iface.InterfaceBindingMethod.Macvtap != nil && !config.MacvtapEnabled() {
		causes = appendStatusCauseForMacvtapFeatureGateNotEnabled(field, causes, idx)
	} else if iface.InterfaceBindingMethod.Macvtap != nil && networkData.NetworkSource.Multus == nil {
		causes = appendStatusCauseForMacvtapOnlyAllowedWithMultus(field, causes, idx)
	} else if iface.InterfaceBindingMethod.Passt != nil && !config.PasstEnabled() {
		causes = appendStatusCauseForPasstFeatureGateNotEnabled(field, causes, idx)
	} else if iface.Passt != nil && networkData.Pod == nil {
		causes = appendStatusCauseForPasstWithoutPodNetwork(field, causes, idx)
	} else if iface.Passt != nil && numOfInterfaces > 1 {
		causes = appendStatusCauseForPasstWithMultipleInterfaces(field, causes, idx)
	} else if iface.Binding != nil && !config.NetworkBindingPlugingsEnabled() {
		causes = appendStatusCauseForBindingPluginsFeatureGateNotEnabled(field, causes, idx)
	}
	return causes
}

func validateDHCPExtraOptions(field *k8sfield.Path, iface v1.Interface) (causes []metav1.StatusCause, done bool) {
	done = false
	if iface.DHCPOptions != nil {
		PrivateOptions := iface.DHCPOptions.PrivateOptions
		err := ValidateDuplicateDHCPPrivateOptions(PrivateOptions)
		if err != nil {
			causes = appendStatusCauseForDuplicateDHCPOptionFound(field, causes, err)
			done = true
		}
		for _, DHCPPrivateOption := range PrivateOptions {
			causes = append(causes, validateDHCPPrivateOptionsWithinRange(field, DHCPPrivateOption)...)
		}
	}
	return causes, done
}

func validateDHCPNTPServersAreValidIPv4Addresses(field *k8sfield.Path, iface v1.Interface, idx int) (causes []metav1.StatusCause) {
	if iface.DHCPOptions != nil {
		for index, ip := range iface.DHCPOptions.NTPServers {
			if net.ParseIP(ip).To4() == nil {
				causes = append(causes, metav1.StatusCause{
					Type:    metav1.CauseTypeFieldValueInvalid,
					Message: "NTP servers must be a list of valid IPv4 addresses.",
					Field:   field.Child("domain", "devices", "interfaces").Index(idx).Child("dhcpOptions", "ntpServers").Index(index).String(),
				})
			}
		}
	}
	return causes
}

func validateDHCPPrivateOptionsWithinRange(field *k8sfield.Path, DHCPPrivateOption v1.DHCPPrivateOptions) (causes []metav1.StatusCause) {
	if !(DHCPPrivateOption.Option >= 224 && DHCPPrivateOption.Option <= 254) {
		causes = append(causes, metav1.StatusCause{
			Type:    metav1.CauseTypeFieldValueInvalid,
			Message: "provided DHCPPrivateOptions are out of range, must be in range 224 to 254",
			Field:   field.String(),
		})
	}
	return causes
}

func appendStatusCauseForDuplicateDHCPOptionFound(field *k8sfield.Path, causes []metav1.StatusCause, err error) []metav1.StatusCause {
	causes = append(causes, metav1.StatusCause{
		Type:    metav1.CauseTypeFieldValueInvalid,
		Message: fmt.Sprintf("Found Duplicates: %v", err),
		Field:   field.String(),
	})
	return causes
}

func validateInterfacePciAddress(field *k8sfield.Path, iface v1.Interface, idx int) (causes []metav1.StatusCause) {
	if iface.PciAddress != "" {
		_, err := hwutil.ParsePciAddress(iface.PciAddress)
		if err != nil {
			causes = append(causes, metav1.StatusCause{
				Type:    metav1.CauseTypeFieldValueInvalid,
				Message: fmt.Sprintf("interface %s has malformed PCI address (%s).", field.Child("domain", "devices", "interfaces").Index(idx).Child("name").String(), iface.PciAddress),
				Field:   field.Child("domain", "devices", "interfaces").Index(idx).Child("pciAddress").String(),
			})
		}
	}
	return causes
}

func validateInterfaceBootOrder(field *k8sfield.Path, iface v1.Interface, idx int, bootOrderMap map[uint]bool) (causes []metav1.StatusCause) {
	if iface.BootOrder != nil {
		order := *iface.BootOrder
		// Verify boot order is greater than 0, if provided
		if order < 1 {
			causes = append(causes, metav1.StatusCause{
				Type:    metav1.CauseTypeFieldValueInvalid,
				Message: fmt.Sprintf("%s must have a boot order > 0, if supplied", field.Index(idx).String()),
				Field:   field.Index(idx).Child("bootOrder").String(),
			})
		} else {
			// verify that there are no duplicate boot orders
			if bootOrderMap[order] {
				causes = append(causes, metav1.StatusCause{
					Type:    metav1.CauseTypeFieldValueInvalid,
					Message: fmt.Sprintf("Boot order for %s already set for a different device.", field.Child("domain", "devices", "interfaces").Index(idx).Child("bootOrder").String()),
					Field:   field.Child("domain", "devices", "interfaces").Index(idx).Child("bootOrder").String(),
				})
			}
			bootOrderMap[order] = true
		}
	}
	return causes
}

func validateMacAddress(field *k8sfield.Path, iface v1.Interface, idx int) (causes []metav1.StatusCause) {
	if iface.MacAddress != "" {
		mac, err := net.ParseMAC(iface.MacAddress)
		if err != nil {
			causes = append(causes, metav1.StatusCause{
				Type:    metav1.CauseTypeFieldValueInvalid,
				Message: fmt.Sprintf("interface %s has malformed MAC address (%s).", field.Child("domain", "devices", "interfaces").Index(idx).Child("name").String(), iface.MacAddress),
				Field:   field.Child("domain", "devices", "interfaces").Index(idx).Child("macAddress").String(),
			})
		}
		if len(mac) > 6 {
			causes = append(causes, metav1.StatusCause{
				Type:    metav1.CauseTypeFieldValueInvalid,
				Message: fmt.Sprintf("interface %s has MAC address (%s) that is too long.", field.Child("domain", "devices", "interfaces").Index(idx).Child("name").String(), iface.MacAddress),
				Field:   field.Child("domain", "devices", "interfaces").Index(idx).Child("macAddress").String(),
			})
		}
	}
	return causes
}

func validateInterfaceModel(field *k8sfield.Path, iface v1.Interface, idx int) (causes []metav1.StatusCause) {
	if iface.Model != "" {
		if _, exists := validInterfaceModels[iface.Model]; !exists {
			causes = append(causes, metav1.StatusCause{
				Type:    metav1.CauseTypeFieldValueNotSupported,
				Message: fmt.Sprintf("interface %s uses model %s that is not supported.", field.Child("domain", "devices", "interfaces").Index(idx).Child("name").String(), iface.Model),
				Field:   field.Child("domain", "devices", "interfaces").Index(idx).Child("model").String(),
			})
		}
	}
	return causes
}

func validatePortConfiguration(field *k8sfield.Path, networkExists bool, networkData *v1.Network, iface v1.Interface, idx int, portForwardMap map[string]struct{}) (causes []metav1.StatusCause) {

	// Check only ports configured on interfaces connected to a pod network
	if networkExists && networkData.Pod != nil && iface.Ports != nil {
		for portIdx, forwardPort := range iface.Ports {
			causes = append(causes, validateForwardPortNonZero(field, forwardPort, idx, portIdx)...)
			causes = append(causes, validateForwardPortInRange(field, forwardPort, idx, portIdx)...)
			causes = append(causes, validateForwardPortProtocol(field, forwardPort, idx, portIdx)...)
			causes = append(causes, validateForwardPortName(field, forwardPort, portForwardMap, idx, portIdx)...)
		}
	}
	return causes
}

func validateForwardPortName(field *k8sfield.Path, forwardPort v1.Port, portForwardMap map[string]struct{}, idx int, portIdx int) (causes []metav1.StatusCause) {
	if forwardPort.Name != "" {
		if _, ok := portForwardMap[forwardPort.Name]; ok {
			causes = append(causes, metav1.StatusCause{
				Type:    metav1.CauseTypeFieldValueDuplicate,
				Message: fmt.Sprintf("Duplicate name of the port: %s", forwardPort.Name),
				Field:   field.Child("domain", "devices", "interfaces").Index(idx).Child("ports").Index(portIdx).Child("name").String(),
			})
		}

		if msgs := validation.IsValidPortName(forwardPort.Name); len(msgs) != 0 {
			causes = append(causes, metav1.StatusCause{
				Type:    metav1.CauseTypeFieldValueInvalid,
				Message: fmt.Sprintf("Invalid name of the port: %s", forwardPort.Name),
				Field:   field.Child("domain", "devices", "interfaces").Index(idx).Child("ports").Index(portIdx).Child("name").String(),
			})
		}

		portForwardMap[forwardPort.Name] = struct{}{}
	}
	return causes
}

func validateForwardPortProtocol(field *k8sfield.Path, forwardPort v1.Port, idx int, portIdx int) (causes []metav1.StatusCause) {
	if forwardPort.Protocol != "" {
		if forwardPort.Protocol != "TCP" && forwardPort.Protocol != "UDP" {
			causes = append(causes, metav1.StatusCause{
				Type:    metav1.CauseTypeFieldValueInvalid,
				Message: "Unknown protocol, only TCP or UDP allowed",
				Field:   field.Child("domain", "devices", "interfaces").Index(idx).Child("ports").Index(portIdx).Child("protocol").String(),
			})
		}
	} else {
		forwardPort.Protocol = "TCP"
	}
	return causes
}

func validateForwardPortInRange(field *k8sfield.Path, forwardPort v1.Port, idx int, portIdx int) (causes []metav1.StatusCause) {
	if forwardPort.Port < 0 || forwardPort.Port > 65536 {
		causes = append(causes, metav1.StatusCause{
			Type:    metav1.CauseTypeFieldValueInvalid,
			Message: "Port field must be in range 0 < x < 65536.",
			Field:   field.Child("domain", "devices", "interfaces").Index(idx).Child("ports").Index(portIdx).String(),
		})
	}
	return causes
}

func validateForwardPortNonZero(field *k8sfield.Path, forwardPort v1.Port, idx int, portIdx int) (causes []metav1.StatusCause) {
	if forwardPort.Port == 0 {
		causes = append(causes, metav1.StatusCause{
			Type:    metav1.CauseTypeFieldValueRequired,
			Message: "Port field is mandatory.",
			Field:   field.Child("domain", "devices", "interfaces").Index(idx).Child("ports").Index(portIdx).String(),
		})
	}
	return causes
}

func appendStatusCauseForMacvtapOnlyAllowedWithMultus(field *k8sfield.Path, causes []metav1.StatusCause, idx int) []metav1.StatusCause {
	causes = append(causes, metav1.StatusCause{
		Type:    metav1.CauseTypeFieldValueInvalid,
		Message: "Macvtap interface only implemented with Multus network",
		Field:   field.Child("domain", "devices", "interfaces").Index(idx).Child("name").String(),
	})
	return causes
}

func appendStatusCauseForMacvtapFeatureGateNotEnabled(field *k8sfield.Path, causes []metav1.StatusCause, idx int) []metav1.StatusCause {
	causes = append(causes, metav1.StatusCause{
		Type:    metav1.CauseTypeFieldValueInvalid,
		Message: "Macvtap feature gate is not enabled",
		Field:   field.Child("domain", "devices", "interfaces").Index(idx).Child("name").String(),
	})
	return causes
}

func appendStatusCauseForBridgeNotEnabled(field *k8sfield.Path, causes []metav1.StatusCause, idx int) []metav1.StatusCause {
	causes = append(causes, metav1.StatusCause{
		Type:    metav1.CauseTypeFieldValueInvalid,
		Message: "Bridge on pod network configuration is not enabled under kubevirt-config",
		Field:   field.Child("domain", "devices", "interfaces").Index(idx).Child("name").String(),
	})
	return causes
}

func appendStatusCauseForMasqueradeWithoutPodNetwork(field *k8sfield.Path, causes []metav1.StatusCause, idx int) []metav1.StatusCause {
	causes = append(causes, metav1.StatusCause{
		Type:    metav1.CauseTypeFieldValueInvalid,
		Message: "Masquerade interface only implemented with pod network",
		Field:   field.Child("domain", "devices", "interfaces").Index(idx).Child("name").String(),
	})
	return causes
}

func appendStatusCauseForSlirpNotEnabled(field *k8sfield.Path, causes []metav1.StatusCause, idx int) []metav1.StatusCause {
	causes = append(causes, metav1.StatusCause{
		Type:    metav1.CauseTypeFieldValueInvalid,
		Message: "Slirp interface is not enabled in kubevirt-config",
		Field:   field.Child("domain", "devices", "interfaces").Index(idx).Child("name").String(),
	})
	return causes
}

func appendStatusCauseForSlirpWithoutPodNetwork(field *k8sfield.Path, causes []metav1.StatusCause, idx int) []metav1.StatusCause {
	return append(causes, metav1.StatusCause{
		Type:    metav1.CauseTypeFieldValueInvalid,
		Message: "Slirp interface only implemented with pod network",
		Field:   field.Child("domain", "devices", "interfaces").Index(idx).Child("name").String(),
	})
}

func appendStatusCauseForNetworkNotFound(field *k8sfield.Path, causes []metav1.StatusCause, idx int, iface v1.Interface) []metav1.StatusCause {
	causes = append(causes, metav1.StatusCause{
		Type:    metav1.CauseTypeFieldValueInvalid,
		Message: fmt.Sprintf(nameOfTypeNotFoundMessagePattern, field.Child("domain", "devices", "interfaces").Index(idx).Child("name").String(), iface.Name),
		Field:   field.Child("domain", "devices", "interfaces").Index(idx).Child("name").String(),
	})
	return causes
}

func appendStatusCauseForInvalidMasqueradeMacAddress(field *k8sfield.Path, causes []metav1.StatusCause, idx int) []metav1.StatusCause {
	causes = append(causes, metav1.StatusCause{
		Type:    metav1.CauseTypeFieldValueInvalid,
		Message: "The requested MAC address is reserved for the in-pod bridge. Please choose another one.",
		Field:   field.Child("domain", "devices", "interfaces").Index(idx).Child("macAddress").String(),
	})
	return causes
}

func appendStatusCauseForPasstFeatureGateNotEnabled(field *k8sfield.Path, causes []metav1.StatusCause, idx int) []metav1.StatusCause {
	causes = append(causes, metav1.StatusCause{
		Type:    metav1.CauseTypeFieldValueInvalid,
		Message: "Passt feature gate is not enabled",
		Field:   field.Child("domain", "devices", "interfaces").Index(idx).Child("name").String(),
	})
	return causes
}

func appendStatusCauseForPasstWithoutPodNetwork(field *k8sfield.Path, causes []metav1.StatusCause, idx int) []metav1.StatusCause {
	return append(causes, metav1.StatusCause{
		Type:    metav1.CauseTypeFieldValueInvalid,
		Message: "Passt interface only implemented with pod network",
		Field:   field.Child("domain", "devices", "interfaces").Index(idx).Child("name").String(),
	})
}

func appendStatusCauseForPasstWithMultipleInterfaces(field *k8sfield.Path, causes []metav1.StatusCause, idx int) []metav1.StatusCause {
	return append(causes, metav1.StatusCause{
		Type:    metav1.CauseTypeFieldValueInvalid,
		Message: "Passt interface is only supported as the single interface of the VMI",
		Field:   field.Child("domain", "devices", "interfaces").Index(idx).Child("name").String(),
	})
}

func appendStatusCauseForBindingPluginsFeatureGateNotEnabled(field *k8sfield.Path, causes []metav1.StatusCause, idx int) []metav1.StatusCause {
	causes = append(causes, metav1.StatusCause{
		Type:    metav1.CauseTypeFieldValueInvalid,
		Message: "Binding plugins feature gate is not enabled",
		Field:   field.Child("domain", "devices", "interfaces").Index(idx).Child("name").String(),
	})
	return causes
}

func validateInterfaceNameFormat(field *k8sfield.Path, iface v1.Interface, idx int) (causes []metav1.StatusCause) {
	isValid := regexp.MustCompile(`^[A-Za-z0-9-_]+$`).MatchString
	if !isValid(iface.Name) {
		causes = append(causes, metav1.StatusCause{
			Type:    metav1.CauseTypeFieldValueInvalid,
			Message: "Network interface name can only contain alphabetical characters, numbers, dashes (-) or underscores (_)",
			Field:   field.Child("domain", "devices", "interfaces").Index(idx).Child("name").String(),
		})
	}
	return causes
}

func validateInterfaceNameUnique(field *k8sfield.Path, networkInterfaceMap map[string]struct{}, iface v1.Interface, idx int) (causes []metav1.StatusCause) {
	if _, networkAlreadyUsed := networkInterfaceMap[iface.Name]; networkAlreadyUsed {
		causes = append(causes, metav1.StatusCause{
			Type:    metav1.CauseTypeFieldValueDuplicate,
			Message: "Only one interface can be connected to one specific network",
			Field:   field.Child("domain", "devices", "interfaces").Index(idx).Child("name").String(),
		})
	}
	return causes
}

func validateNetworksAssignedToInterfaces(field *k8sfield.Path, spec *v1.VirtualMachineInstanceSpec, networkInterfaceMap map[string]struct{}) (causes []metav1.StatusCause) {
	networkDuplicates := map[string]struct{}{}
	for i, network := range spec.Networks {
		if _, exists := networkDuplicates[network.Name]; exists {
			causes = append(causes, metav1.StatusCause{
				Type:    metav1.CauseTypeFieldValueDuplicate,
				Message: fmt.Sprintf("Network with name %q already exists, every network must have a unique name", network.Name),
				Field:   field.Child("networks").Index(i).Child("name").String(),
			})
		}
		networkDuplicates[network.Name] = struct{}{}
		if _, exists := networkInterfaceMap[network.Name]; !exists {
			causes = append(causes, metav1.StatusCause{
				Type:    metav1.CauseTypeFieldValueRequired,
				Message: fmt.Sprintf(nameOfTypeNotFoundMessagePattern, field.Child("networks").Index(i).Child("name").String(), network.Name),
				Field:   field.Child("networks").Index(i).Child("name").String(),
			})
		}
	}
	return causes
}

func validateInputDevices(field *k8sfield.Path, spec *v1.VirtualMachineInstanceSpec) (causes []metav1.StatusCause) {
	for idx, input := range spec.Domain.Devices.Inputs {
		if input.Bus != v1.InputBusVirtio && input.Bus != v1.InputBusUSB && input.Bus != "" {
			causes = append(causes, metav1.StatusCause{
				Type:    metav1.CauseTypeFieldValueInvalid,
				Message: "Input device can have only virtio or usb bus.",
				Field:   field.Child("domain", "devices", "inputs").Index(idx).Child("bus").String(),
			})
		}

		if input.Type != v1.InputTypeTablet {
			causes = append(causes, metav1.StatusCause{
				Type:    metav1.CauseTypeFieldValueInvalid,
				Message: "Input device can have only tablet type.",
				Field:   field.Child("domain", "devices", "inputs").Index(idx).Child("type").String(),
			})
		}
	}
	return causes
}

func validateIOThreadsPolicy(field *k8sfield.Path, spec *v1.VirtualMachineInstanceSpec) (causes []metav1.StatusCause) {
	if spec.Domain.IOThreadsPolicy != nil {
		isValidPolicy := func(policy v1.IOThreadsPolicy) bool {
			for _, p := range validIOThreadsPolicies {
				if policy == p {
					return true
				}
			}
			return false
		}
		if !isValidPolicy(*spec.Domain.IOThreadsPolicy) {
			causes = append(causes, metav1.StatusCause{
				Type:    metav1.CauseTypeFieldValueInvalid,
				Message: fmt.Sprintf("Invalid IOThreadsPolicy (%s)", *spec.Domain.IOThreadsPolicy),
				Field:   field.Child("domain", "ioThreadsPolicy").String(),
			})
		}
	}
	return causes
}

func validateProbe(field *k8sfield.Path, probe *v1.Probe) (causes []metav1.StatusCause) {
	if probe == nil {
		return causes
	}
	numHandlers := 0

	if probe.HTTPGet != nil {
		numHandlers++
	}
	if probe.TCPSocket != nil {
		numHandlers++
	}
	if probe.Exec != nil {
		numHandlers++
	}
	if probe.GuestAgentPing != nil {
		numHandlers++
	}

	if numHandlers > 1 {
		causes = append(causes, metav1.StatusCause{
			Type:    metav1.CauseTypeFieldValueInvalid,
			Message: fmt.Sprintf("%s must have exactly one probe type set", field),
			Field:   field.String(),
		})
	}

	if numHandlers < 1 {
		causes = append(causes, metav1.StatusCause{
			Type: metav1.CauseTypeFieldValueRequired,
			Message: fmt.Sprintf("either %s, %s or %s must be set if a %s is specified",
				field.Child("tcpSocket").String(),
				field.Child("exec").String(),
				field.Child("httpGet").String(),
				field,
			),
			Field: field.String(),
		})
	}

	return causes
}

func appendStatusCauseForProbeNotAllowedWithNoPodNetworkPresent(field *k8sfield.Path, probe *v1.Probe, causes []metav1.StatusCause) []metav1.StatusCause {
	if probe == nil {
		return causes
	}

	if probe.HTTPGet != nil {
		causes = append(causes, podNetworkRequiredStatusCause(field.Child("httpGet")))
	}

	if probe.TCPSocket != nil {
		causes = append(causes, podNetworkRequiredStatusCause(field.Child("tcpSocket")))
	}
	return causes
}

func podNetworkRequiredStatusCause(field *k8sfield.Path) metav1.StatusCause {
	return metav1.StatusCause{
		Type:    metav1.CauseTypeFieldValueInvalid,
		Message: fmt.Sprintf("%s is only allowed if the Pod Network is attached", field.String()),
		Field:   field.String(),
	}
}

func isValidEvictionStrategy(evictionStrategy *v1.EvictionStrategy) bool {
	return evictionStrategy == nil ||
		*evictionStrategy == v1.EvictionStrategyLiveMigrate ||
		*evictionStrategy == v1.EvictionStrategyLiveMigrateIfPossible ||
		*evictionStrategy == v1.EvictionStrategyNone ||
		*evictionStrategy == v1.EvictionStrategyExternal
}

func validateLiveMigration(field *k8sfield.Path, spec *v1.VirtualMachineInstanceSpec, config *virtconfig.ClusterConfig) (causes []metav1.StatusCause) {
	evictionStrategy := config.GetConfig().EvictionStrategy

	if spec.EvictionStrategy != nil {
		evictionStrategy = spec.EvictionStrategy
	}
	if !isValidEvictionStrategy(evictionStrategy) {
		causes = append(causes, metav1.StatusCause{
			Type:    metav1.CauseTypeFieldValueInvalid,
			Message: fmt.Sprintf("%s is set with an unrecognized option: %s", field.Child("evictionStrategy").String(), *spec.EvictionStrategy),
			Field:   field.Child("evictionStrategy").String(),
		})
	}
	return causes
}

func validateGPUsWithPassthroughEnabled(field *k8sfield.Path, spec *v1.VirtualMachineInstanceSpec, config *virtconfig.ClusterConfig) (causes []metav1.StatusCause) {
	if spec.Domain.Devices.GPUs != nil && !config.GPUPassthroughEnabled() {
		causes = append(causes, metav1.StatusCause{
			Type:    metav1.CauseTypeFieldValueInvalid,
			Message: "GPU feature gate is not enabled in kubevirt-config",
			Field:   field.Child("GPUs").String(),
		})
	}
	return causes
}

func validateHostDevicesWithPassthroughEnabled(field *k8sfield.Path, spec *v1.VirtualMachineInstanceSpec, config *virtconfig.ClusterConfig) (causes []metav1.StatusCause) {
	if spec.Domain.Devices.HostDevices != nil && !config.HostDevicesPassthroughEnabled() {
		causes = append(causes, metav1.StatusCause{
			Type:    metav1.CauseTypeFieldValueInvalid,
			Message: "Host Devices feature gate is not enabled in kubevirt-config",
			Field:   field.Child("HostDevices").String(),
		})
	}
	return causes
}

func validateSoundDevices(field *k8sfield.Path, spec *v1.VirtualMachineInstanceSpec) (causes []metav1.StatusCause) {
	if spec.Domain.Devices.Sound != nil {
		model := spec.Domain.Devices.Sound.Model
		if model != "" && model != "ich9" && model != "ac97" {
			causes = append(causes, metav1.StatusCause{
				Type:    metav1.CauseTypeFieldValueInvalid,
				Message: "Sound device type is not supported. Options: 'ich9' or 'ac97'",
				Field:   field.Child("Sound").String(),
			})
		}
		name := spec.Domain.Devices.Sound.Name
		if name == "" {
			causes = append(causes, metav1.StatusCause{
				Type:    metav1.CauseTypeFieldValueInvalid,
				Message: "Sound device requires a name field.",
				Field:   field.Child("Sound").String(),
			})
		}
	}
	return causes
}

func validateLaunchSecurity(field *k8sfield.Path, spec *v1.VirtualMachineInstanceSpec, config *virtconfig.ClusterConfig) (causes []metav1.StatusCause) {
	launchSecurity := spec.Domain.LaunchSecurity
	if launchSecurity != nil && !config.WorkloadEncryptionSEVEnabled() {
		causes = append(causes, metav1.StatusCause{
			Type:    metav1.CauseTypeFieldValueInvalid,
			Message: fmt.Sprintf("%s feature gate is not enabled in kubevirt-config", virtconfig.WorkloadEncryptionSEV),
			Field:   field.Child("launchSecurity").String(),
		})
	} else if launchSecurity != nil && launchSecurity.SEV != nil {
		firmware := spec.Domain.Firmware
		if firmware == nil || firmware.Bootloader == nil || firmware.Bootloader.EFI == nil {
			causes = append(causes, metav1.StatusCause{
				Type:    metav1.CauseTypeFieldValueInvalid,
				Message: "SEV requires OVMF (UEFI)",
				Field:   field.Child("launchSecurity").String(),
			})
		} else if firmware.Bootloader.EFI.SecureBoot == nil || *firmware.Bootloader.EFI.SecureBoot {
			causes = append(causes, metav1.StatusCause{
				Type:    metav1.CauseTypeFieldValueInvalid,
				Message: "SEV does not work along with SecureBoot",
				Field:   field.Child("launchSecurity").String(),
			})
		}

		startStrategy := spec.StartStrategy
		if launchSecurity.SEV.Attestation != nil && (startStrategy == nil || *startStrategy != v1.StartStrategyPaused) {
			causes = append(causes, metav1.StatusCause{
				Type:    metav1.CauseTypeFieldValueInvalid,
				Message: fmt.Sprintf("SEV attestation requires VMI StartStrategy '%s'", v1.StartStrategyPaused),
				Field:   field.Child("launchSecurity").String(),
			})
		}

		for _, iface := range spec.Domain.Devices.Interfaces {
			if iface.BootOrder != nil {
				causes = append(causes, metav1.StatusCause{
					Type:    metav1.CauseTypeFieldValueInvalid,
					Message: fmt.Sprintf("SEV does not work with bootable NICs: %s", iface.Name),
					Field:   field.Child("launchSecurity").String(),
				})
			}
		}
	}
	return causes
}

func appendStatusCauseForPodNetworkDefinedWithMultusDefaultNetworkDefined(field *k8sfield.Path, causes []metav1.StatusCause) []metav1.StatusCause {
	return append(causes, metav1.StatusCause{
		Type:    metav1.CauseTypeFieldValueInvalid,
		Message: "Pod network cannot be defined when Multus default network is defined",
		Field:   field.Child("networks").String(),
	})
}

func appendStatusCaseForMoreThanOneMultusDefaultNetwork(field *k8sfield.Path, causes []metav1.StatusCause) []metav1.StatusCause {
	return append(causes, metav1.StatusCause{
		Type:    metav1.CauseTypeFieldValueInvalid,
		Message: "Multus CNI should only have one default network",
		Field:   field.Child("networks").String(),
	})
}

func validateNetworks(field *k8sfield.Path, spec *v1.VirtualMachineInstanceSpec, networkNameMap map[string]*v1.Network) (podExists bool, multusDefaultCount int, causes []metav1.StatusCause) {

	podExists = false
	multusDefaultCount = 0

	for idx, network := range spec.Networks {

		cniTypesCount := 0
		// network name not needed by default
		networkNameExistsOrNotNeeded := true

		if network.Pod != nil {
			cniTypesCount++
			podExists = true
		}

		if network.NetworkSource.Multus != nil {
			cniTypesCount++
			networkNameExistsOrNotNeeded = network.Multus.NetworkName != ""
			if network.NetworkSource.Multus.Default {
				multusDefaultCount++
			}
		}

		causes = validateNetworkHasOnlyOneType(field, cniTypesCount, causes, idx)

		if !networkNameExistsOrNotNeeded {
			causes = appendStatusCauseForCNIPluginHasNoNetworkName(field, causes, idx)
		}

		networkNameMap[spec.Networks[idx].Name] = &spec.Networks[idx]
	}
	return podExists, multusDefaultCount, causes
}

func appendStatusCauseForCNIPluginHasNoNetworkName(field *k8sfield.Path, incomingCauses []metav1.StatusCause, idx int) (causes []metav1.StatusCause) {
	causes = append(incomingCauses, metav1.StatusCause{
		Type:    metav1.CauseTypeFieldValueRequired,
		Message: "CNI delegating plugin must have a networkName",
		Field:   field.Child("networks").Index(idx).String(),
	})
	return causes
}

func validateNetworkHasOnlyOneType(field *k8sfield.Path, cniTypesCount int, causes []metav1.StatusCause, idx int) []metav1.StatusCause {
	if cniTypesCount == 0 {
		causes = append(causes, metav1.StatusCause{
			Type:    metav1.CauseTypeFieldValueRequired,
			Message: "should have a network type",
			Field:   field.Child("networks").Index(idx).String(),
		})
	} else if cniTypesCount > 1 {
		causes = append(causes, metav1.StatusCause{
			Type:    metav1.CauseTypeFieldValueRequired,
			Message: "should have only one network type",
			Field:   field.Child("networks").Index(idx).String(),
		})
	}
	return causes
}

func validateBootOrder(field *k8sfield.Path, spec *v1.VirtualMachineInstanceSpec, volumeNameMap map[string]*v1.Volume) (bootOrderMap map[uint]bool, causes []metav1.StatusCause) {
	// used to validate uniqueness of boot orders among disks and interfaces
	bootOrderMap = make(map[uint]bool)

	for i, volume := range spec.Volumes {
		volumeNameMap[volume.Name] = &spec.Volumes[i]
	}

	// Validate disks match volumes correctly
	for idx, disk := range spec.Domain.Devices.Disks {
		var matchingVolume *v1.Volume

		matchingVolume, volumeExists := volumeNameMap[disk.Name]

		if !volumeExists {
			causes = append(causes, metav1.StatusCause{
				Type:    metav1.CauseTypeFieldValueInvalid,
				Message: fmt.Sprintf(nameOfTypeNotFoundMessagePattern, field.Child("domain", "devices", "disks").Index(idx).Child("Name").String(), disk.Name),
				Field:   field.Child("domain", "devices", "disks").Index(idx).Child("name").String(),
			})
		}

		// Verify Lun disks are only mapped to network/block devices.
		if disk.LUN != nil && volumeExists && matchingVolume.PersistentVolumeClaim == nil && matchingVolume.DataVolume == nil {
			causes = append(causes, metav1.StatusCause{
				Type:    metav1.CauseTypeFieldValueInvalid,
				Message: fmt.Sprintf("%s can only be mapped to a DataVolume or PersistentVolumeClaim volume.", field.Child("domain", "devices", "disks").Index(idx).Child("lun").String()),
				Field:   field.Child("domain", "devices", "disks").Index(idx).Child("lun").String(),
			})
		}

		// Verify that DownwardMetrics is mapped to disk
		if volumeExists && matchingVolume.DownwardMetrics != nil {
			if disk.Disk == nil {
				causes = append(causes, metav1.StatusCause{
					Type:    metav1.CauseTypeFieldValueRequired,
					Message: fmt.Sprintf("DownwardMetrics volume must be mapped to a disk, but disk is not set on %v.", field.Child("domain", "devices", "disks").Index(idx).Child("disk").String()),
					Field:   field.Child("domain", "devices", "disks").Index(idx).Child("disk").String(),
				})
			} else if disk.Disk != nil && disk.Disk.Bus != v1.DiskBusVirtio && disk.Disk.Bus != "" {
				causes = append(causes, metav1.StatusCause{
					Type:    metav1.CauseTypeFieldValueInvalid,
					Message: fmt.Sprintf("DownwardMetrics volume must be mapped to virtio bus, but %v is set to %v", field.Child("domain", "devices", "disks").Index(idx).Child("disk").Child("bus").String(), disk.Disk.Bus),
					Field:   field.Child("domain", "devices", "disks").Index(idx).Child("disk").Child("bus").String(),
				})
			}
		}

		// verify that there are no duplicate boot orders
		if disk.BootOrder != nil {
			order := *disk.BootOrder
			if bootOrderMap[order] {
				causes = append(causes, metav1.StatusCause{
					Type:    metav1.CauseTypeFieldValueInvalid,
					Message: fmt.Sprintf("Boot order for %s already set for a different device.", field.Child("domain", "devices", "disks").Index(idx).Child("bootOrder").String()),
					Field:   field.Child("domain", "devices", "disks").Index(idx).Child("bootOrder").String(),
				})
			}
			bootOrderMap[order] = true
		}
	}

	return bootOrderMap, causes
}

func appendStatusCauseForMoreThanOnePodInterface(field *k8sfield.Path, causes []metav1.StatusCause) []metav1.StatusCause {
	return append(causes, metav1.StatusCause{
		Type:    metav1.CauseTypeFieldValueDuplicate,
		Message: fmt.Sprintf("more than one interface is connected to a pod network in %s", field.Child("interfaces").String()),
		Field:   field.Child("interfaces").String(),
	})
}

func validateCPUFeaturePolicies(field *k8sfield.Path, spec *v1.VirtualMachineInstanceSpec) (causes []metav1.StatusCause) {
	if spec.Domain.CPU != nil && spec.Domain.CPU.Features != nil {
		for idx, feature := range spec.Domain.CPU.Features {
			if _, exists := validCPUFeaturePolicies[feature.Policy]; !exists {
				causes = append(causes, metav1.StatusCause{
					Type:    metav1.CauseTypeFieldValueNotSupported,
					Message: fmt.Sprintf("CPU feature %s uses policy %s that is not supported.", feature.Name, feature.Policy),
					Field:   field.Child("domain", "cpu", "features").Index(idx).Child("policy").String(),
				})
			}
		}
	}
	return causes
}

func validateCPUIsolatorThread(field *k8sfield.Path, spec *v1.VirtualMachineInstanceSpec) (causes []metav1.StatusCause) {
	if spec.Domain.CPU != nil && spec.Domain.CPU.IsolateEmulatorThread && !spec.Domain.CPU.DedicatedCPUPlacement {
		causes = append(causes, metav1.StatusCause{
			Type:    metav1.CauseTypeFieldValueInvalid,
			Message: "IsolateEmulatorThread should be only set in combination with DedicatedCPUPlacement",
			Field:   field.Child("domain", "cpu", "isolateEmulatorThread").String(),
		})
	}
	return causes
}

func validateCpuPinning(field *k8sfield.Path, spec *v1.VirtualMachineInstanceSpec, config *virtconfig.ClusterConfig) (causes []metav1.StatusCause) {
	if spec.Domain.CPU != nil && spec.Domain.CPU.DedicatedCPUPlacement {
		causes = append(causes, validateMemoryLimitAndRequestProvided(field, spec)...)
		causes = append(causes, validateCPURequestIsInteger(field, spec)...)
		causes = append(causes, validateCPULimitIsInteger(field, spec)...)
		causes = append(causes, validateMemoryRequestsAndLimits(field, spec)...)
		causes = append(causes, validateRequestLimitOrCoresProvidedOnDedicatedCPUPlacement(field, spec)...)
		causes = append(causes, validateRequestEqualsLimitOnDedicatedCPUPlacement(field, spec)...)
		causes = append(causes, validateRequestOrLimitWithCoresProvidedOnDedicatedCPUPlacement(field, spec)...)
		causes = append(causes, validateThreadCountOnArchitecture(field, spec, config)...)
		causes = append(causes, validateThreadCountOnDedicatedCPUPlacement(field, spec)...)
	}
	return causes
}

func validateNUMA(field *k8sfield.Path, spec *v1.VirtualMachineInstanceSpec, config *virtconfig.ClusterConfig) (causes []metav1.StatusCause) {
	if spec.Domain.CPU != nil && spec.Domain.CPU.NUMA != nil && spec.Domain.CPU.NUMA.GuestMappingPassthrough != nil {
		if !config.NUMAEnabled() {
			causes = append(causes, metav1.StatusCause{
				Type: metav1.CauseTypeFieldValueInvalid,
				Message: fmt.Sprintf("NUMA feature gate is not enabled in kubevirt-config, invalid entry %s",
					field.Child("domain", "cpu", "numa", "guestMappingPassthrough").String()),
				Field: field.Child("domain", "cpu", "numa", "guestMappingPassthrough").String(),
			})
		}
		if !spec.Domain.CPU.DedicatedCPUPlacement {
			causes = append(causes, metav1.StatusCause{
				Type: metav1.CauseTypeFieldValueInvalid,
				Message: fmt.Sprintf("%s must be set to true when NUMA topology strategy is set in %s",
					field.Child("domain", "cpu", "dedicatedCpuPlacement").String(),
					field.Child("domain", "cpu", "numa", "guestMappingPassthrough").String(),
				),
				Field: field.Child("domain", "cpu", "numa", "guestMappingPassthrough").String(),
			})
		}
		if spec.Domain.Memory == nil || spec.Domain.Memory.Hugepages == nil {
			causes = append(causes, metav1.StatusCause{
				Type: metav1.CauseTypeFieldValueInvalid,
				Message: fmt.Sprintf("%s must be requested when NUMA topology strategy is set in %s",
					field.Child("domain", "memory", "hugepages").String(),
					field.Child("domain", "cpu", "numa", "guestMappingPassthrough").String(),
				),
				Field: field.Child("domain", "cpu", "numa", "guestMappingPassthrough").String(),
			})
		}
	}
	return causes
}

func validateThreadCountOnArchitecture(field *k8sfield.Path, spec *v1.VirtualMachineInstanceSpec, config *virtconfig.ClusterConfig) (causes []metav1.StatusCause) {
	arch := spec.Architecture
	if arch == "" {
		arch = config.GetDefaultArchitecture()
	}

	// Verify CPU thread count requested is 1 for ARM64 VMI architecture.
	if spec.Domain.CPU != nil && spec.Domain.CPU.Threads > 1 && virtconfig.IsARM64(arch) {
		causes = append(causes, metav1.StatusCause{
			Type: metav1.CauseTypeFieldValueInvalid,
			Message: fmt.Sprintf("threads must not be greater than 1 at %v (got %v) when %v is arm64",
				field.Child("domain", "cpu", "threads").String(),
				spec.Domain.CPU.Threads,
				field.Child("architecture").String(),
			),
			Field: field.Child("architecture").String(),
		})
	}
	return causes
}

func validateThreadCountOnDedicatedCPUPlacement(field *k8sfield.Path, spec *v1.VirtualMachineInstanceSpec) (causes []metav1.StatusCause) {
	if spec.Domain.CPU != nil && spec.Domain.CPU.Threads > 2 {
		causes = append(causes, metav1.StatusCause{
			Type: metav1.CauseTypeFieldValueInvalid,
			Message: fmt.Sprintf("Not more than two threads must be provided at %v (got %v) when DedicatedCPUPlacement is true",
				field.Child("domain", "cpu", "threads").String(),
				spec.Domain.CPU.Threads,
			),
			Field: field.Child("domain", "cpu", "dedicatedCpuPlacement").String(),
		})
	}
	return causes
}

func validateRequestOrLimitWithCoresProvidedOnDedicatedCPUPlacement(field *k8sfield.Path, spec *v1.VirtualMachineInstanceSpec) (causes []metav1.StatusCause) {
	if (spec.Domain.Resources.Requests.Cpu().Value() > 0 || spec.Domain.Resources.Limits.Cpu().Value() > 0) && hwutil.GetNumberOfVCPUs(spec.Domain.CPU) > 0 &&
		spec.Domain.Resources.Requests.Cpu().Value() != hwutil.GetNumberOfVCPUs(spec.Domain.CPU) && spec.Domain.Resources.Limits.Cpu().Value() != hwutil.GetNumberOfVCPUs(spec.Domain.CPU) {
		causes = append(causes, metav1.StatusCause{
			Type: metav1.CauseTypeFieldValueInvalid,
			Message: fmt.Sprintf("%s or %s must not be provided at the same time with %s when DedicatedCPUPlacement is true ",
				field.Child("domain", "resources", "requests", "cpu").String(),
				field.Child("domain", "resources", "limits", "cpu").String(),
				field.Child("domain", "cpu", "cores").String(),
			),
			Field: field.Child("domain", "cpu", "dedicatedCpuPlacement").String(),
		})
	}
	return causes
}

func validateRequestEqualsLimitOnDedicatedCPUPlacement(field *k8sfield.Path, spec *v1.VirtualMachineInstanceSpec) (causes []metav1.StatusCause) {
	if spec.Domain.Resources.Requests.Cpu().Value() > 0 && spec.Domain.Resources.Limits.Cpu().Value() > 0 && spec.Domain.Resources.Requests.Cpu().Value() != spec.Domain.Resources.Limits.Cpu().Value() {
		causes = append(causes, metav1.StatusCause{
			Type: metav1.CauseTypeFieldValueInvalid,
			Message: fmt.Sprintf("%s or %s must be equal when DedicatedCPUPlacement is true ",
				field.Child("domain", "resources", "requests", "cpu").String(),
				field.Child("domain", "resources", "limits", "cpu").String(),
			),
			Field: field.Child("domain", "cpu", "dedicatedCpuPlacement").String(),
		})
	}
	return causes
}

func validateRequestLimitOrCoresProvidedOnDedicatedCPUPlacement(field *k8sfield.Path, spec *v1.VirtualMachineInstanceSpec) (causes []metav1.StatusCause) {
	if spec.Domain.Resources.Requests.Cpu().Value() == 0 && spec.Domain.Resources.Limits.Cpu().Value() == 0 && hwutil.GetNumberOfVCPUs(spec.Domain.CPU) == 0 {
		causes = append(causes, metav1.StatusCause{
			Type: metav1.CauseTypeFieldValueInvalid,
			Message: fmt.Sprintf("either %s or %s or %s must be provided when DedicatedCPUPlacement is true ",
				field.Child("domain", "resources", "requests", "cpu").String(),
				field.Child("domain", "resources", "limits", "cpu").String(),
				field.Child("domain", "cpu", "cores").String(),
			),
			Field: field.Child("domain", "cpu", "dedicatedCpuPlacement").String(),
		})
	}
	return causes
}

func validateStartStrategy(field *k8sfield.Path, spec *v1.VirtualMachineInstanceSpec) (causes []metav1.StatusCause) {
	if spec.StartStrategy != nil {
		if *spec.StartStrategy != v1.StartStrategyPaused {
			causes = append(causes, metav1.StatusCause{
				Type:    metav1.CauseTypeFieldValueInvalid,
				Message: fmt.Sprintf("%s is set with an unrecognized option: %s", field.Child("startStrategy").String(), *spec.StartStrategy),
				Field:   field.Child("startStrategy").String(),
			})
		} else if spec.LivenessProbe != nil {
			causes = append(causes, metav1.StatusCause{
				Type: metav1.CauseTypeFieldValueInvalid,
				Message: fmt.Sprintf("either %s or %s should be provided.Pausing VMI with LivenessProbe is not supported",
					field.Child("startStrategy").String(),
					field.Child("livenessProbe").String(),
				),
				Field: field.Child("startStrategy").String(),
			})
		}
	}
	return causes
}

func validateMemoryRequestsAndLimits(field *k8sfield.Path, spec *v1.VirtualMachineInstanceSpec) (causes []metav1.StatusCause) {
	if spec.Domain.Resources.Requests.Memory().Value() > 0 && spec.Domain.Resources.Limits.Memory().Value() > 0 && spec.Domain.Resources.Requests.Memory().Value() != spec.Domain.Resources.Limits.Memory().Value() {
		causes = append(causes, metav1.StatusCause{
			Type: metav1.CauseTypeFieldValueInvalid,
			Message: fmt.Sprintf("%s must be equal to %s",
				field.Child("domain", "resources", "requests", "memory").String(),
				field.Child("domain", "resources", "limits", "memory").String(),
			),
			Field: field.Child("domain", "resources", "requests", "memory").String(),
		})
	}
	return causes
}

func validateCPULimitIsInteger(field *k8sfield.Path, spec *v1.VirtualMachineInstanceSpec) (causes []metav1.StatusCause) {
	if spec.Domain.Resources.Limits.Cpu().Value() > 0 && spec.Domain.Resources.Limits.Cpu().Value()*1000 != spec.Domain.Resources.Limits.Cpu().MilliValue() {
		causes = append(causes, metav1.StatusCause{
			Type:    metav1.CauseTypeFieldValueInvalid,
			Message: "provided resources CPU limits must be an interger",
			Field:   field.Child("domain", "resources", "limits", "cpu").String(),
		})
	}
	return causes
}

func validateCPURequestIsInteger(field *k8sfield.Path, spec *v1.VirtualMachineInstanceSpec) (causes []metav1.StatusCause) {
	if spec.Domain.Resources.Requests.Cpu().Value() > 0 && spec.Domain.Resources.Requests.Cpu().Value()*1000 != spec.Domain.Resources.Requests.Cpu().MilliValue() {
		causes = append(causes, metav1.StatusCause{
			Type:    metav1.CauseTypeFieldValueInvalid,
			Message: "provided resources CPU requests must be an interger",
			Field:   field.Child("domain", "resources", "requests", "cpu").String(),
		})
	}
	return causes
}

func validateMemoryLimitAndRequestProvided(field *k8sfield.Path, spec *v1.VirtualMachineInstanceSpec) (causes []metav1.StatusCause) {
	if spec.Domain.Resources.Limits.Memory().Value() == 0 && spec.Domain.Resources.Requests.Memory().Value() == 0 {
		causes = append(causes, metav1.StatusCause{
			Type: metav1.CauseTypeFieldValueInvalid,
			Message: fmt.Sprintf("%s or %s should be provided",
				field.Child("domain", "resources", "requests", "memory").String(),
				field.Child("domain", "resources", "limits", "memory").String(),
			),
			Field: field.Child("domain", "resources", "limits", "memory").String(),
		})
	}
	return causes
}

func validateCpuRequestDoesNotExceedLimit(field *k8sfield.Path, spec *v1.VirtualMachineInstanceSpec) (causes []metav1.StatusCause) {
	if spec.Domain.Resources.Limits.Cpu().MilliValue() > 0 &&
		spec.Domain.Resources.Requests.Cpu().MilliValue() > spec.Domain.Resources.Limits.Cpu().MilliValue() {
		causes = append(causes, metav1.StatusCause{
			Type: metav1.CauseTypeFieldValueInvalid,
			Message: fmt.Sprintf("%s '%s' is greater than %s '%s'", field.Child("domain", "resources", "requests", "cpu").String(),
				spec.Domain.Resources.Requests.Cpu(),
				field.Child("domain", "resources", "limits", "cpu").String(),
				spec.Domain.Resources.Limits.Cpu()),
			Field: field.Child("domain", "resources", "requests", "cpu").String(),
		})
	}
	return causes
}

func validateCPULimitNotNegative(field *k8sfield.Path, spec *v1.VirtualMachineInstanceSpec) (causes []metav1.StatusCause) {
	if spec.Domain.Resources.Limits.Cpu().MilliValue() < 0 {
		causes = append(causes, metav1.StatusCause{
			Type: metav1.CauseTypeFieldValueInvalid,
			Message: fmt.Sprintf(valueMustBePositiveMessagePattern, field.Child("domain", "resources", "limits", "cpu").String(),
				spec.Domain.Resources.Limits.Cpu()),
			Field: field.Child("domain", "resources", "limits", "cpu").String(),
		})
	}
	return causes
}

func validateCPURequestNotNegative(field *k8sfield.Path, spec *v1.VirtualMachineInstanceSpec) (causes []metav1.StatusCause) {
	if spec.Domain.Resources.Requests.Cpu().MilliValue() < 0 {
		causes = append(causes, metav1.StatusCause{
			Type: metav1.CauseTypeFieldValueInvalid,
			Message: fmt.Sprintf(valueMustBePositiveMessagePattern, field.Child("domain", "resources", "requests", "cpu").String(),
				spec.Domain.Resources.Requests.Cpu()),
			Field: field.Child("domain", "resources", "requests", "cpu").String(),
		})
	}
	return causes
}

func validateFirmwareSerial(field *k8sfield.Path, spec *v1.VirtualMachineInstanceSpec) (causes []metav1.StatusCause) {
	if spec.Domain.Firmware != nil && len(spec.Domain.Firmware.Serial) > 0 {
		// Verify serial number is within valid length, if provided
		if len(spec.Domain.Firmware.Serial) > maxStrLen {
			causes = append(causes, metav1.StatusCause{
				Type: metav1.CauseTypeFieldValueInvalid,
				Message: fmt.Sprintf("%s must be less than or equal to %d in length, if specified",
					field.Child("domain", "firmware", "serial").String(),
					maxStrLen,
				),
				Field: field.Child("domain", "firmware", "serial").String(),
			})
		}
		// Verify serial number is made up of valid characters for libvirt, if provided
		isValid := regexp.MustCompile(`^[A-Za-z0-9_.+-]+$`).MatchString
		if !isValid(spec.Domain.Firmware.Serial) {
			causes = append(causes, metav1.StatusCause{
				Type:    metav1.CauseTypeFieldValueInvalid,
				Message: fmt.Sprintf("%s must be made up of the following characters [A-Za-z0-9_.+-], if specified", field.Child("domain", "firmware", "serial").String()),
				Field:   field.Child("domain", "firmware", "serial").String(),
			})
		}
	}
	return causes
}

func validateEmulatedMachine(field *k8sfield.Path, spec *v1.VirtualMachineInstanceSpec, config *virtconfig.ClusterConfig) (causes []metav1.StatusCause) {
	if machine := spec.Domain.Machine; machine != nil && len(machine.Type) > 0 {
		supportedMachines := config.GetEmulatedMachines(spec.Architecture)
		var match = false
		for _, val := range supportedMachines {
			if regexp.MustCompile(val).MatchString(machine.Type) {
				match = true
				break
			}
		}
		if !match {
			causes = append(causes, metav1.StatusCause{
				Type: metav1.CauseTypeFieldValueInvalid,
				Message: fmt.Sprintf("%s is not supported: %s (allowed values: %v)",
					field.Child("domain", "machine", "type").String(),
					machine.Type,
					supportedMachines,
				),
				Field: field.Child("domain", "machine", "type").String(),
			})
		}
	}
	return causes
}

func validateGuestMemoryLimit(field *k8sfield.Path, spec *v1.VirtualMachineInstanceSpec, config *virtconfig.ClusterConfig) (causes []metav1.StatusCause) {
	if config.IsVMRolloutStrategyLiveUpdate() {
		return
	}

	if spec.Domain.Memory != nil && spec.Domain.Memory.Guest != nil {
		limits := spec.Domain.Resources.Limits.Memory().Value()
		guest := spec.Domain.Memory.Guest.Value()
		if limits < guest && limits != 0 {
			causes = append(causes, metav1.StatusCause{
				Type: metav1.CauseTypeFieldValueInvalid,
				Message: fmt.Sprintf("%s '%s' must be equal to or less than the memory limit %s '%s'",
					field.Child("domain", "memory", "guest").String(),
					spec.Domain.Memory.Guest,
					field.Child("domain", "resources", "limits", "memory").String(),
					spec.Domain.Resources.Limits.Memory(),
				),
				Field: field.Child("domain", "memory", "guest").String(),
			})
		}
	}
	return causes
}

func validateHugepagesMemoryRequests(field *k8sfield.Path, spec *v1.VirtualMachineInstanceSpec) (causes []metav1.StatusCause) {
	if spec.Domain.Memory != nil && spec.Domain.Memory.Hugepages != nil {
		hugepagesSize, err := resource.ParseQuantity(spec.Domain.Memory.Hugepages.PageSize)
		if err != nil {
			causes = append(causes, metav1.StatusCause{
				Type: metav1.CauseTypeFieldValueInvalid,
				Message: fmt.Sprintf("%s '%s': %s",
					field.Child("domain", "hugepages", "size").String(),
					spec.Domain.Memory.Hugepages.PageSize,
					resource.ErrFormatWrong,
				),
				Field: field.Child("domain", "hugepages", "size").String(),
			})
		} else {
			vmMemory := spec.Domain.Resources.Requests.Memory().Value()
			if vmMemory < hugepagesSize.Value() {
				causes = append(causes, metav1.StatusCause{
					Type: metav1.CauseTypeFieldValueInvalid,
					Message: fmt.Sprintf("%s '%s' must be equal to or larger than page size %s '%s'",
						field.Child("domain", "resources", "requests", "memory").String(),
						spec.Domain.Resources.Requests.Memory(),
						field.Child("domain", "hugepages", "size").String(),
						spec.Domain.Memory.Hugepages.PageSize,
					),
					Field: field.Child("domain", "resources", "requests", "memory").String(),
				})
			} else if vmMemory%hugepagesSize.Value() != 0 {
				causes = append(causes, metav1.StatusCause{
					Type: metav1.CauseTypeFieldValueInvalid,
					Message: fmt.Sprintf("%s '%s' is not a multiple of the page size %s '%s'",
						field.Child("domain", "resources", "requests", "memory").String(),
						spec.Domain.Resources.Requests.Memory(),
						field.Child("domain", "hugepages", "size").String(),
						spec.Domain.Memory.Hugepages.PageSize,
					),
					Field: field.Child("domain", "resources", "requests", "memory").String(),
				})
			}
		}
	}
	return causes
}

func validateMemoryLimitsNegativeOrNull(field *k8sfield.Path, spec *v1.VirtualMachineInstanceSpec) (causes []metav1.StatusCause) {
	if spec.Domain.Resources.Limits.Memory().Value() < 0 {
		causes = append(causes, metav1.StatusCause{
			Type: metav1.CauseTypeFieldValueInvalid,
			Message: fmt.Sprintf(valueMustBePositiveMessagePattern, field.Child("domain", "resources", "limits", "memory").String(),
				spec.Domain.Resources.Limits.Memory()),
			Field: field.Child("domain", "resources", "limits", "memory").String(),
		})
	}

	if spec.Domain.Resources.Limits.Memory().Value() > 0 &&
		spec.Domain.Resources.Requests.Memory().Value() > spec.Domain.Resources.Limits.Memory().Value() {
		causes = append(causes, metav1.StatusCause{
			Type: metav1.CauseTypeFieldValueInvalid,
			Message: fmt.Sprintf("%s '%s' is greater than %s '%s'", field.Child("domain", "resources", "requests", "memory").String(),
				spec.Domain.Resources.Requests.Memory(),
				field.Child("domain", "resources", "limits", "memory").String(),
				spec.Domain.Resources.Limits.Memory()),
			Field: field.Child("domain", "resources", "requests", "memory").String(),
		})
	}
	return causes
}

func validateMemoryRequestsNegativeOrNull(field *k8sfield.Path, spec *v1.VirtualMachineInstanceSpec) (causes []metav1.StatusCause) {
	if spec.Domain.Resources.Requests.Memory().Value() < 0 {
		causes = append(causes, metav1.StatusCause{
			Type: metav1.CauseTypeFieldValueInvalid,
			Message: fmt.Sprintf(valueMustBePositiveMessagePattern, field.Child("domain", "resources", "requests", "memory").String(),
				spec.Domain.Resources.Requests.Memory()),
			Field: field.Child("domain", "resources", "requests", "memory").String(),
		})
	} else if spec.Domain.Resources.Requests.Memory().Value() > 0 && spec.Domain.Resources.Requests.Memory().Cmp(resource.MustParse("1M")) < 0 {
		causes = append(causes, metav1.StatusCause{
			Type: metav1.CauseTypeFieldValueInvalid,
			Message: fmt.Sprintf("%s '%s': must be greater than or equal to 1M.", field.Child("domain", "resources", "requests", "memory").String(),
				spec.Domain.Resources.Requests.Memory()),
			Field: field.Child("domain", "resources", "requests", "memory").String(),
		})
	}
	return causes
}

func validateSubdomainDNSSubdomainRules(field *k8sfield.Path, spec *v1.VirtualMachineInstanceSpec) (causes []metav1.StatusCause) {
	if spec.Subdomain != "" {
		errors := validation.IsDNS1123Subdomain(spec.Subdomain)
		if len(errors) != 0 {
			causes = append(causes, metav1.StatusCause{
				Type: metav1.CauseTypeFieldValueInvalid,
				Message: fmt.Sprintf("%s does not conform to the kubernetes DNS_SUBDOMAIN rules : %s",
					field.Child("subdomain").String(), strings.Join(errors, ", ")),
				Field: field.Child("subdomain").String(),
			})
		}
	}
	return causes
}

func validateHostNameNotConformingToDNSLabelRules(field *k8sfield.Path, spec *v1.VirtualMachineInstanceSpec) (causes []metav1.StatusCause) {
	if spec.Hostname != "" {
		errors := validation.IsDNS1123Label(spec.Hostname)
		if len(errors) != 0 {
			causes = appendNewStatusCauseForHostNameNotConformingToDNSLabelRules(field, causes, errors)
		}
	}
	return causes
}

func validateRealtime(field *k8sfield.Path, spec *v1.VirtualMachineInstanceSpec) (causes []metav1.StatusCause) {
	if spec.Domain.CPU != nil && spec.Domain.CPU.Realtime != nil {
		causes = append(causes, validateCPURealtime(field, spec)...)
		causes = append(causes, validateMemoryRealtime(field, spec)...)
	}
	return causes
}

func validateArchitecture(field *k8sfield.Path, spec *v1.VirtualMachineInstanceSpec, config *virtconfig.ClusterConfig) (causes []metav1.StatusCause) {
	if spec.Architecture != "" && spec.Architecture != runtime.GOARCH && !config.MultiArchitectureEnabled() {
		causes = append(causes, metav1.StatusCause{
			Type: metav1.CauseTypeFieldValueRequired,
			Message: fmt.Sprintf("multi-architecture feature gate is not enabled in kubevirt-config, invalid entry %s",
				field.Child("architecture").String()),
			Field: field.Child("architecture").String(),
		})

	}
	return causes
}

func validateContainerDisks(field *k8sfield.Path, spec *v1.VirtualMachineInstanceSpec) (causes []metav1.StatusCause) {
	for idx, volume := range spec.Volumes {
		if volume.ContainerDisk == nil || volume.ContainerDisk.Path == "" {
			continue
		}
		causes = append(causes, validatePath(field.Child("volumes").Index(idx).Child("containerDisk"), volume.ContainerDisk.Path)...)
	}
	return causes
}

func validatePath(field *k8sfield.Path, path string) (causes []metav1.StatusCause) {
	if path == "/" {
		causes = append(causes, metav1.StatusCause{
			Type: metav1.CauseTypeFieldValueInvalid,
			Message: fmt.Sprintf("%s must not point to root",
				field.String(),
			),
			Field: field.String(),
		})
	} else {
		cleanedPath := filepath.Join("/", path)
		providedPath := strings.TrimSuffix(path, "/") // Join trims suffix slashes

		if cleanedPath != providedPath {
			causes = append(causes, metav1.StatusCause{
				Type: metav1.CauseTypeFieldValueInvalid,
				Message: fmt.Sprintf("%s must be an absolute path to a file without relative components",
					field.String(),
				),
				Field: field.String(),
			})
		}
	}
	return causes

}

func validateCPURealtime(field *k8sfield.Path, spec *v1.VirtualMachineInstanceSpec) (causes []metav1.StatusCause) {
	if !spec.Domain.CPU.DedicatedCPUPlacement {
		causes = append(causes, metav1.StatusCause{
			Type: metav1.CauseTypeFieldValueRequired,
			Message: fmt.Sprintf("%s must be set to true when %s is used",
				field.Child("domain", "cpu", "dedicatedCpuPlacement").String(),
				field.Child("domain", "cpu", "realtime").String(),
			),
			Field: field.Child("domain", "cpu", "dedicatedCpuPlacement").String(),
		})
	}
	return causes
}

func validateMemoryRealtime(field *k8sfield.Path, spec *v1.VirtualMachineInstanceSpec) (causes []metav1.StatusCause) {
	if spec.Domain.CPU.NUMA == nil || spec.Domain.CPU.NUMA.GuestMappingPassthrough == nil {
		causes = append(causes, metav1.StatusCause{
			Type: metav1.CauseTypeFieldValueRequired,
			Message: fmt.Sprintf("%s must be defined when %s is used",
				field.Child("domain", "cpu", "numa", "guestMappingPassthrough").String(),
				field.Child("domain", "cpu", "realtime").String(),
			),
			Field: field.Child("domain", "cpu", "numa", "guestMappingPassthrough").String(),
		})
	}
	return causes
}

func appendNewStatusCauseForHostNameNotConformingToDNSLabelRules(field *k8sfield.Path, causes []metav1.StatusCause, errors []string) []metav1.StatusCause {
	return append(causes, metav1.StatusCause{
		Type: metav1.CauseTypeFieldValueInvalid,
		Message: fmt.Sprintf("%s does not conform to the kubernetes DNS_LABEL rules : %s",
			field.Child("hostname").String(), strings.Join(errors, ", ")),
		Field: field.Child("hostname").String(),
	})
}

// ValidateVirtualMachineInstanceMandatoryFields should be invoked after all defaults and presets are applied.
// It is only meant to be used for VMI reviews, not if they are templates on other objects
func ValidateVirtualMachineInstanceMandatoryFields(field *k8sfield.Path, spec *v1.VirtualMachineInstanceSpec) []metav1.StatusCause {
	var causes []metav1.StatusCause

	requests := spec.Domain.Resources.Requests.Memory().Value()

	if requests == 0 &&
		(spec.Domain.Memory == nil || spec.Domain.Memory != nil &&
			spec.Domain.Memory.Guest == nil && spec.Domain.Memory.Hugepages == nil) {
		causes = append(causes, metav1.StatusCause{
			Type: metav1.CauseTypeFieldValueRequired,
			Message: fmt.Sprintf("no memory requested, at least one of '%s', '%s' or '%s' must be set",
				field.Child("domain", "memory", "guest").String(),
				field.Child("domain", "memory", "hugepages", "size").String(),
				field.Child("domain", "resources", "requests", "memory").String()),
		})
	}
	return causes
}

func ValidateVirtualMachineInstanceMetadata(field *k8sfield.Path, metadata *metav1.ObjectMeta, config *virtconfig.ClusterConfig, accountName string) []metav1.StatusCause {

	var causes []metav1.StatusCause
	annotations := metadata.Annotations
	labels := metadata.Labels
	// Validate kubevirt.io labels presence. Restricted labels allowed
	// to be created only by known service accounts
	if !webhooks.IsKubeVirtServiceAccount(accountName) {
		if len(filterKubevirtLabels(labels)) > 0 {
			causes = append(causes, metav1.StatusCause{
				Type:    metav1.CauseTypeFieldValueNotSupported,
				Message: "creation of the following reserved kubevirt.io/ labels on a VMI object is prohibited",
				Field:   field.Child("labels").String(),
			})
		}
	}

	// Validate ignition feature gate if set when the corresponding annotation is found
	if annotations[v1.IgnitionAnnotation] != "" && !config.IgnitionEnabled() {
		causes = append(causes, metav1.StatusCause{
			Type: metav1.CauseTypeFieldValueInvalid,
			Message: fmt.Sprintf("ExperimentalIgnitionSupport feature gate is not enabled in kubevirt-config, invalid entry %s",
				field.Child("annotations").Child(v1.IgnitionAnnotation).String()),
			Field: field.Child("annotations").String(),
		})
	}

	// Validate sidecar feature gate if set when the corresponding annotation is found
	if annotations[hooks.HookSidecarListAnnotationName] != "" && !config.SidecarEnabled() {
		causes = append(causes, metav1.StatusCause{
			Type: metav1.CauseTypeFieldValueInvalid,
			Message: fmt.Sprintf("sidecar feature gate is not enabled in kubevirt-config, invalid entry %s",
				field.Child("annotations", hooks.HookSidecarListAnnotationName).String()),
			Field: field.Child("annotations").String(),
		})
	}

	if threadCountStr, exists := metadata.Annotations[cmdclient.MultiThreadedQemuMigrationAnnotation]; exists {
		threadCount, err := strconv.Atoi(threadCountStr)
		invalidEntry := field.Child("annotations", cmdclient.MultiThreadedQemuMigrationAnnotation).String()

		if err != nil {
			causes = append(causes, metav1.StatusCause{
				Type:    metav1.CauseTypeFieldValueInvalid,
				Message: fmt.Sprintf("cannot parse %s to int: %s, invalid entry %s", threadCountStr, err.Error(), invalidEntry),
				Field:   field.Child("annotations").String(),
			})
		} else if threadCount <= 1 {
			causes = append(causes, metav1.StatusCause{
				Type:    metav1.CauseTypeFieldValueInvalid,
				Message: fmt.Sprintf("thread count (%s) must be larger than 1. invalid entry %s", threadCountStr, invalidEntry),
				Field:   field.Child("annotations").String(),
			})
		}
	}

	return causes
}

func ValidateDuplicateDHCPPrivateOptions(PrivateOptions []v1.DHCPPrivateOptions) error {
	isUnique := map[int]bool{}
	for _, DHCPPrivateOption := range PrivateOptions {
		if isUnique[DHCPPrivateOption.Option] {
			return errors.New("you have provided duplicate DHCPPrivateOptions")
		}
		isUnique[DHCPPrivateOption.Option] = true
	}
	return nil
}

// Copied from kubernetes/pkg/apis/core/validation/validation.go
func validatePodDNSConfig(dnsConfig *k8sv1.PodDNSConfig, dnsPolicy *k8sv1.DNSPolicy, field *k8sfield.Path) []metav1.StatusCause {
	var causes []metav1.StatusCause

	// Validate DNSNone case. Must provide at least one DNS name server.
	if dnsPolicy != nil && *dnsPolicy == k8sv1.DNSNone {
		if dnsConfig == nil {
			causes = append(causes, metav1.StatusCause{
				Type:    metav1.CauseTypeFieldValueRequired,
				Message: fmt.Sprintf("must provide `dnsConfig` when `dnsPolicy` is %s", k8sv1.DNSNone),
				Field:   field.String(),
			})
			return causes
		}
		if len(dnsConfig.Nameservers) == 0 {
			causes = append(causes, metav1.StatusCause{
				Type:    metav1.CauseTypeFieldValueRequired,
				Message: fmt.Sprintf("must provide at least one DNS nameserver when `dnsPolicy` is %s", k8sv1.DNSNone),
				Field:   "nameservers",
			})
			return causes
		}
	}

	if dnsConfig != nil {
		// Validate nameservers.
		if len(dnsConfig.Nameservers) > maxDNSNameservers {
			causes = append(causes, metav1.StatusCause{
				Type:    metav1.CauseTypeFieldValueInvalid,
				Message: fmt.Sprintf("must not have more than %v nameservers: %s", maxDNSNameservers, dnsConfig.Nameservers),
				Field:   "nameservers",
			})
		}
		for _, ns := range dnsConfig.Nameservers {
			if ip := net.ParseIP(ns); ip == nil {
				causes = append(causes, metav1.StatusCause{
					Type:    metav1.CauseTypeFieldValueInvalid,
					Message: fmt.Sprintf("must be valid IP address: %s", ns),
					Field:   "nameservers",
				})
			}
		}
		// Validate searches.
		if len(dnsConfig.Searches) > maxDNSSearchPaths {
			causes = append(causes, metav1.StatusCause{
				Type:    metav1.CauseTypeFieldValueInvalid,
				Message: fmt.Sprintf("must not have more than %v search paths", maxDNSSearchPaths),
				Field:   "searchDomains",
			})
		}
		// Include the space between search paths.
		if len(strings.Join(dnsConfig.Searches, " ")) > maxDNSSearchListChars {
			causes = append(causes, metav1.StatusCause{
				Type:    metav1.CauseTypeFieldValueInvalid,
				Message: fmt.Sprintf("must not have more than %v characters (including spaces) in the search list", maxDNSSearchListChars),
				Field:   "searchDomains",
			})
		}
		for _, search := range dnsConfig.Searches {
			for _, msg := range validation.IsDNS1123Subdomain(search) {
				causes = append(causes, metav1.StatusCause{
					Type:    metav1.CauseTypeFieldValueInvalid,
					Message: fmt.Sprintf("%v", msg),
					Field:   "searchDomains",
				})
			}
		}
		// Validate options.
		for _, option := range dnsConfig.Options {
			if len(option.Name) == 0 {
				causes = append(causes, metav1.StatusCause{
					Type:    metav1.CauseTypeFieldValueInvalid,
					Message: fmt.Sprintf("Option.Name must not be empty"),
					Field:   "options",
				})
			}
		}
	}
	return causes
}

// Copied from kubernetes/pkg/apis/core/validation/validation.go
func validateDNSPolicy(dnsPolicy *k8sv1.DNSPolicy, field *k8sfield.Path) []metav1.StatusCause {
	var causes []metav1.StatusCause
	switch *dnsPolicy {
	case k8sv1.DNSClusterFirstWithHostNet, k8sv1.DNSClusterFirst, k8sv1.DNSDefault, k8sv1.DNSNone, "":
	default:
		validValues := []string{string(k8sv1.DNSClusterFirstWithHostNet), string(k8sv1.DNSClusterFirst), string(k8sv1.DNSDefault), string(k8sv1.DNSNone), ""}
		causes = append(causes, metav1.StatusCause{
			Type:    metav1.CauseTypeFieldValueNotSupported,
			Message: fmt.Sprintf("DNSPolicy: %s is not supported, valid values: %s", *dnsPolicy, validValues),
			Field:   field.String(),
		})
	}
	return causes
}

func validateBootloader(field *k8sfield.Path, bootloader *v1.Bootloader) []metav1.StatusCause {
	var causes []metav1.StatusCause

	if bootloader != nil && bootloader.EFI != nil && bootloader.BIOS != nil {
		causes = append(causes, metav1.StatusCause{
			Type:    metav1.CauseTypeFieldValueInvalid,
			Message: fmt.Sprintf("%s has both EFI and BIOS configured, but they are mutually exclusive.", field.String()),
			Field:   field.String(),
		})
	}

	return causes
}

func validateFirmware(field *k8sfield.Path, firmware *v1.Firmware) []metav1.StatusCause {
	var causes []metav1.StatusCause

	if firmware != nil {
		causes = append(causes, validateBootloader(field.Child("bootloader"), firmware.Bootloader)...)
		causes = append(causes, validateKernelBoot(field.Child("kernelBoot"), firmware.KernelBoot)...)
	}

	return causes
}

func validateDomainSpec(field *k8sfield.Path, spec *v1.DomainSpec) []metav1.StatusCause {
	var causes []metav1.StatusCause

	causes = append(causes, validateDevices(field.Child("devices"), &spec.Devices)...)
	causes = append(causes, validateFirmware(field.Child("firmware"), spec.Firmware)...)

	if spec.Firmware != nil && spec.Firmware.Bootloader != nil && spec.Firmware.Bootloader.EFI != nil &&
		(spec.Firmware.Bootloader.EFI.SecureBoot == nil || *spec.Firmware.Bootloader.EFI.SecureBoot) &&
		(spec.Features == nil || spec.Features.SMM == nil || (spec.Features.SMM.Enabled != nil && !*spec.Features.SMM.Enabled)) {
		causes = append(causes, metav1.StatusCause{
			Type:    metav1.CauseTypeFieldValueInvalid,
			Message: fmt.Sprintf("%s has EFI SecureBoot enabled. SecureBoot requires SMM, which is currently disabled.", field.String()),
			Field:   field.String(),
		})
	}

	return causes
}

func validateAccessCredentials(field *k8sfield.Path, accessCredentials []v1.AccessCredential, volumes []v1.Volume) []metav1.StatusCause {
	var causes []metav1.StatusCause

	hasNoCloudVolume := false
	for _, volume := range volumes {
		if volume.CloudInitNoCloud != nil {
			hasNoCloudVolume = true
			break
		}
	}
	hasConfigDriveVolume := false
	for _, volume := range volumes {
		if volume.CloudInitConfigDrive != nil {
			hasConfigDriveVolume = true
			break
		}
	}

	for idx, accessCred := range accessCredentials {

		count := 0
		// one access cred type must be selected
		if accessCred.SSHPublicKey != nil {
			count++

			sourceCount := 0
			methodCount := 0
			if accessCred.SSHPublicKey.Source.Secret != nil {
				sourceCount++
			}

			if accessCred.SSHPublicKey.PropagationMethod.NoCloud != nil {
				methodCount++
				if !hasNoCloudVolume {
					causes = append(causes, metav1.StatusCause{
						Type:    metav1.CauseTypeFieldValueInvalid,
						Message: fmt.Sprintf("%s requires a noCloud volume to exist when the noCloud propagationMethod is in use.", field.Index(idx).String()),
						Field:   field.Index(idx).Child("sshPublicKey", "propagationMethod").String(),
					})

				}
			}

			if accessCred.SSHPublicKey.PropagationMethod.ConfigDrive != nil {
				methodCount++
				if !hasConfigDriveVolume {
					causes = append(causes, metav1.StatusCause{
						Type:    metav1.CauseTypeFieldValueInvalid,
						Message: fmt.Sprintf("%s requires a configDrive volume to exist when the configDrive propagationMethod is in use.", field.Index(idx).String()),
						Field:   field.Index(idx).Child("sshPublicKey", "propagationMethod").String(),
					})

				}
			}

			if accessCred.SSHPublicKey.PropagationMethod.QemuGuestAgent != nil {

				if len(accessCred.SSHPublicKey.PropagationMethod.QemuGuestAgent.Users) == 0 {
					causes = append(causes, metav1.StatusCause{
						Type:    metav1.CauseTypeFieldValueInvalid,
						Message: fmt.Sprintf("%s requires at least one user to be present in the users list", field.Index(idx).String()),
						Field:   field.Index(idx).Child("sshPublicKey", "propagationMethod", "qemuGuestAgent", "users").String(),
					})
				}

				methodCount++
			}

			if sourceCount != 1 {
				causes = append(causes, metav1.StatusCause{
					Type:    metav1.CauseTypeFieldValueInvalid,
					Message: fmt.Sprintf("%s must have exactly one source set", field.Index(idx).String()),
					Field:   field.Index(idx).Child("sshPublicKey", "source").String(),
				})
			}
			if methodCount != 1 {
				causes = append(causes, metav1.StatusCause{
					Type:    metav1.CauseTypeFieldValueInvalid,
					Message: fmt.Sprintf("%s must have exactly one propagationMethod set", field.Index(idx).String()),
					Field:   field.Index(idx).Child("sshPublicKey", "propagationMethod").String(),
				})
			}
		}

		if accessCred.UserPassword != nil {
			count++

			sourceCount := 0
			methodCount := 0
			if accessCred.UserPassword.Source.Secret != nil {
				sourceCount++
			}

			if accessCred.UserPassword.PropagationMethod.QemuGuestAgent != nil {
				methodCount++
			}

			if sourceCount != 1 {
				causes = append(causes, metav1.StatusCause{
					Type:    metav1.CauseTypeFieldValueInvalid,
					Message: fmt.Sprintf("%s must have exactly one source set", field.Index(idx).String()),
					Field:   field.Index(idx).Child("userPassword", "source").String(),
				})
			}
			if methodCount != 1 {
				causes = append(causes, metav1.StatusCause{
					Type:    metav1.CauseTypeFieldValueInvalid,
					Message: fmt.Sprintf("%s must have exactly one propagationMethod set", field.Index(idx).String()),
					Field:   field.Index(idx).Child("userPassword", "propagationMethod").String(),
				})
			}
		}

		if count != 1 {
			causes = append(causes, metav1.StatusCause{
				Type:    metav1.CauseTypeFieldValueInvalid,
				Message: fmt.Sprintf("%s must have exactly one access credential type set", field.Index(idx).String()),
				Field:   field.Index(idx).String(),
			})
		}

	}

	return causes
}

func validateVolumes(field *k8sfield.Path, volumes []v1.Volume, config *virtconfig.ClusterConfig) []metav1.StatusCause {
	var causes []metav1.StatusCause
	nameMap := make(map[string]int)

	// check that we have max 1 instance of below disks
	serviceAccountVolumeCount := 0
	downwardMetricVolumeCount := 0
	memoryDumpVolumeCount := 0

	for idx, volume := range volumes {
		// verify name is unique
		otherIdx, ok := nameMap[volume.Name]
		if !ok {
			nameMap[volume.Name] = idx
		} else {
			causes = append(causes, metav1.StatusCause{
				Type:    metav1.CauseTypeFieldValueInvalid,
				Message: fmt.Sprintf("%s and %s must not have the same Name.", field.Index(idx).String(), field.Index(otherIdx).String()),
				Field:   field.Index(idx).Child("name").String(),
			})
		}

		// Verify exactly one source is set
		volumeSourceSetCount := 0
		if volume.PersistentVolumeClaim != nil {
			volumeSourceSetCount++
		}
		if volume.Sysprep != nil {
			volumeSourceSetCount++
		}
		if volume.CloudInitNoCloud != nil {
			volumeSourceSetCount++
		}
		if volume.CloudInitConfigDrive != nil {
			volumeSourceSetCount++
		}
		if volume.ContainerDisk != nil {
			volumeSourceSetCount++
		}
		if volume.Ephemeral != nil {
			volumeSourceSetCount++
		}
		if volume.EmptyDisk != nil {
			volumeSourceSetCount++
		}
		if volume.HostDisk != nil {
			volumeSourceSetCount++
		}
		if volume.DataVolume != nil {
			if volume.DataVolume.Name == "" {
				causes = append(causes, metav1.StatusCause{
					Type:    metav1.CauseTypeFieldValueRequired,
					Message: "DataVolume 'name' must be set",
					Field:   field.Index(idx).Child("name").String(),
				})
			}
			volumeSourceSetCount++
		}
		if volume.ConfigMap != nil {
			volumeSourceSetCount++
		}
		if volume.Secret != nil {
			volumeSourceSetCount++
		}
		if volume.DownwardAPI != nil {
			volumeSourceSetCount++
		}
		if volume.ServiceAccount != nil {
			volumeSourceSetCount++
			serviceAccountVolumeCount++
		}
		if volume.DownwardMetrics != nil {
			downwardMetricVolumeCount++
			volumeSourceSetCount++
		}
		if volume.MemoryDump != nil {
			memoryDumpVolumeCount++
			volumeSourceSetCount++
		}

		if volumeSourceSetCount != 1 {
			causes = append(causes, metav1.StatusCause{
				Type:    metav1.CauseTypeFieldValueInvalid,
				Message: fmt.Sprintf("%s must have exactly one source type set", field.Index(idx).String()),
				Field:   field.Index(idx).String(),
			})
		}

		// Verify cloud init data is within size limits
		if volume.CloudInitNoCloud != nil || volume.CloudInitConfigDrive != nil {
			var userDataSecretRef, networkDataSecretRef *k8sv1.LocalObjectReference
			var dataSourceType, userData, userDataBase64, networkData, networkDataBase64 string
			if volume.CloudInitNoCloud != nil {
				dataSourceType = "cloudInitNoCloud"
				userDataSecretRef = volume.CloudInitNoCloud.UserDataSecretRef
				userDataBase64 = volume.CloudInitNoCloud.UserDataBase64
				userData = volume.CloudInitNoCloud.UserData
				networkDataSecretRef = volume.CloudInitNoCloud.NetworkDataSecretRef
				networkDataBase64 = volume.CloudInitNoCloud.NetworkDataBase64
				networkData = volume.CloudInitNoCloud.NetworkData
			} else if volume.CloudInitConfigDrive != nil {
				dataSourceType = "cloudInitConfigDrive"
				userDataSecretRef = volume.CloudInitConfigDrive.UserDataSecretRef
				userDataBase64 = volume.CloudInitConfigDrive.UserDataBase64
				userData = volume.CloudInitConfigDrive.UserData
				networkDataSecretRef = volume.CloudInitConfigDrive.NetworkDataSecretRef
				networkDataBase64 = volume.CloudInitConfigDrive.NetworkDataBase64
				networkData = volume.CloudInitConfigDrive.NetworkData
			}

			userDataLen := 0
			userDataSourceCount := 0
			networkDataLen := 0
			networkDataSourceCount := 0

			if userDataSecretRef != nil && userDataSecretRef.Name != "" {
				userDataSourceCount++
			}
			if userDataBase64 != "" {
				userDataSourceCount++
				userData, err := base64.StdEncoding.DecodeString(userDataBase64)
				if err != nil {
					causes = append(causes, metav1.StatusCause{
						Type:    metav1.CauseTypeFieldValueInvalid,
						Message: fmt.Sprintf("%s.%s.userDataBase64 is not a valid base64 value.", field.Index(idx).Child(dataSourceType, "userDataBase64").String(), dataSourceType),
						Field:   field.Index(idx).Child(dataSourceType, "userDataBase64").String(),
					})
				}
				userDataLen = len(userData)
			}
			if userData != "" {
				userDataSourceCount++
				userDataLen = len(userData)
			}

			if userDataSourceCount > 1 {
				causes = append(causes, metav1.StatusCause{
					Type:    metav1.CauseTypeFieldValueInvalid,
					Message: fmt.Sprintf("%s must have only one userdatasource set.", field.Index(idx).Child(dataSourceType).String()),
					Field:   field.Index(idx).Child(dataSourceType).String(),
				})
			}

			if userDataLen > cloudInitUserMaxLen {
				causes = append(causes, metav1.StatusCause{
					Type:    metav1.CauseTypeFieldValueInvalid,
					Message: fmt.Sprintf("%s userdata exceeds %d byte limit. Should use UserDataSecretRef for larger data.", field.Index(idx).Child(dataSourceType).String(), cloudInitUserMaxLen),
					Field:   field.Index(idx).Child(dataSourceType).String(),
				})
			}

			if networkDataSecretRef != nil && networkDataSecretRef.Name != "" {
				networkDataSourceCount++
			}
			if networkDataBase64 != "" {
				networkDataSourceCount++
				networkData, err := base64.StdEncoding.DecodeString(networkDataBase64)
				if err != nil {
					causes = append(causes, metav1.StatusCause{
						Type:    metav1.CauseTypeFieldValueInvalid,
						Message: fmt.Sprintf("%s.%s.networkDataBase64 is not a valid base64 value.", field.Index(idx).Child(dataSourceType, "networkDataBase64").String(), dataSourceType),
						Field:   field.Index(idx).Child(dataSourceType, "networkDataBase64").String(),
					})
				}
				networkDataLen = len(networkData)
			}
			if networkData != "" {
				networkDataSourceCount++
				networkDataLen = len(networkData)
			}

			if networkDataSourceCount > 1 {
				causes = append(causes, metav1.StatusCause{
					Type:    metav1.CauseTypeFieldValueInvalid,
					Message: fmt.Sprintf("%s must have only one networkdata source set.", field.Index(idx).Child(dataSourceType).String()),
					Field:   field.Index(idx).Child(dataSourceType).String(),
				})
			}

			if networkDataLen > cloudInitNetworkMaxLen {
				causes = append(causes, metav1.StatusCause{
					Type:    metav1.CauseTypeFieldValueInvalid,
					Message: fmt.Sprintf("%s networkdata exceeds %d byte limit. Should use NetworkDataSecretRef for larger data.", field.Index(idx).Child(dataSourceType).String(), cloudInitNetworkMaxLen),
					Field:   field.Index(idx).Child(dataSourceType).String(),
				})
			}

			if userDataSourceCount == 0 && networkDataSourceCount == 0 {
				causes = append(causes, metav1.StatusCause{
					Type:    metav1.CauseTypeFieldValueInvalid,
					Message: fmt.Sprintf("%s must have at least one userdatasource or one networkdatasource set.", field.Index(idx).Child(dataSourceType).String()),
					Field:   field.Index(idx).Child(dataSourceType).String(),
				})
			}
		}

		if volume.DownwardMetrics != nil && !config.DownwardMetricsEnabled() {
			causes = append(causes, metav1.StatusCause{
				Type:    metav1.CauseTypeFieldValueInvalid,
				Message: "downwardMetrics disks are not allowed: DownwardMetrics feature gate is not enabled.",
				Field:   field.Index(idx).String(),
			})
		}

		// validate HostDisk data
		if hostDisk := volume.HostDisk; hostDisk != nil {
			if !config.HostDiskEnabled() {
				causes = append(causes, metav1.StatusCause{
					Type:    metav1.CauseTypeFieldValueInvalid,
					Message: "HostDisk feature gate is not enabled",
					Field:   field.Index(idx).String(),
				})
			}
			if hostDisk.Path == "" {
				causes = append(causes, metav1.StatusCause{
					Type:    metav1.CauseTypeFieldValueNotFound,
					Message: fmt.Sprintf("%s is required for hostDisk volume", field.Index(idx).Child("hostDisk", "path").String()),
					Field:   field.Index(idx).Child("hostDisk", "path").String(),
				})
			}

			if hostDisk.Type != v1.HostDiskExists && hostDisk.Type != v1.HostDiskExistsOrCreate {
				causes = append(causes, metav1.StatusCause{
					Type:    metav1.CauseTypeFieldValueInvalid,
					Message: fmt.Sprintf("%s has invalid value '%s', allowed are '%s' or '%s'", field.Index(idx).Child("hostDisk", "type").String(), hostDisk.Type, v1.HostDiskExists, v1.HostDiskExistsOrCreate),
					Field:   field.Index(idx).Child("hostDisk", "type").String(),
				})
			}

			// if disk.img already exists and user knows that by specifying type 'Disk' it is pointless to set capacity
			if hostDisk.Type == v1.HostDiskExists && !hostDisk.Capacity.IsZero() {
				causes = append(causes, metav1.StatusCause{
					Type:    metav1.CauseTypeFieldValueInvalid,
					Message: fmt.Sprintf("%s is allowed to pass only with %s equal to '%s'", field.Index(idx).Child("hostDisk", "capacity").String(), field.Index(idx).Child("hostDisk", "type").String(), v1.HostDiskExistsOrCreate),
					Field:   field.Index(idx).Child("hostDisk", "capacity").String(),
				})
			}
		}

		if volume.ConfigMap != nil {
			if volume.ConfigMap.LocalObjectReference.Name == "" {
				causes = append(causes, metav1.StatusCause{
					Type:    metav1.CauseTypeFieldValueInvalid,
					Message: fmt.Sprintf(requiredFieldFmt, field.Index(idx).Child("configMap", "name").String()),
					Field:   field.Index(idx).Child("configMap", "name").String(),
				})
			}
		}

		if volume.Secret != nil {
			if volume.Secret.SecretName == "" {
				causes = append(causes, metav1.StatusCause{
					Type:    metav1.CauseTypeFieldValueInvalid,
					Message: fmt.Sprintf(requiredFieldFmt, field.Index(idx).Child("secret", "secretName").String()),
					Field:   field.Index(idx).Child("secret", "secretName").String(),
				})
			}
		}

		if volume.ServiceAccount != nil {
			if volume.ServiceAccount.ServiceAccountName == "" {
				causes = append(causes, metav1.StatusCause{
					Type:    metav1.CauseTypeFieldValueInvalid,
					Message: fmt.Sprintf(requiredFieldFmt, field.Index(idx).Child("serviceAccount", "serviceAccountName").String()),
					Field:   field.Index(idx).Child("serviceAccount", "serviceAccountName").String(),
				})
			}
		}
	}

	if serviceAccountVolumeCount > 1 {
		causes = append(causes, metav1.StatusCause{
			Type:    metav1.CauseTypeFieldValueInvalid,
			Message: fmt.Sprintf("%s must have max one serviceAccount volume set", field.String()),
			Field:   field.String(),
		})
	}

	if downwardMetricVolumeCount > 1 {
		causes = append(causes, metav1.StatusCause{
			Type:    metav1.CauseTypeFieldValueInvalid,
			Message: fmt.Sprintf("%s must have max one downwardMetric volume set", field.String()),
			Field:   field.String(),
		})
	}
	if memoryDumpVolumeCount > 1 {
		causes = append(causes, metav1.StatusCause{
			Type:    metav1.CauseTypeFieldValueInvalid,
			Message: fmt.Sprintf("%s must have max one memory dump volume set", field.String()),
			Field:   field.String(),
		})
	}

	return causes
}

func validateDevices(field *k8sfield.Path, devices *v1.Devices) []metav1.StatusCause {
	var causes []metav1.StatusCause
	causes = append(causes, validateDisks(field.Child("disks"), devices.Disks)...)
	return causes
}

func getNumberOfPodInterfaces(spec *v1.VirtualMachineInstanceSpec) int {
	nPodInterfaces := 0
	for _, net := range spec.Networks {
		if net.Pod != nil {
			for _, iface := range spec.Domain.Devices.Interfaces {
				if iface.Name == net.Name {
					nPodInterfaces++
					break // we maintain 1-to-1 relationship between networks and interfaces
				}
			}
		}
	}
	return nPodInterfaces
}

func validateDisks(field *k8sfield.Path, disks []v1.Disk) []metav1.StatusCause {
	var causes []metav1.StatusCause
	nameMap := make(map[string]int)

	for idx, disk := range disks {
		// verify name is unique
		otherIdx, ok := nameMap[disk.Name]
		if !ok {
			nameMap[disk.Name] = idx
		} else {
			causes = append(causes, metav1.StatusCause{
				Type:    metav1.CauseTypeFieldValueInvalid,
				Message: fmt.Sprintf("%s and %s must not have the same Name.", field.Index(idx).String(), field.Index(otherIdx).String()),
				Field:   field.Index(idx).Child("name").String(),
			})
		}

		// Verify only a single device type is set.
		deviceTargetSetCount := 0
		var diskType string
		var bus v1.DiskBus
		if disk.Disk != nil {
			deviceTargetSetCount++
			diskType = "disk"
			bus = disk.Disk.Bus
		}
		if disk.LUN != nil {
			deviceTargetSetCount++
			diskType = "lun"
			bus = disk.LUN.Bus
		}
		if disk.CDRom != nil {
			deviceTargetSetCount++
			diskType = "cdrom"
			bus = disk.CDRom.Bus
		}

		// NOTE: not setting a device target is okay. We default to Disk.
		// However, only a single device target is allowed to be set at a time.
		if deviceTargetSetCount > 1 {
			causes = append(causes, metav1.StatusCause{
				Type:    metav1.CauseTypeFieldValueInvalid,
				Message: fmt.Sprintf("%s can only have a single target type defined", field.Index(idx).String()),
				Field:   field.Index(idx).String(),
			})
		}

		// Verify pci address
		causes = append(causes, validatePciAddress(disk, field, idx)...)

		// Verify boot order is greater than 0, if provided
		if disk.BootOrder != nil && *disk.BootOrder < 1 {
			causes = append(causes, metav1.StatusCause{
				Type:    metav1.CauseTypeFieldValueInvalid,
				Message: fmt.Sprintf("%s must have a boot order > 0, if supplied", field.Index(idx).String()),
				Field:   field.Index(idx).Child("bootOrder").String(),
			})
		}

		// Verify bus is supported, if provided
		causes = append(causes, validateBusSupported(disk, bus, diskType, field, idx)...)

<<<<<<< HEAD
		// Verify serial number is valid in terms of both characters and length, if provided
		causes = append(causes, validateSerialNumber(disk, field, idx)...)
=======
				// special case. virtio is incompatible with CD-ROM for q35 machine types
				if diskType == "cdrom" && bus == v1.DiskBusVirtio {
					causes = append(causes, metav1.StatusCause{
						Type:    metav1.CauseTypeFieldValueInvalid,
						Message: fmt.Sprintf("Bus type %s is invalid for CD-ROM device", bus),
						Field:   field.Index(idx).Child("cdrom", "bus").String(),
					})

				}
				// sata disks (in contrast to sata cdroms) don't support readOnly
				if disk.Disk != nil && bus == v1.DiskBusSATA && disk.Disk.ReadOnly {
					causes = append(causes, metav1.StatusCause{
						Type:    metav1.CauseTypeFieldValueInvalid,
						Message: fmt.Sprintf("%s hard-disks do not support read-only.", bus),
						Field:   field.Index(idx).Child("disk", "bus").String(),
					})
				}
			}

			// Reject defining DedicatedIOThread to a disk without VirtIO bus since this configuration
			// is not supported in libvirt.
			isIOThreadsWithUnsupportedBus := disk.DedicatedIOThread != nil && *disk.DedicatedIOThread &&
				bus != v1.DiskBusVirtio
			if isIOThreadsWithUnsupportedBus {
				causes = append(causes, metav1.StatusCause{
					Type:    metav1.CauseTypeFieldValueNotSupported,
					Message: fmt.Sprintf("IOThreads are not supported for disks on a %s bus", bus),
					Field:   field.Child("domain", "devices", "disks").Index(idx).String(),
				})
			}
		}

		// Verify serial number is made up of valid characters for libvirt, if provided
		isValid := regexp.MustCompile(`^[A-Za-z0-9_.+-]+$`).MatchString
		if disk.Serial != "" && !isValid(disk.Serial) {
			causes = append(causes, metav1.StatusCause{
				Type:    metav1.CauseTypeFieldValueInvalid,
				Message: fmt.Sprintf("%s must be made up of the following characters [A-Za-z0-9_.+-], if specified", field.Index(idx).String()),
				Field:   field.Index(idx).Child("serial").String(),
			})
		}

		// Verify serial number is within valid length, if provided
		if disk.Serial != "" && len([]rune(disk.Serial)) > maxStrLen {
			causes = append(causes, metav1.StatusCause{
				Type:    metav1.CauseTypeFieldValueInvalid,
				Message: fmt.Sprintf("%s must be less than or equal to %d in length, if specified", field.Index(idx).String(), maxStrLen),
				Field:   field.Index(idx).Child("serial").String(),
			})
		}
>>>>>>> 0152f6ed

		// Verify if cache mode is valid
		causes = append(causes, validateCacheMode(disk, field, idx)...)

		// Verify if disk IO mode is valid
		causes = append(causes, validateDiskIOMode(disk, field, idx)...)

		// Verify if error_policy is valid
		causes = append(causes, validatePolicyError(disk, field, idx)...)

		// Verify disk and volume name can be a valid container name since disk
		// name can become a container name which will fail to schedule if invalid
		errs := validation.IsDNS1123Label(disk.Name)

		for _, err := range errs {
			causes = append(causes, metav1.StatusCause{
				Type:    metav1.CauseTypeFieldValueInvalid,
				Message: err,
				Field:   field.Child("domain", "devices", "disks").Index(idx).Child("name").String(),
			})
		}

		if disk.BlockSize != nil {
			hasCustomBlockSize := disk.BlockSize.Custom != nil
			hasVolumeMatchingEnabled := disk.BlockSize.MatchVolume != nil && (disk.BlockSize.MatchVolume.Enabled == nil || *disk.BlockSize.MatchVolume.Enabled)
			if hasCustomBlockSize && hasVolumeMatchingEnabled {
				causes = append(causes, metav1.StatusCause{
					Type:    metav1.CauseTypeFieldValueInvalid,
					Message: "Block size matching can't be enabled together with a custom value",
					Field:   field.Index(idx).Child("blockSize").String(),
				})
			} else if hasCustomBlockSize {
				customSize := disk.BlockSize.Custom
				causes = append(causes, validateCustomBlockSize(customSize, field, idx)...)
			}
		}
	}

	return causes
}

func validatePciAddress(disk v1.Disk, field *k8sfield.Path, idx int) []metav1.StatusCause {
	var causes []metav1.StatusCause
	if disk.Disk == nil || disk.Disk.PciAddress == "" {
		return causes
	}

	if disk.Disk.Bus != v1.DiskBusVirtio {
		causes = append(causes, metav1.StatusCause{
			Type:    metav1.CauseTypeFieldValueInvalid,
			Message: fmt.Sprintf("disk %s - setting a PCI address is only possible with bus type virtio.", field.Child("domain", "devices", "disks", "disk").Index(idx).Child("name").String()),
			Field:   field.Child("domain", "devices", "disks", "disk").Index(idx).Child("pciAddress").String(),
		})
	}

	if _, err := hwutil.ParsePciAddress(disk.Disk.PciAddress); err != nil {
		causes = append(causes, metav1.StatusCause{
			Type:    metav1.CauseTypeFieldValueInvalid,
			Message: fmt.Sprintf("disk %s has malformed PCI address (%s).", field.Child("domain", "devices", "disks", "disk").Index(idx).Child("name").String(), disk.Disk.PciAddress),
			Field:   field.Child("domain", "devices", "disks", "disk").Index(idx).Child("pciAddress").String(),
		})
	}

	return causes
}

func validateBusSupported(disk v1.Disk, bus v1.DiskBus, diskType string, field *k8sfield.Path, idx int) []metav1.StatusCause {
	var causes []metav1.StatusCause
	if len(bus) == 0 {
		return causes
	}

	if bus == "ide" {
		causes = append(causes, metav1.StatusCause{
			Type:    metav1.CauseTypeFieldValueInvalid,
			Message: "IDE bus is not supported",
			Field:   field.Index(idx).Child(diskType, "bus").String(),
		})
	} else {
		buses := []v1.DiskBus{v1.DiskBusVirtio, v1.DiskBusSCSI, v1.DiskBusSATA, v1.DiskBusUSB}
		if bus != v1.DiskBusVirtio &&
			bus != v1.DiskBusSCSI &&
			bus != v1.DiskBusSATA &&
			bus != v1.DiskBusUSB {
			causes = append(causes, metav1.StatusCause{
				Type:    metav1.CauseTypeFieldValueInvalid,
				Message: fmt.Sprintf("%s is set with an unrecognized bus %s, must be one of: %v", field.Index(idx).String(), bus, buses),
				Field:   field.Index(idx).Child(diskType, "bus").String(),
			})
		}

		// special case. virtio is incompatible with CD-ROM for q35 machine types
		if diskType == "cdrom" && bus == v1.DiskBusVirtio {
			causes = append(causes, metav1.StatusCause{
				Type:    metav1.CauseTypeFieldValueInvalid,
				Message: fmt.Sprintf("Bus type %s is invalid for CD-ROM device", bus),
				Field:   field.Index(idx).Child("cdrom", "bus").String(),
			})

		}
		// sata disks (in contrast to sata cdroms) don't support readOnly
		if disk.Disk != nil && bus == v1.DiskBusSATA && disk.Disk.ReadOnly {
			causes = append(causes, metav1.StatusCause{
				Type:    metav1.CauseTypeFieldValueInvalid,
				Message: fmt.Sprintf("%s hard-disks do not support read-only.", bus),
				Field:   field.Index(idx).Child("disk", "bus").String(),
			})
		}
	}

	// Reject defining DedicatedIOThread to a disk with SATA bus since this configuration
	// is not supported in libvirt.
	isIOThreadsWithSataBus := disk.DedicatedIOThread != nil && *disk.DedicatedIOThread &&
		(disk.DiskDevice.Disk != nil) && (disk.DiskDevice.Disk.Bus == v1.DiskBusSATA)
	if isIOThreadsWithSataBus {
		causes = append(causes, metav1.StatusCause{
			Type:    metav1.CauseTypeFieldValueNotSupported,
			Message: "IOThreads are not supported for disks on a SATA bus",
			Field:   field.Child("domain", "devices", "disks").Index(idx).String(),
		})
	}

	return causes
}

func validateSerialNumber(disk v1.Disk, field *k8sfield.Path, idx int) []metav1.StatusCause {
	var causes []metav1.StatusCause
	if disk.Serial == "" {
		return causes
	}

	isValid := regexp.MustCompile(`^[A-Za-z0-9_.+-]+$`).MatchString
	// Verify serial number is made up of valid characters for libvirt, if provided
	if !isValid(disk.Serial) {
		causes = append(causes, metav1.StatusCause{
			Type:    metav1.CauseTypeFieldValueInvalid,
			Message: fmt.Sprintf("%s must be made up of the following characters [A-Za-z0-9_.+-], if specified", field.Index(idx).String()),
			Field:   field.Index(idx).Child("serial").String(),
		})
	}

	// Verify serial number is within valid length, if provided
	if len([]rune(disk.Serial)) > maxStrLen {
		causes = append(causes, metav1.StatusCause{
			Type:    metav1.CauseTypeFieldValueInvalid,
			Message: fmt.Sprintf("%s must be less than or equal to %d in length, if specified", field.Index(idx).String(), maxStrLen),
			Field:   field.Index(idx).Child("serial").String(),
		})
	}

	return causes
}

func validateCacheMode(disk v1.Disk, field *k8sfield.Path, idx int) []metav1.StatusCause {
	var causes []metav1.StatusCause
	if disk.Cache != "" && disk.Cache != v1.CacheNone && disk.Cache != v1.CacheWriteThrough && disk.Cache != v1.CacheWriteBack {
		causes = append(causes, metav1.StatusCause{
			Type:    metav1.CauseTypeFieldValueInvalid,
			Message: fmt.Sprintf("%s has invalid value %s", field.Index(idx).Child("cache").String(), disk.Cache),
			Field:   field.Index(idx).Child("cache").String(),
		})
	}

	return causes
}

func validateDiskIOMode(disk v1.Disk, field *k8sfield.Path, idx int) []metav1.StatusCause {
	var causes []metav1.StatusCause
	if disk.IO != "" && disk.IO != v1.IONative && disk.IO != v1.IOThreads {
		field := field.Child("domain", "devices", "disks").Index(idx).Child("io").String()
		causes = append(causes, metav1.StatusCause{
			Type:    metav1.CauseTypeFieldValueNotSupported,
			Message: fmt.Sprintf("Disk IO mode for %s is not supported. Supported modes are: native, threads.", field),
			Field:   field,
		})
	}

	return causes
}

func validatePolicyError(disk v1.Disk, field *k8sfield.Path, idx int) []metav1.StatusCause {
	var causes []metav1.StatusCause
	if disk.ErrorPolicy != nil && *disk.ErrorPolicy != v1.DiskErrorPolicyStop && *disk.ErrorPolicy != v1.DiskErrorPolicyIgnore && *disk.ErrorPolicy != v1.DiskErrorPolicyReport && *disk.ErrorPolicy != v1.DiskErrorPolicyEnospace {
		causes = append(causes, metav1.StatusCause{
			Type:    metav1.CauseTypeFieldValueInvalid,
			Message: fmt.Sprintf("%s has invalid value \"%s\"", field.Index(idx).Child("errorPolicy").String(), *disk.ErrorPolicy),
			Field:   field.Index(idx).Child("errorPolicy").String(),
		})
	}

	return causes
}

func validateCustomBlockSize(customSize *v1.CustomBlockSize, field *k8sfield.Path, idx int) []metav1.StatusCause {
	var causes []metav1.StatusCause
	if customSize.Logical > customSize.Physical {
		causes = append(causes, metav1.StatusCause{
			Type:    metav1.CauseTypeFieldValueInvalid,
			Message: fmt.Sprintf("Logical size %d must be the same or less than the physical size of %d", customSize.Logical, customSize.Physical),
			Field:   field.Index(idx).Child("blockSize").Child("custom").Child("logical").String(),
		})

		return causes
	}

	checkSize := func(size uint) (bool, string) {
		switch {
		case size < 512:
			return false, fmt.Sprintf("Provided size of %d is less than the supported minimum size of 512", size)
		case size > 2097152:
			return false, fmt.Sprintf("Provided size of %d is greater than the supported maximum size of 2 MiB", size)
		case size&(size-1) != 0:
			return false, fmt.Sprintf("Provided size of %d is not a power of 2", size)
		}
		return true, ""
	}
	if sizeOk, reason := checkSize(customSize.Logical); !sizeOk {
		causes = append(causes, metav1.StatusCause{
			Type:    metav1.CauseTypeFieldValueInvalid,
			Message: reason,
			Field:   field.Index(idx).Child("blockSize").Child("custom").Child("logical").String(),
		})
	}
	if sizeOk, reason := checkSize(customSize.Physical); !sizeOk {
		causes = append(causes, metav1.StatusCause{
			Type:    metav1.CauseTypeFieldValueInvalid,
			Message: reason,
			Field:   field.Index(idx).Child("blockSize").Child("custom").Child("physical").String(),
		})
	}

	return causes
}

// Rejects kernel boot defined with initrd/kernel path but without an image
func validateKernelBoot(field *k8sfield.Path, kernelBoot *v1.KernelBoot) (causes []metav1.StatusCause) {
	if kernelBoot == nil {
		return
	}

	if kernelBoot.Container == nil {
		if kernelBoot.KernelArgs != "" {
			causes = append(causes, metav1.StatusCause{
				Type:    metav1.CauseTypeFieldValueInvalid,
				Message: "kernel arguments cannot be provided without an external kernel",
				Field:   field.Child("kernelArgs").String(),
			})
		}
		return
	}

	container := kernelBoot.Container
	containerField := field.Child("container")

	if container.Image == "" {
		causes = append(causes, metav1.StatusCause{
			Type:    metav1.CauseTypeFieldValueRequired,
			Message: fmt.Sprintf("%s must be defined with an image", containerField),
			Field:   containerField.Child("image").String(),
		})
	}

	if container.InitrdPath == "" && container.KernelPath == "" {
		causes = append(causes, metav1.StatusCause{
			Type:    metav1.CauseTypeFieldValueRequired,
			Message: fmt.Sprintf("%s must be defined with at least one of the following: kernelPath, initrdPath", containerField),
			Field:   containerField.String(),
		})
	}

	if container.KernelPath != "" {
		causes = append(causes, validatePath(containerField.Child("kernelPath"), container.KernelPath)...)
	}
	if container.InitrdPath != "" {
		causes = append(causes, validatePath(containerField.Child("initrdPath"), container.InitrdPath)...)
	}

	return
}

// validateSpecAffinity is function that validate spec.affinity
// instead of bring in the whole kubernetes lib we simply copy it from kubernetes/pkg/apis/core/validation/validation.go
func validateSpecAffinity(field *k8sfield.Path, spec *v1.VirtualMachineInstanceSpec) (causes []metav1.StatusCause) {
	if spec.Affinity == nil {
		return
	}

	errorList := validateAffinity(spec.Affinity, field)

	//convert errorList to []metav1.StatusCause
	for _, validationErr := range errorList {
		causes = append(causes, metav1.StatusCause{
			Type:    metav1.CauseTypeFieldValueInvalid,
			Message: validationErr.Error(),
			Field:   validationErr.Field,
		})
	}

	return
}

// validateSpecTopologySpreadConstraints is function that validate spec.validateSpecTopologySpreadConstraints
// instead of bring in the whole kubernetes lib we simply copy it from kubernetes/pkg/apis/core/validation/validation.go
func validateSpecTopologySpreadConstraints(field *k8sfield.Path, spec *v1.VirtualMachineInstanceSpec) (causes []metav1.StatusCause) {
	if spec.TopologySpreadConstraints == nil {
		return
	}

	errorList := validateTopologySpreadConstraints(spec.TopologySpreadConstraints, field.Child("topologySpreadConstraints"))

	//convert errorList to []metav1.StatusCause
	for _, validationErr := range errorList {
		causes = append(causes, metav1.StatusCause{
			Type:    metav1.CauseTypeFieldValueInvalid,
			Message: validationErr.Error(),
			Field:   validationErr.Field,
		})
	}

	return
}

func validateVSOCK(field *k8sfield.Path, spec *v1.VirtualMachineInstanceSpec, config *virtconfig.ClusterConfig) (causes []metav1.StatusCause) {
	if spec.Domain.Devices.AutoattachVSOCK == nil || !*spec.Domain.Devices.AutoattachVSOCK {
		return
	}

	if !config.VSOCKEnabled() {
		causes = append(causes, metav1.StatusCause{
			Type:    metav1.CauseTypeFieldValueInvalid,
			Message: fmt.Sprintf("%s feature gate is not enabled in kubevirt-config", virtconfig.VSOCKGate),
			Field:   field.Child("domain", "devices", "autoattachVSOCK").String(),
		})
	}

	return
}

func validatePersistentReservation(field *k8sfield.Path, spec *v1.VirtualMachineInstanceSpec, config *virtconfig.ClusterConfig) (causes []metav1.StatusCause) {
	if !reservation.HasVMISpecPersistentReservation(spec) {
		return
	}

	if !config.PersistentReservationEnabled() {
		causes = append(causes, metav1.StatusCause{
			Type:    metav1.CauseTypeFieldValueInvalid,
			Message: fmt.Sprintf("%s feature gate is not enabled in kubevirt-config", virtconfig.PersistentReservation),
			Field:   field.Child("domain", "devices", "disks", "luns", "reservation").String(),
		})
	}

	return
}

func validatePersistentState(field *k8sfield.Path, spec *v1.VirtualMachineInstanceSpec, config *virtconfig.ClusterConfig) (causes []metav1.StatusCause) {
	if !backendstorage.IsBackendStorageNeededForVMI(spec) {
		return
	}

	if !config.VMPersistentStateEnabled() {
		if backendstorage.HasPersistentTPMDevice(spec) {
			causes = append(causes, metav1.StatusCause{
				Type:    metav1.CauseTypeFieldValueInvalid,
				Message: fmt.Sprintf("%s feature gate is not enabled in kubevirt-config", virtconfig.VMPersistentState),
				Field:   field.Child("domain", "devices", "tpm", "persistent").String(),
			})
		}
		if backendstorage.HasPersistentEFI(spec) {
			causes = append(causes, metav1.StatusCause{
				Type:    metav1.CauseTypeFieldValueInvalid,
				Message: fmt.Sprintf("%s feature gate is not enabled in kubevirt-config", virtconfig.VMPersistentState),
				Field:   field.Child("domain", "firmware", "bootloader", "efi", "persistent").String(),
			})
		}
	}

	return
}

func validateCPUHotplug(field *k8sfield.Path, spec *v1.VirtualMachineInstanceSpec) (causes []metav1.StatusCause) {
	if spec.Domain.CPU != nil && spec.Domain.CPU.MaxSockets != 0 {
		if spec.Domain.CPU.Sockets > spec.Domain.CPU.MaxSockets {
			causes = append(causes, metav1.StatusCause{
				Type:    metav1.CauseTypeFieldValueInvalid,
				Message: fmt.Sprintf("Number of sockets in CPU topology is greater than the maximum sockets allowed"),
				Field:   field.Child("domain", "cpu", "sockets").String(),
			})
		}
	}
	return causes
}<|MERGE_RESOLUTION|>--- conflicted
+++ resolved
@@ -2345,61 +2345,8 @@
 		// Verify bus is supported, if provided
 		causes = append(causes, validateBusSupported(disk, bus, diskType, field, idx)...)
 
-<<<<<<< HEAD
 		// Verify serial number is valid in terms of both characters and length, if provided
 		causes = append(causes, validateSerialNumber(disk, field, idx)...)
-=======
-				// special case. virtio is incompatible with CD-ROM for q35 machine types
-				if diskType == "cdrom" && bus == v1.DiskBusVirtio {
-					causes = append(causes, metav1.StatusCause{
-						Type:    metav1.CauseTypeFieldValueInvalid,
-						Message: fmt.Sprintf("Bus type %s is invalid for CD-ROM device", bus),
-						Field:   field.Index(idx).Child("cdrom", "bus").String(),
-					})
-
-				}
-				// sata disks (in contrast to sata cdroms) don't support readOnly
-				if disk.Disk != nil && bus == v1.DiskBusSATA && disk.Disk.ReadOnly {
-					causes = append(causes, metav1.StatusCause{
-						Type:    metav1.CauseTypeFieldValueInvalid,
-						Message: fmt.Sprintf("%s hard-disks do not support read-only.", bus),
-						Field:   field.Index(idx).Child("disk", "bus").String(),
-					})
-				}
-			}
-
-			// Reject defining DedicatedIOThread to a disk without VirtIO bus since this configuration
-			// is not supported in libvirt.
-			isIOThreadsWithUnsupportedBus := disk.DedicatedIOThread != nil && *disk.DedicatedIOThread &&
-				bus != v1.DiskBusVirtio
-			if isIOThreadsWithUnsupportedBus {
-				causes = append(causes, metav1.StatusCause{
-					Type:    metav1.CauseTypeFieldValueNotSupported,
-					Message: fmt.Sprintf("IOThreads are not supported for disks on a %s bus", bus),
-					Field:   field.Child("domain", "devices", "disks").Index(idx).String(),
-				})
-			}
-		}
-
-		// Verify serial number is made up of valid characters for libvirt, if provided
-		isValid := regexp.MustCompile(`^[A-Za-z0-9_.+-]+$`).MatchString
-		if disk.Serial != "" && !isValid(disk.Serial) {
-			causes = append(causes, metav1.StatusCause{
-				Type:    metav1.CauseTypeFieldValueInvalid,
-				Message: fmt.Sprintf("%s must be made up of the following characters [A-Za-z0-9_.+-], if specified", field.Index(idx).String()),
-				Field:   field.Index(idx).Child("serial").String(),
-			})
-		}
-
-		// Verify serial number is within valid length, if provided
-		if disk.Serial != "" && len([]rune(disk.Serial)) > maxStrLen {
-			causes = append(causes, metav1.StatusCause{
-				Type:    metav1.CauseTypeFieldValueInvalid,
-				Message: fmt.Sprintf("%s must be less than or equal to %d in length, if specified", field.Index(idx).String(), maxStrLen),
-				Field:   field.Index(idx).Child("serial").String(),
-			})
-		}
->>>>>>> 0152f6ed
 
 		// Verify if cache mode is valid
 		causes = append(causes, validateCacheMode(disk, field, idx)...)
