/*
 * This file is part of the KubeVirt project
 *
 * Licensed under the Apache License, Version 2.0 (the "License");
 * you may not use this file except in compliance with the License.
 * You may obtain a copy of the License at
 *
 *     http://www.apache.org/licenses/LICENSE-2.0
 *
 * Unless required by applicable law or agreed to in writing, software
 * distributed under the License is distributed on an "AS IS" BASIS,
 * WITHOUT WARRANTIES OR CONDITIONS OF ANY KIND, either express or implied.
 * See the License for the specific language governing permissions and
 * limitations under the License.
 *
 * Copyright 2018 Red Hat, Inc.
 *
 */

package admitters

import (
	"context"
	"encoding/json"
	"fmt"

	admissionv1 "k8s.io/api/admission/v1"
	authv1 "k8s.io/api/authorization/v1"
	"k8s.io/apimachinery/pkg/api/equality"
	metav1 "k8s.io/apimachinery/pkg/apis/meta/v1"
	k8sfield "k8s.io/apimachinery/pkg/util/validation/field"
	"k8s.io/client-go/tools/cache"

	v1 "kubevirt.io/api/core/v1"
	"kubevirt.io/client-go/kubecli"
	cdiclone "kubevirt.io/containerized-data-importer/pkg/clone"
	"kubevirt.io/kubevirt/pkg/controller"
	"kubevirt.io/kubevirt/pkg/flavor"
	migrationutil "kubevirt.io/kubevirt/pkg/util/migrations"
	typesutil "kubevirt.io/kubevirt/pkg/util/types"
	webhookutils "kubevirt.io/kubevirt/pkg/util/webhooks"
	"kubevirt.io/kubevirt/pkg/virt-api/webhooks"
	virtconfig "kubevirt.io/kubevirt/pkg/virt-config"
)

var validRunStrategies = []v1.VirtualMachineRunStrategy{v1.RunStrategyHalted, v1.RunStrategyManual, v1.RunStrategyAlways, v1.RunStrategyRerunOnFailure}

type CloneAuthFunc func(pvcNamespace, pvcName, saNamespace, saName string) (bool, string, error)

type VMsAdmitter struct {
	VMIInformer        cache.SharedIndexInformer
	DataSourceInformer cache.SharedIndexInformer
	FlavorMethods      flavor.Methods
	ClusterConfig      *virtconfig.ClusterConfig
	cloneAuthFunc      CloneAuthFunc
}

type sarProxy struct {
	client kubecli.KubevirtClient
}

func (p *sarProxy) Create(sar *authv1.SubjectAccessReview) (*authv1.SubjectAccessReview, error) {
	return p.client.AuthorizationV1().SubjectAccessReviews().Create(context.Background(), sar, metav1.CreateOptions{})
}

func NewVMsAdmitter(clusterConfig *virtconfig.ClusterConfig, client kubecli.KubevirtClient, informers *webhooks.Informers) *VMsAdmitter {
	proxy := &sarProxy{client: client}

	return &VMsAdmitter{
		VMIInformer:        informers.VMIInformer,
		DataSourceInformer: informers.DataSourceInformer,
		FlavorMethods:      flavor.NewMethods(informers.FlavorInformer.GetStore(), informers.ClusterFlavorInformer.GetStore()),

		ClusterConfig: clusterConfig,
		cloneAuthFunc: func(pvcNamespace, pvcName, saNamespace, saName string) (bool, string, error) {
			return cdiclone.CanServiceAccountClonePVC(proxy, pvcNamespace, pvcName, saNamespace, saName)
		},
	}
}

func (admitter *VMsAdmitter) Admit(ar *admissionv1.AdmissionReview) *admissionv1.AdmissionResponse {
	if !webhookutils.ValidateRequestResource(ar.Request.Resource, webhooks.VirtualMachineGroupVersionResource.Group, webhooks.VirtualMachineGroupVersionResource.Resource) {
		err := fmt.Errorf("expect resource to be '%s'", webhooks.VirtualMachineGroupVersionResource.Resource)
		return webhookutils.ToAdmissionResponseError(err)
	}

	if resp := webhookutils.ValidateSchema(v1.VirtualMachineGroupVersionKind, ar.Request.Object.Raw); resp != nil {
		return resp
	}

	raw := ar.Request.Object.Raw
	accountName := ar.Request.UserInfo.Username
	vm := v1.VirtualMachine{}

	err := json.Unmarshal(raw, &vm)
	if err != nil {
		return webhookutils.ToAdmissionResponseError(err)
	}

	causes := admitter.applyFlavorToVm(&vm)
	if len(causes) > 0 {
		return webhookutils.ToAdmissionResponse(causes)
	}

	causes = ValidateVirtualMachineSpec(k8sfield.NewPath("spec"), &vm.Spec, admitter.ClusterConfig, accountName)
	if len(causes) > 0 {
		return webhookutils.ToAdmissionResponse(causes)
	}

	causes, err = admitter.authorizeVirtualMachineSpec(ar.Request, &vm)
	if err != nil {
		return webhookutils.ToAdmissionResponseError(err)
	}
	if len(causes) > 0 {
		return webhookutils.ToAdmissionResponse(causes)
	}

	causes, err = admitter.validateVolumeRequests(&vm)
	if err != nil {
		return webhookutils.ToAdmissionResponseError(err)
	} else if len(causes) > 0 {
		return webhookutils.ToAdmissionResponse(causes)
	}

	causes = validateSnapshotStatus(ar.Request, &vm)
	if len(causes) > 0 {
		return webhookutils.ToAdmissionResponse(causes)
	}

	causes = validateRestoreStatus(ar.Request, &vm)
	if len(causes) > 0 {
		return webhookutils.ToAdmissionResponse(causes)
	}

	reviewResponse := admissionv1.AdmissionResponse{}
	reviewResponse.Allowed = true
	return &reviewResponse
}

func (admitter *VMsAdmitter) AdmitStatus(ar *admissionv1.AdmissionReview) *admissionv1.AdmissionResponse {
	vm, _, err := webhookutils.GetVMFromAdmissionReview(ar)
	if err != nil {
		return webhookutils.ToAdmissionResponseError(err)
	}

	causes, err := admitter.validateVolumeRequests(vm)
	if err != nil {
		return webhookutils.ToAdmissionResponseError(err)
	} else if len(causes) > 0 {
		return webhookutils.ToAdmissionResponse(causes)
	}

	causes = validateSnapshotStatus(ar.Request, vm)
	if len(causes) > 0 {
		return webhookutils.ToAdmissionResponse(causes)
	}

	causes = validateRestoreStatus(ar.Request, vm)
	if len(causes) > 0 {
		return webhookutils.ToAdmissionResponse(causes)
	}

	reviewResponse := admissionv1.AdmissionResponse{}
	reviewResponse.Allowed = true
	return &reviewResponse
}

func (admitter *VMsAdmitter) applyFlavorToVm(vm *v1.VirtualMachine) []metav1.StatusCause {
	flavorProfile, err := admitter.FlavorMethods.FindProfile(vm)
	if err != nil {
		return []metav1.StatusCause{{
			Type:    metav1.CauseTypeFieldValueNotFound,
			Message: fmt.Sprintf("Could not find flavor profile: %v", err),
			Field:   k8sfield.NewPath("spec", "flavor").String(),
		}}
	}
	if flavorProfile == nil {
		return nil
	}

	conflicts := admitter.FlavorMethods.ApplyToVmi(
		k8sfield.NewPath("spec", "template", "spec"),
		flavorProfile,
		&vm.Spec.Template.Spec,
	)
	if len(conflicts) == 0 {
		return nil
	}

	causes := make([]metav1.StatusCause, 0, len(conflicts))
	for _, conflict := range conflicts {
		causes = append(causes, metav1.StatusCause{
			Type:    metav1.CauseTypeFieldValueInvalid,
			Message: "VMI field conflicts with selected Flavor profile",
			Field:   conflict.String(),
		})
	}
	return causes
}

func (admitter *VMsAdmitter) authorizeVirtualMachineSpec(ar *admissionv1.AdmissionRequest, vm *v1.VirtualMachine) ([]metav1.StatusCause, error) {
	var causes []metav1.StatusCause

	for idx, dataVolume := range vm.Spec.DataVolumeTemplates {
		cloneSource, err := typesutil.GetCloneSourceWithInformers(vm, &dataVolume.Spec, admitter.DataSourceInformer)
		if err != nil {
			causes = append(causes, metav1.StatusCause{
				Type:    metav1.CauseTypeUnexpectedServerResponse,
				Message: err.Error(),
				Field:   k8sfield.NewPath("spec", "dataVolumeTemplates").Index(idx).String(),
			})

			continue
		}

		if cloneSource == nil {
			continue
		}

		if cloneSource.Namespace == "" {
			cloneSource.Namespace = ar.Namespace
		}

		if cloneSource.Namespace == "" || cloneSource.Name == "" {
			causes = append(causes, metav1.StatusCause{
				Type:    metav1.CauseTypeFieldValueNotFound,
				Message: fmt.Sprintf("Clone source %s/%s invalid", cloneSource.Namespace, cloneSource.Name),
				Field:   k8sfield.NewPath("spec", "dataVolumeTemplates").Index(idx).String(),
			})

			continue
		}

		targetNamespace := vm.Namespace
		if targetNamespace == "" {
			targetNamespace = ar.Namespace
		}

		serviceAccount := "default"
		for _, vol := range vm.Spec.Template.Spec.Volumes {
			if vol.ServiceAccount != nil {
				serviceAccount = vol.ServiceAccount.ServiceAccountName
			}
		}

		allowed, message, err := admitter.cloneAuthFunc(cloneSource.Namespace, cloneSource.Name, targetNamespace, serviceAccount)
		if err != nil {
			return nil, err
		}

		if !allowed {
			causes = append(causes, metav1.StatusCause{
				Type:    metav1.CauseTypeFieldValueInvalid,
				Message: "Authorization failed, message is: " + message,
				Field:   k8sfield.NewPath("spec", "dataVolumeTemplates").Index(idx).String(),
			})
		}

	}

	return causes, nil
}

func ValidateVirtualMachineSpec(field *k8sfield.Path, spec *v1.VirtualMachineSpec, config *virtconfig.ClusterConfig, accountName string) []metav1.StatusCause {
	var causes []metav1.StatusCause

	if spec.Template == nil {
		return append(causes, metav1.StatusCause{
			Type:    metav1.CauseTypeFieldValueRequired,
			Message: fmt.Sprintf("missing virtual machine template."),
			Field:   field.Child("template").String(),
		})
	}

	causes = append(causes, ValidateVirtualMachineInstanceMetadata(field.Child("template", "metadata"), &spec.Template.ObjectMeta, config, accountName)...)
	causes = append(causes, ValidateVirtualMachineInstanceSpec(field.Child("template", "spec"), &spec.Template.Spec, config)...)

	if len(spec.DataVolumeTemplates) > 0 {

		for idx, dataVolume := range spec.DataVolumeTemplates {
			if dataVolume.Name == "" {
				causes = append(causes, metav1.StatusCause{
					Type:    metav1.CauseTypeFieldValueRequired,
					Message: fmt.Sprintf("'name' field must not be empty for DataVolumeTemplate entry %s.", field.Child("dataVolumeTemplate").Index(idx).String()),
					Field:   field.Child("dataVolumeTemplate").Index(idx).Child("name").String(),
				})
			}

			dataVolumeRefFound := false
			for _, volume := range spec.Template.Spec.Volumes {
				// TODO: Assuming here that PVC name == DV name which might not be the case in the future
				if volume.VolumeSource.PersistentVolumeClaim != nil && volume.VolumeSource.PersistentVolumeClaim.ClaimName == dataVolume.Name {
					dataVolumeRefFound = true
					break
				} else if volume.VolumeSource.DataVolume != nil && volume.VolumeSource.DataVolume.Name == dataVolume.Name {
					dataVolumeRefFound = true
					break
				}
			}

			if !dataVolumeRefFound {
				causes = append(causes, metav1.StatusCause{
					Type:    metav1.CauseTypeFieldValueRequired,
					Message: fmt.Sprintf("DataVolumeTemplate entry %s must be referenced in the VMI template's 'volumes' list", field.Child("dataVolumeTemplate").Index(idx).String()),
					Field:   field.Child("dataVolumeTemplate").Index(idx).String(),
				})
			}
		}
	}

	// Validate RunStrategy
	if spec.Running != nil && spec.RunStrategy != nil {
		causes = append(causes, metav1.StatusCause{
			Type:    metav1.CauseTypeFieldValueInvalid,
			Message: fmt.Sprintf("Running and RunStrategy are mutually exclusive"),
			Field:   field.Child("running").String(),
		})
	}

	if spec.Running == nil && spec.RunStrategy == nil {
		causes = append(causes, metav1.StatusCause{
			Type:    metav1.CauseTypeFieldValueInvalid,
			Message: fmt.Sprintf("One of Running or RunStrategy must be specified"),
			Field:   field.Child("running").String(),
		})
	}

	if spec.RunStrategy != nil {
		validRunStrategy := false
		for _, strategy := range validRunStrategies {
			if *spec.RunStrategy == strategy {
				validRunStrategy = true
				break
			}
		}
		if validRunStrategy == false {
			causes = append(causes, metav1.StatusCause{
				Type:    metav1.CauseTypeFieldValueInvalid,
				Message: fmt.Sprintf("Invalid RunStrategy (%s)", *spec.RunStrategy),
				Field:   field.Child("runStrategy").String(),
			})
		}
	}

	return causes
}

func (admitter *VMsAdmitter) validateVolumeRequests(vm *v1.VirtualMachine) ([]metav1.StatusCause, error) {
	if len(vm.Status.VolumeRequests) == 0 {
		return nil, nil
	}

	curVMAddRequestsMap := make(map[string]*v1.VirtualMachineVolumeRequest)
	curVMRemoveRequestsMap := make(map[string]*v1.VirtualMachineVolumeRequest)

	vmVolumeMap := make(map[string]v1.Volume)
	vmiVolumeMap := make(map[string]v1.Volume)

	vmi := &v1.VirtualMachineInstance{}
	vmiExists := false

	// get VMI if vm is active
	if vm.Status.Ready {
		obj, exists, err := admitter.VMIInformer.GetStore().GetByKey(controller.VirtualMachineKey(vm))
		if err != nil {
			return nil, err
		} else if exists {
			// If VMI exists, lets simulate whether the new volume will be successful
			vmi = obj.(*v1.VirtualMachineInstance)
			if vmi.DeletionTimestamp == nil {
				// ignore validating the vmi if it is being deleted
				vmiExists = true
			}
		}
	}

	if vmiExists {
		for _, volume := range vmi.Spec.Volumes {
			vmiVolumeMap[volume.Name] = volume
		}
	}

	for _, volume := range vm.Spec.Template.Spec.Volumes {
		vmVolumeMap[volume.Name] = volume
	}

	newSpec := vm.Spec.Template.Spec.DeepCopy()
	for _, volumeRequest := range vm.Status.VolumeRequests {
		volumeRequest := volumeRequest
		name := ""
		if volumeRequest.AddVolumeOptions != nil && volumeRequest.RemoveVolumeOptions != nil {
			return []metav1.StatusCause{{
				Type:    metav1.CauseTypeFieldValueInvalid,
				Message: "VolumeRequests require either addVolumeOptions or removeVolumeOptions to be set, not both",
				Field:   k8sfield.NewPath("Status", "volumeRequests").String(),
			}}, nil
		} else if volumeRequest.AddVolumeOptions != nil {
			name = volumeRequest.AddVolumeOptions.Name

			_, ok := curVMAddRequestsMap[name]
			if ok {
				return []metav1.StatusCause{{
					Type:    metav1.CauseTypeFieldValueInvalid,
					Message: fmt.Sprintf("AddVolume request for [%s] aleady exists", name),
					Field:   k8sfield.NewPath("Status", "volumeRequests").String(),
				}}, nil
			}

			// Validate the disk is configured properly
			if volumeRequest.AddVolumeOptions.Disk == nil {
				return []metav1.StatusCause{{
					Type:    metav1.CauseTypeFieldValueInvalid,
					Message: fmt.Sprintf("AddVolume request for [%s] requires the disk field to be set.", name),
					Field:   k8sfield.NewPath("Status", "volumeRequests").String(),
				}}, nil
			} else if volumeRequest.AddVolumeOptions.Disk.DiskDevice.Disk == nil {
				return []metav1.StatusCause{{
					Type:    metav1.CauseTypeFieldValueInvalid,
					Message: fmt.Sprintf("AddVolume request for [%s] requires diskDevice of type 'disk' to be used.", name),
					Field:   k8sfield.NewPath("Status", "volumeRequests").String(),
				}}, nil
			} else if volumeRequest.AddVolumeOptions.Disk.DiskDevice.Disk.Bus != "scsi" {
				return []metav1.StatusCause{{
					Type:    metav1.CauseTypeFieldValueInvalid,
					Message: fmt.Sprintf("AddVolume request for [%s] requires disk bus to be 'scsi'. [%s] is not permitted", name, volumeRequest.AddVolumeOptions.Disk.DiskDevice.Disk.Bus),
					Field:   k8sfield.NewPath("Status", "volumeRequests").String(),
				}}, nil
			}

			newVolume := v1.Volume{
				Name: volumeRequest.AddVolumeOptions.Name,
			}
			if volumeRequest.AddVolumeOptions.VolumeSource.PersistentVolumeClaim != nil {
				newVolume.VolumeSource.PersistentVolumeClaim = volumeRequest.AddVolumeOptions.VolumeSource.PersistentVolumeClaim
			} else if volumeRequest.AddVolumeOptions.VolumeSource.DataVolume != nil {
				newVolume.VolumeSource.DataVolume = volumeRequest.AddVolumeOptions.VolumeSource.DataVolume
			}

			vmVolume, ok := vmVolumeMap[name]
			if ok && !equality.Semantic.DeepEqual(newVolume, vmVolume) {
				return []metav1.StatusCause{{
					Type:    metav1.CauseTypeFieldValueInvalid,
					Message: fmt.Sprintf("AddVolume request for [%s] conflicts with an existing volume of the same name on the vmi template.", name),
					Field:   k8sfield.NewPath("Status", "volumeRequests").String(),
				}}, nil
			}

			vmiVolume, ok := vmiVolumeMap[name]
			if ok && !equality.Semantic.DeepEqual(newVolume, vmiVolume) {
				return []metav1.StatusCause{{
					Type:    metav1.CauseTypeFieldValueInvalid,
					Message: fmt.Sprintf("AddVolume request for [%s] conflicts with an existing volume of the same name on currently running vmi", name),
					Field:   k8sfield.NewPath("Status", "volumeRequests").String(),
				}}, nil
			}

			curVMAddRequestsMap[name] = &volumeRequest
		} else if volumeRequest.RemoveVolumeOptions != nil {
			name = volumeRequest.RemoveVolumeOptions.Name

			_, ok := curVMRemoveRequestsMap[name]
			if ok {
				return []metav1.StatusCause{{
					Type:    metav1.CauseTypeFieldValueInvalid,
					Message: fmt.Sprintf("RemoveVolume request for [%s] aleady exists", name),
					Field:   k8sfield.NewPath("Status", "volumeRequests").String(),
				}}, nil
			}

			curVMRemoveRequestsMap[name] = &volumeRequest
		} else {
			return []metav1.StatusCause{{
				Type:    metav1.CauseTypeFieldValueInvalid,
				Message: "VolumeRequests require one of either addVolumeOptions or removeVolumeOptions to be set",
				Field:   k8sfield.NewPath("Status", "volumeRequests").String(),
			}}, nil
		}
		newSpec = controller.ApplyVolumeRequestOnVMISpec(newSpec, &volumeRequest)

		if vmiExists {
			vmi.Spec = *controller.ApplyVolumeRequestOnVMISpec(&vmi.Spec, &volumeRequest)
		}
	}

	// this simulates injecting the changes into the VMI template and validates it will work.
	causes := ValidateVirtualMachineInstanceSpec(k8sfield.NewPath("spec", "template", "spec"), newSpec, admitter.ClusterConfig)
	if len(causes) > 0 {
		return causes, nil
	}

	// This simulates injecting the changes directly into the vmi, if the vmi exists
	if vmiExists {
		causes := ValidateVirtualMachineInstanceSpec(k8sfield.NewPath("spec", "template", "spec"), &vmi.Spec, admitter.ClusterConfig)
		if len(causes) > 0 {
			return causes, nil
		}

		if migrationutil.IsMigrating(vmi) {
			return []metav1.StatusCause{{
				Type:    metav1.CauseTypeFieldValueNotSupported,
				Message: fmt.Sprintf("Cannot handle volume requests while VMI migration is in progress"),
				Field:   k8sfield.NewPath("spec").String(),
			}}, nil
		}
	}

	return nil, nil

}

func validateRestoreStatus(ar *admissionv1.AdmissionRequest, vm *v1.VirtualMachine) []metav1.StatusCause {
	if ar.Operation != admissionv1.Update || vm.Status.RestoreInProgress == nil {
		return nil
	}

	oldVM := &v1.VirtualMachine{}
	if err := json.Unmarshal(ar.OldObject.Raw, oldVM); err != nil {
		return []metav1.StatusCause{{
			Type:    metav1.CauseTypeUnexpectedServerResponse,
			Message: "Could not fetch old VM",
		}}
	}

<<<<<<< HEAD
	if !reflect.DeepEqual(oldVM.Spec, vm.Spec) {
		if (vm.Spec.Running != nil && *vm.Spec.Running) || (vm.Spec.RunStrategy != nil && *vm.Spec.RunStrategy != v1.RunStrategyHalted) {
=======
	if !equality.Semantic.DeepEqual(oldVM.Spec, vm.Spec) {
		strategy, _ := vm.RunStrategy()
		if strategy != v1.RunStrategyHalted {
>>>>>>> c26c92f7
			return []metav1.StatusCause{{
				Type:    metav1.CauseTypeFieldValueNotSupported,
				Message: fmt.Sprintf("Cannot start VM until restore %q completes", *vm.Status.RestoreInProgress),
				Field:   k8sfield.NewPath("spec").String(),
			}}
		}
	}

	return nil
}

func validateSnapshotStatus(ar *admissionv1.AdmissionRequest, vm *v1.VirtualMachine) []metav1.StatusCause {
	if ar.Operation != admissionv1.Update || vm.Status.SnapshotInProgress == nil {
		return nil
	}

	oldVM := &v1.VirtualMachine{}
	if err := json.Unmarshal(ar.OldObject.Raw, oldVM); err != nil {
		return []metav1.StatusCause{{
			Type:    metav1.CauseTypeUnexpectedServerResponse,
			Message: "Could not fetch old VM",
		}}
	}

	if !equality.Semantic.DeepEqual(oldVM.Spec, vm.Spec) {
		return []metav1.StatusCause{{
			Type:    metav1.CauseTypeFieldValueNotSupported,
			Message: fmt.Sprintf("Cannot update VM spec until snapshot %q completes", *vm.Status.SnapshotInProgress),
			Field:   k8sfield.NewPath("spec").String(),
		}}
	}

	return nil
}<|MERGE_RESOLUTION|>--- conflicted
+++ resolved
@@ -521,14 +521,9 @@
 		}}
 	}
 
-<<<<<<< HEAD
-	if !reflect.DeepEqual(oldVM.Spec, vm.Spec) {
-		if (vm.Spec.Running != nil && *vm.Spec.Running) || (vm.Spec.RunStrategy != nil && *vm.Spec.RunStrategy != v1.RunStrategyHalted) {
-=======
 	if !equality.Semantic.DeepEqual(oldVM.Spec, vm.Spec) {
 		strategy, _ := vm.RunStrategy()
 		if strategy != v1.RunStrategyHalted {
->>>>>>> c26c92f7
 			return []metav1.StatusCause{{
 				Type:    metav1.CauseTypeFieldValueNotSupported,
 				Message: fmt.Sprintf("Cannot start VM until restore %q completes", *vm.Status.RestoreInProgress),
