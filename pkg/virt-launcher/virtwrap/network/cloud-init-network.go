// pkg/virt-launcher/virtwrap/network/cloud-init-network.go currently adds
// support to configure SR-IOV interfaces within a VM through cloud-init
// network version 1 configuration. Other interface types such as bridge
// are configured within the VM by binding a DHCP server to the bridge
// source interface in the compute container. This is not possible for
// SR-IOV network interfaces as there is nothing in the compute container
// to bind a DHCP server to.

// Other network interface types can be added to this logic but are
// currently already handled with existing code. This code does not
// currently interfere with existing functionality.

package network

import (
	"fmt"
	"net"
	"strings"

	"github.com/vishvananda/netlink"
	"gopkg.in/yaml.v2"

	"kubevirt.io/kubevirt/pkg/api/v1"
	"kubevirt.io/kubevirt/pkg/log"
	"kubevirt.io/kubevirt/pkg/virt-launcher/virtwrap/api"
)

type CloudInitNetworkInterface struct {
	NetworkType string            `yaml:"type"`
	Name        string            `yaml:"name,omitempty"`
	MacAddress  string            `yaml:"mac_address,omitempty"`
	Mtu         uint16            `yaml:"mtu,omitempty"`
	Subnets     []CloudInitSubnet `yaml:"subnets,omitempty"`
	Address     []string          `yaml:"address,omitempty"`
	Search      []string          `yaml:"search,omitempty"`
	Destination string            `yaml:"destination,omitempty"`
	Gateway     string            `yaml:"gateway,omitempty"`
	Metric      int               `yaml:"metric,omitempty"`
}

type CloudInitSubnet struct {
	SubnetType string                 `yaml:"type,omitempty"`
	Address    string                 `yaml:"address,omitempty"`
	Gateway    string                 `yaml:"gateway,omitempty"`
	Routes     []CloudInitSubnetRoute `yaml:"routes,omitempty"`
}

type CloudInitSubnetRoute struct {
	Network string `yaml:"network,omitempty"`
	Netmask string `yaml:"netmask,omitempty"`
	Gateway string `yaml:"gateway,omitempty"`
}

type CloudInitNetConfig struct {
	Version int                         `yaml:"version"`
	Config  []CloudInitNetworkInterface `yaml:"config"`
}

type CloudInitManageResolv struct {
	ManageResolv bool                `yaml:"manage_resolv_conf"`
	ResolvConf   CloudInitResolvConf `yaml:"resolv_conf"`
}

type CloudInitResolvConf struct {
	NameServers   []string `yaml:"nameservers,omitempty"`
	SearchDomains []string `yaml:"searchdomains,omitempty"`
	Domain        string   `yaml:"domain,omitempty"`
	// TODO Add options map when pkg/util/net/dns can parse them
}

const cloudInitDelimiter = "###CLOUDINITDELIMITER###"

// Borrowed from Convert_v1_VirtualMachine_To_api_Domain
func getSriovNetworkInfo(vmi *v1.VirtualMachineInstance) ([]VIF, error) {
	networks := map[string]*v1.Network{}
	cniNetworks := map[string]int{}
	multusNetworkIndex := 1
	var sriovVifs []VIF

	for _, network := range vmi.Spec.Networks {
		if network.Multus != nil {
<<<<<<< HEAD
			if network.Multus.Default {
				// default network is eth0
				cniNetworks[network.Name] = 0
			} else {
				cniNetworks[network.Name] = multusNetworkIndex
				multusNetworkIndex++
			}
			numberOfSources++
=======
			cniNetworks[network.Name] = len(cniNetworks) + 1
>>>>>>> c1335830
		}
		if network.Genie != nil {
			cniNetworks[network.Name] = len(cniNetworks)
		}
		networks[network.Name] = network.DeepCopy()
	}

	for _, iface := range vmi.Spec.Domain.Devices.Interfaces {
		net, isExist := networks[iface.Name]
		if !isExist {
			return sriovVifs, fmt.Errorf("failed to find network %s", iface.Name)
		}

		if value, ok := cniNetworks[iface.Name]; ok {
			prefix := ""
			// no error check, we assume that CNI type was set correctly
			if net.Multus != nil {
				if net.Multus.Default {
					// Default network is eth0
					prefix = "eth"
				} else {
					prefix = "net"
				}
			} else if net.Genie != nil {
				prefix = "eth"
			}
			if iface.SRIOV != nil {
				details, err := getNetworkDetails(fmt.Sprintf("%s%d", prefix, value))
				if err != nil {
					log.Log.Reason(err).Errorf("failed to get SR-IOV network details for %s", fmt.Sprintf("%s%d", prefix, value))
					return sriovVifs, err
				}
				sriovVifs = append(sriovVifs, details)
			}
		}
	}

	return sriovVifs, nil
}

// Scavenged from various parts of podnetwork and BridgePodInterface
func getNetworkDetails(intName string) (VIF, error) {
	initHandler()
	var vif VIF

	vif.Name = intName

	link, err := Handler.LinkByName(vif.Name)
	if err != nil {
		log.Log.Reason(err).Errorf("failed to get a link for interface: %s", vif.Name)
		return vif, err
	}

	addrList, err := Handler.AddrList(link, netlink.FAMILY_V4)
	if err != nil {
		log.Log.Reason(err).Errorf("failed to get an ip address for %s", vif.Name)
		return vif, err
	}

	if len(addrList) > 0 {
		vif.IP = addrList[0]
	}

	if len(vif.MAC) == 0 {
		mac, err := Handler.GetMacDetails(vif.Name)
		if err != nil {
			log.Log.Reason(err).Errorf("failed to get MAC for %s", vif.Name)
			return vif, err
		}
		vif.MAC = mac
	}

	routes, err := Handler.RouteList(link, netlink.FAMILY_V4)
	if err != nil {
		log.Log.Reason(err).Errorf("failed to get routes for %s", vif.Name)
		return vif, err
	}
	vif.Routes = &routes

	vif.Mtu = uint16(link.Attrs().MTU)

	return vif, nil
}

func getCloudInitManageResolv() CloudInitManageResolv {
	var cloudInitManageResolv CloudInitManageResolv
	var cloudInitResolvConf CloudInitResolvConf

	nameServers, searchDomains, err := api.GetResolvConfDetailsFromPod()
	if err != nil {
		log.Log.Errorf("Failed to get DNS servers from resolv.conf: %v", err)
		panic(err)
	}

	cloudInitManageResolv.ManageResolv = true

	for _, nameServer := range nameServers {
		cloudInitResolvConf.NameServers = append(cloudInitResolvConf.NameServers, net.IP(nameServer).String())
	}

	for _, searchDomain := range searchDomains {
		cloudInitResolvConf.SearchDomains = append(cloudInitResolvConf.SearchDomains, searchDomain)
	}

	cloudInitManageResolv.ResolvConf = cloudInitResolvConf

	return cloudInitManageResolv
}

func convertCloudInitNetworksToCloudInitNetConfig(cloudInitNetworks *[]VIF, config *CloudInitNetConfig) {
	for _, vif := range *cloudInitNetworks {
		var nif CloudInitNetworkInterface
		var nifSubnet CloudInitSubnet
		var nifRoutes []CloudInitSubnetRoute

		nif.Name = vif.Name
		nif.NetworkType = "physical"
		nif.MacAddress = vif.MAC.String()
		nif.Mtu = vif.Mtu

		if vif.IP.String() == "<nil>" {
			nifSubnet.SubnetType = "manual"
			nif.Subnets = append(nif.Subnets, nifSubnet)
		} else {
			nifSubnet.SubnetType = "static"
			nifSubnet.Address = strings.Split(vif.IP.String(), " ")[0]
			for _, route := range *vif.Routes {
				if route.Dst == nil && route.Src.Equal(nil) && route.Gw.Equal(nil) {
					continue
				}

				if route.Src != nil && route.Src.Equal(vif.IP.IP) {
					continue
				}

				var subnetRoute CloudInitSubnetRoute

				if route.Dst == nil {
					nifSubnet.Gateway = route.Gw.String()
					continue
				} else {
					subnetRoute.Network = route.Dst.IP.String()
				}

				subnetRoute.Network = route.Dst.IP.String()
				subnetRoute.Netmask = net.IP(route.Dst.Mask).String()
				if route.Gw != nil {
					subnetRoute.Gateway = route.Gw.String()
				}
				nifRoutes = append(nifRoutes, subnetRoute)
			}
			nifSubnet.Routes = nifRoutes
			nif.Subnets = append(nif.Subnets, nifSubnet)
		}
		config.Config = append(config.Config, nif)
	}
}

func CloudInitDiscoverNetworkData(vmi *v1.VirtualMachineInstance) ([]byte, error) {
	var networkFile []byte
	var resolvFile []byte
	var cloudInitNetworks []VIF

	sriovNetworks, err := getSriovNetworkInfo(vmi)
	if err != nil {
		return networkFile, err
	}

	if len(sriovNetworks) > 0 {
		cloudInitNetworks = append(cloudInitNetworks, sriovNetworks...)
	}

	// More options for getting network info could be added here

	if len(cloudInitNetworks) == 0 {
		return networkFile, err
	}

	var config = CloudInitNetConfig{
		Version: 1,
	}

	convertCloudInitNetworksToCloudInitNetConfig(&cloudInitNetworks, &config)

	networkFile, err = yaml.Marshal(config)
	if err != nil {
		return networkFile, err
	}

	// Get resolver configuration. dhclient will likely override this on most
	// distributions but it is the same data so this should be safe.
	// This can be gated via Spec in the future if needed to disable/enable
	// adding resolv configuration to cloud-init.
	cloudInitManageResolv := getCloudInitManageResolv()
	resolvFile, err = yaml.Marshal(cloudInitManageResolv)
	if err != nil {
		return networkFile, err
	}

	// Append resolv conf to network file with a delimiter so we can split
	// it later.
	if len(resolvFile) > 0 {
		networkFile = append(networkFile, []byte(cloudInitDelimiter)...)
		networkFile = append(networkFile, resolvFile...)
	}

	return networkFile, err
}<|MERGE_RESOLUTION|>--- conflicted
+++ resolved
@@ -79,7 +79,6 @@
 
 	for _, network := range vmi.Spec.Networks {
 		if network.Multus != nil {
-<<<<<<< HEAD
 			if network.Multus.Default {
 				// default network is eth0
 				cniNetworks[network.Name] = 0
@@ -88,9 +87,6 @@
 				multusNetworkIndex++
 			}
 			numberOfSources++
-=======
-			cniNetworks[network.Name] = len(cniNetworks) + 1
->>>>>>> c1335830
 		}
 		if network.Genie != nil {
 			cniNetworks[network.Name] = len(cniNetworks)
