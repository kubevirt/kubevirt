--- conflicted
+++ resolved
@@ -1824,38 +1824,6 @@
 			})
 
 			It("should return nil when no interfaces exists in the cache", func() {
-<<<<<<< HEAD
-				Expect(libvirtmanager.InterfacesStatus(fakeDomInterfaces)).To(BeNil())
-			})
-
-			It("should return merged list when interfaces exists on both the cache and argument", func() {
-				expectedResult := []api.InterfaceStatus{
-					{
-						Name:       fakeInterfaces[0].Name,
-						Mac:        fakeInterfaces[0].Mac,
-						InfoSource: netvmispec.InfoSourceGuestAgent,
-					},
-					{
-						Name:       fakeDomInterfaces[0].Alias.GetName(),
-						Mac:        fakeDomInterfaces[0].MAC.MAC,
-						InfoSource: netvmispec.InfoSourceDomain,
-					},
-				}
-				agentStore.Store(agentpoller.GET_INTERFACES, fakeInterfaces)
-
-				interfaces := libvirtmanager.InterfacesStatus(fakeDomInterfaces)
-				Expect(interfaces).To(Equal(expectedResult))
-			})
-
-			It("should return merged list when interfaces exists on the cache only", func() {
-				expectedResult := []api.InterfaceStatus{
-					{
-						Name:       fakeInterfaces[0].Name,
-						Mac:        fakeInterfaces[0].Mac,
-						InfoSource: netvmispec.InfoSourceGuestAgent,
-					},
-				}
-=======
 				Expect(libvirtmanager.InterfacesStatus()).To(BeNil())
 			})
 
@@ -1864,7 +1832,6 @@
 					InterfaceName: "eth1",
 					Mac:           "00:00:00:00:00:01",
 				}}
->>>>>>> 32d6fe85
 				agentStore.Store(agentpoller.GET_INTERFACES, fakeInterfaces)
 				interfacesStatus := agentStore.GetInterfaceStatus()
 
@@ -2424,11 +2391,7 @@
 		BeforeEach(func() {
 			fakePercentFloat = 0.7648
 			fakePercent := cdiv1beta1.Percent(fmt.Sprint(fakePercentFloat))
-<<<<<<< HEAD
-			fakeCapacity := int64(123000)
-=======
 			fakeCapacity := int64(2345 * 3456) // We need (1-0.7648)*fakeCapacity to be > 1MiB and misaligned
->>>>>>> 32d6fe85
 
 			properDisk = api.Disk{
 				FilesystemOverhead: &fakePercent,
@@ -2443,11 +2406,8 @@
 			Expect(capacity).ToNot(Equal(nil))
 
 			expectedSize := int64((1 - fakePercentFloat) * float64(*capacity))
-<<<<<<< HEAD
-=======
 			// The size is expected to be 1MiB-aligned
 			expectedSize = expectedSize - expectedSize%(1024*1024)
->>>>>>> 32d6fe85
 
 			Expect(size).To(Equal(expectedSize))
 		})
@@ -2457,19 +2417,7 @@
 		},
 			table.Entry("disk capacity is nil", func() api.Disk {
 				disk := properDisk
-				disk.Capacity = nil
-				return disk
-			}),
-			table.Entry("filesystem overhead is nil", func() api.Disk {
-				disk := properDisk
-				disk.FilesystemOverhead = nil
-				return disk
-			}),
-			table.Entry("filesystem overhead is non-float", func() api.Disk {
-				disk := properDisk
-				fakePercent := cdiv1beta1.Percent(fmt.Sprint("abcdefg"))
 				disk.FilesystemOverhead = &fakePercent
-				return disk
 			}),
 		)
 
