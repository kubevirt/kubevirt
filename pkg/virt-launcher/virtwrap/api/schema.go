/*
 * This file is part of the KubeVirt project
 *
 * Licensed under the Apache License, Version 2.0 (the "License");
 * you may not use this file except in compliance with the License.
 * You may obtain a copy of the License at
 *
 *     http://www.apache.org/licenses/LICENSE-2.0
 *
 * Unless required by applicable law or agreed to in writing, software
 * distributed under the License is distributed on an "AS IS" BASIS,
 * WITHOUT WARRANTIES OR CONDITIONS OF ANY KIND, either express or implied.
 * See the License for the specific language governing permissions and
 * limitations under the License.
 *
 * Copyright 2017,2018 Red Hat, Inc.
 *
 */

package api

import (
	"encoding/json"
	"encoding/xml"
	"fmt"
	"strings"

	kubev1 "k8s.io/api/core/v1"
	"k8s.io/apimachinery/pkg/api/meta"
	metav1 "k8s.io/apimachinery/pkg/apis/meta/v1"
	"k8s.io/apimachinery/pkg/runtime/schema"
	"k8s.io/apimachinery/pkg/types"

	v1 "kubevirt.io/api/core/v1"
	"kubevirt.io/client-go/precond"
	cdiv1 "kubevirt.io/containerized-data-importer-api/pkg/apis/core/v1beta1"
)

// For versioning of the virt-handler and -launcher communication,
// you need to increase the Version const when making changes,
// and make necessary changes in the cmd and notify rpc implementation!
const (
	DomainVersion = "v1"
)

type LifeCycle string
type StateChangeReason string

const (
	NoState     LifeCycle = "NoState"
	Running     LifeCycle = "Running"
	Blocked     LifeCycle = "Blocked"
	Paused      LifeCycle = "Paused"
	Shutdown    LifeCycle = "ShuttingDown"
	Shutoff     LifeCycle = "Shutoff"
	Crashed     LifeCycle = "Crashed"
	PMSuspended LifeCycle = "PMSuspended"

	// Common reasons
	ReasonUnknown StateChangeReason = "Unknown"

	// ShuttingDown reasons
	ReasonUser StateChangeReason = "User"

	// Shutoff reasons
	ReasonShutdown     StateChangeReason = "Shutdown"
	ReasonDestroyed    StateChangeReason = "Destroyed"
	ReasonMigrated     StateChangeReason = "Migrated"
	ReasonCrashed      StateChangeReason = "Crashed"
	ReasonPanicked     StateChangeReason = "Panicked"
	ReasonSaved        StateChangeReason = "Saved"
	ReasonFailed       StateChangeReason = "Failed"
	ReasonFromSnapshot StateChangeReason = "FromSnapshot"

	// NoState reasons
	ReasonNonExistent StateChangeReason = "NonExistent"

	// Pause reasons
	ReasonPausedUnknown        StateChangeReason = "Unknown"
	ReasonPausedUser           StateChangeReason = "User"
	ReasonPausedMigration      StateChangeReason = "Migration"
	ReasonPausedSave           StateChangeReason = "Save"
	ReasonPausedDump           StateChangeReason = "Dump"
	ReasonPausedIOError        StateChangeReason = "IOError"
	ReasonPausedWatchdog       StateChangeReason = "Watchdog"
	ReasonPausedFromSnapshot   StateChangeReason = "FromSnapshot"
	ReasonPausedShuttingDown   StateChangeReason = "ShuttingDown"
	ReasonPausedSnapshot       StateChangeReason = "Snapshot"
	ReasonPausedCrashed        StateChangeReason = "Crashed"
	ReasonPausedStartingUp     StateChangeReason = "StartingUp"
	ReasonPausedPostcopy       StateChangeReason = "Postcopy"
	ReasonPausedPostcopyFailed StateChangeReason = "PostcopyFailed"

	UserAliasPrefix = "ua-"

	FSThawed      = "thawed"
	FSFrozen      = "frozen"
	SchedulerFIFO = "fifo"
)

// +k8s:deepcopy-gen:interfaces=k8s.io/apimachinery/pkg/runtime.Object
type Domain struct {
	metav1.TypeMeta
	ObjectMeta metav1.ObjectMeta
	Spec       DomainSpec
	Status     DomainStatus
}

type DomainStatus struct {
	Status         LifeCycle
	Reason         StateChangeReason
	Interfaces     []InterfaceStatus
	OSInfo         GuestOSInfo
	FSFreezeStatus FSFreeze
}

type DomainSysInfo struct {
	Hostname string
	OSInfo   GuestOSInfo
	Timezone Timezone
}

type GuestOSInfo struct {
	Name          string
	KernelRelease string
	Version       string
	PrettyName    string
	VersionId     string
	KernelVersion string
	Machine       string
	Id            string
}

type InterfaceStatus struct {
	Mac           string
	Ip            string
	IPs           []string
	InterfaceName string
	InfoSource    string
}

type Timezone struct {
	Zone   string
	Offset int
}

type FSFreeze struct {
	Status string
}

type Filesystem struct {
	Name       string
	Mountpoint string
	Type       string
	UsedBytes  int
	TotalBytes int
}

type User struct {
	Name      string
	Domain    string
	LoginTime float64
}

// DomainGuestInfo represent guest agent info for specific domain
type DomainGuestInfo struct {
	Interfaces     []InterfaceStatus
	OSInfo         *GuestOSInfo
	FSFreezeStatus *FSFreeze
}

// +k8s:deepcopy-gen:interfaces=k8s.io/apimachinery/pkg/runtime.Object
type DomainList struct {
	metav1.TypeMeta
	ListMeta metav1.ListMeta
	Items    []Domain
}

// DomainSpec represents the actual conversion to libvirt XML. The fields must be
// tagged, and they must correspond to the libvirt domain as described in
// https://libvirt.org/formatdomain.html.
type DomainSpec struct {
	XMLName        xml.Name        `xml:"domain"`
	Type           string          `xml:"type,attr"`
	XmlNS          string          `xml:"xmlns:qemu,attr,omitempty"`
	Name           string          `xml:"name"`
	UUID           string          `xml:"uuid,omitempty"`
	Memory         Memory          `xml:"memory"`
	MemoryBacking  *MemoryBacking  `xml:"memoryBacking,omitempty"`
	OS             OS              `xml:"os"`
	SysInfo        *SysInfo        `xml:"sysinfo,omitempty"`
	Devices        Devices         `xml:"devices"`
	Clock          *Clock          `xml:"clock,omitempty"`
	Resource       *Resource       `xml:"resource,omitempty"`
	QEMUCmd        *Commandline    `xml:"qemu:commandline,omitempty"`
	Metadata       Metadata        `xml:"metadata,omitempty"`
	Features       *Features       `xml:"features,omitempty"`
	CPU            CPU             `xml:"cpu"`
	VCPU           *VCPU           `xml:"vcpu"`
	CPUTune        *CPUTune        `xml:"cputune"`
	NUMATune       *NUMATune       `xml:"numatune"`
	IOThreads      *IOThreads      `xml:"iothreads,omitempty"`
	LaunchSecurity *LaunchSecurity `xml:"launchSecurity,omitempty"`
}

type CPUTune struct {
	VCPUPin       []CPUTuneVCPUPin     `xml:"vcpupin"`
	IOThreadPin   []CPUTuneIOThreadPin `xml:"iothreadpin,omitempty"`
	EmulatorPin   *CPUEmulatorPin      `xml:"emulatorpin"`
	VCPUScheduler *VCPUScheduler       `xml:"vcpusched,omitempty"`
}

type NUMATune struct {
	Memory   NumaTuneMemory `xml:"memory"`
	MemNodes []MemNode      `xml:"memnode"`
}

type MemNode struct {
	CellID  uint32 `xml:"cellid,attr"`
	Mode    string `xml:"mode,attr"`
	NodeSet string `xml:"nodeset,attr"`
}

type NumaTuneMemory struct {
	Mode    string `xml:"mode,attr"`
	NodeSet string `xml:"nodeset,attr"`
}

type CPUTuneVCPUPin struct {
	VCPU   uint32 `xml:"vcpu,attr"`
	CPUSet string `xml:"cpuset,attr"`
}

type CPUTuneIOThreadPin struct {
	IOThread uint32 `xml:"iothread,attr"`
	CPUSet   string `xml:"cpuset,attr"`
}

type CPUEmulatorPin struct {
	CPUSet string `xml:"cpuset,attr"`
}

type VCPUScheduler struct {
	Scheduler string `xml:"scheduler,attr"`
	Priority  uint   `xml:"priority,attr"`
	VCPUs     string `xml:"vcpus,attr"`
}

type VCPU struct {
	Placement string `xml:"placement,attr"`
	CPUs      uint32 `xml:",chardata"`
}

type CPU struct {
	Mode     string       `xml:"mode,attr,omitempty"`
	Model    string       `xml:"model,omitempty"`
	Features []CPUFeature `xml:"feature"`
	Topology *CPUTopology `xml:"topology"`
	NUMA     *NUMA        `xml:"numa,omitempty"`
}

type NUMA struct {
	Cells []NUMACell `xml:"cell"`
}

type NUMACell struct {
	ID           string `xml:"id,attr"`
	CPUs         string `xml:"cpus,attr"`
	Memory       uint64 `xml:"memory,attr,omitempty"`
	Unit         string `xml:"unit,attr,omitempty"`
	MemoryAccess string `xml:"memAccess,attr,omitempty"`
}

type CPUFeature struct {
	Name   string `xml:"name,attr"`
	Policy string `xml:"policy,attr,omitempty"`
}

type CPUTopology struct {
	Sockets uint32 `xml:"sockets,attr,omitempty"`
	Cores   uint32 `xml:"cores,attr,omitempty"`
	Threads uint32 `xml:"threads,attr,omitempty"`
}

type Features struct {
	ACPI       *FeatureEnabled    `xml:"acpi,omitempty"`
	APIC       *FeatureEnabled    `xml:"apic,omitempty"`
	Hyperv     *FeatureHyperv     `xml:"hyperv,omitempty"`
	SMM        *FeatureEnabled    `xml:"smm,omitempty"`
	KVM        *FeatureKVM        `xml:"kvm,omitempty"`
	PVSpinlock *FeaturePVSpinlock `xml:"pvspinlock,omitempty"`
	PMU        *FeatureState      `xml:"pmu,omitempty"`
}

type FeatureHyperv struct {
	Relaxed         *FeatureState     `xml:"relaxed,omitempty"`
	VAPIC           *FeatureState     `xml:"vapic,omitempty"`
	Spinlocks       *FeatureSpinlocks `xml:"spinlocks,omitempty"`
	VPIndex         *FeatureState     `xml:"vpindex,omitempty"`
	Runtime         *FeatureState     `xml:"runtime,omitempty"`
	SyNIC           *FeatureState     `xml:"synic,omitempty"`
	SyNICTimer      *SyNICTimer       `xml:"stimer,omitempty"`
	Reset           *FeatureState     `xml:"reset,omitempty"`
	VendorID        *FeatureVendorID  `xml:"vendor_id,omitempty"`
	Frequencies     *FeatureState     `xml:"frequencies,omitempty"`
	Reenlightenment *FeatureState     `xml:"reenlightenment,omitempty"`
	TLBFlush        *FeatureState     `xml:"tlbflush,omitempty"`
	IPI             *FeatureState     `xml:"ipi,omitempty"`
	EVMCS           *FeatureState     `xml:"evmcs,omitempty"`
}

type FeatureSpinlocks struct {
	State   string  `xml:"state,attr,omitempty"`
	Retries *uint32 `xml:"retries,attr,omitempty"`
}

type SyNICTimer struct {
	Direct *FeatureState `xml:"direct,omitempty"`
	State  string        `xml:"state,attr,omitempty"`
}

type FeaturePVSpinlock struct {
	State string `xml:"state,attr,omitempty"`
}

type FeatureVendorID struct {
	State string `xml:"state,attr,omitempty"`
	Value string `xml:"value,attr,omitempty"`
}

type FeatureEnabled struct {
}

type Shareable struct{}

type FeatureState struct {
	State string `xml:"state,attr,omitempty"`
}

type FeatureKVM struct {
	Hidden        *FeatureState `xml:"hidden,omitempty"`
	HintDedicated *FeatureState `xml:"hint-dedicated,omitempty"`
}

type Metadata struct {
	// KubeVirt contains kubevirt related metadata
	// Note: Libvirt only accept one element at metadata root with a specific namespace
	KubeVirt KubeVirtMetadata `xml:"http://kubevirt.io kubevirt"`
}

type KubeVirtMetadata struct {
	UID              types.UID                 `xml:"uid"`
	GracePeriod      *GracePeriodMetadata      `xml:"graceperiod,omitempty"`
	Migration        *MigrationMetadata        `xml:"migration,omitempty"`
	AccessCredential *AccessCredentialMetadata `xml:"accessCredential,omitempty"`
}

type AccessCredentialMetadata struct {
	Succeeded bool   `xml:"succeeded,omitempty"`
	Message   string `xml:"message,omitempty"`
}

type MigrationMetadata struct {
	UID            types.UID        `xml:"uid,omitempty"`
	StartTimestamp *metav1.Time     `xml:"startTimestamp,omitempty"`
	EndTimestamp   *metav1.Time     `xml:"endTimestamp,omitempty"`
	Completed      bool             `xml:"completed,omitempty"`
	Failed         bool             `xml:"failed,omitempty"`
	FailureReason  string           `xml:"failureReason,omitempty"`
	AbortStatus    string           `xml:"abortStatus,omitempty"`
	Mode           v1.MigrationMode `xml:"mode,omitempty"`
}

type GracePeriodMetadata struct {
	DeletionGracePeriodSeconds int64        `xml:"deletionGracePeriodSeconds"`
	DeletionTimestamp          *metav1.Time `xml:"deletionTimestamp,omitempty"`
	MarkedForGracefulShutdown  *bool        `xml:"markedForGracefulShutdown,omitempty"`
}

type Commandline struct {
	QEMUEnv []Env `xml:"qemu:env,omitempty"`
	QEMUArg []Arg `xml:"qemu:arg,omitempty"`
}

type Env struct {
	Name  string `xml:"name,attr"`
	Value string `xml:"value,attr"`
}

type Arg struct {
	Value string `xml:"value,attr"`
}

type Resource struct {
	Partition string `xml:"partition"`
}

type Memory struct {
	Value uint64 `xml:",chardata"`
	Unit  string `xml:"unit,attr"`
}

// MemoryBacking mirroring libvirt XML under https://libvirt.org/formatdomain.html#elementsMemoryBacking
type MemoryBacking struct {
	HugePages    *HugePages           `xml:"hugepages,omitempty"`
	Source       *MemoryBackingSource `xml:"source,omitempty"`
	Access       *MemoryBackingAccess `xml:"access,omitempty"`
	Allocation   *MemoryAllocation    `xml:"allocation,omitempty"`
	NoSharePages *NoSharePages        `xml:"nosharepages,omitempty"`
}

type MemoryAllocationMode string

const (
	MemoryAllocationModeImmediate MemoryAllocationMode = "immediate"
)

type MemoryAllocation struct {
	Mode MemoryAllocationMode `xml:"mode,attr"`
}

type MemoryBackingSource struct {
	Type string `xml:"type,attr"`
}

// HugePages mirroring libvirt XML under memoryBacking
type HugePages struct {
	HugePage []HugePage `xml:"page,omitempty"`
}

// HugePage mirroring libvirt XML under hugepages
type HugePage struct {
	Size    string `xml:"size,attr"`
	Unit    string `xml:"unit,attr"`
	NodeSet string `xml:"nodeset,attr"`
}

type MemoryBackingAccess struct {
	Mode string `xml:"mode,attr"`
}

type NoSharePages struct {
}

type Devices struct {
	Emulator    string             `xml:"emulator,omitempty"`
	Interfaces  []Interface        `xml:"interface"`
	Channels    []Channel          `xml:"channel"`
	HostDevices []HostDevice       `xml:"hostdev,omitempty"`
	Controllers []Controller       `xml:"controller,omitempty"`
	Video       []Video            `xml:"video"`
	Graphics    []Graphics         `xml:"graphics"`
	Ballooning  *MemBalloon        `xml:"memballoon,omitempty"`
	Disks       []Disk             `xml:"disk"`
	Inputs      []Input            `xml:"input"`
	Serials     []Serial           `xml:"serial"`
	Consoles    []Console          `xml:"console"`
	Watchdog    *Watchdog          `xml:"watchdog,omitempty"`
	Rng         *Rng               `xml:"rng,omitempty"`
	Filesystems []FilesystemDevice `xml:"filesystem,omitempty"`
	Redirs      []RedirectedDevice `xml:"redirdev,omitempty"`
	SoundCards  []SoundCard        `xml:"sound,omitempty"`
}

// RedirectedDevice describes a device to be redirected
// See: https://libvirt.org/formatdomain.html#redirected-devices
type RedirectedDevice struct {
	Type   string                 `xml:"type,attr"`
	Bus    string                 `xml:"bus,attr"`
	Source RedirectedDeviceSource `xml:"source"`
}

type RedirectedDeviceSource struct {
	Mode string `xml:"mode,attr"`
	Path string `xml:"path,attr"`
}

type FilesystemDevice struct {
	Type       string            `xml:"type,attr"`
	AccessMode string            `xml:"accessMode,attr"`
	Source     *FilesystemSource `xml:"source,omitempty"`
	Target     *FilesystemTarget `xml:"target,omitempty"`
	Driver     *FilesystemDriver `xml:"driver,omitempty"`
	Binary     *FilesystemBinary `xml:"binary,omitempty"`
}

type FilesystemTarget struct {
	Dir string `xml:"dir,attr,omitempty"`
}

type FilesystemSource struct {
	Dir string `xml:"dir,attr"`
}

type FilesystemDriver struct {
	Type  string `xml:"type,attr"`
	Queue string `xml:"queue,attr,omitempty"`
}

type FilesystemBinary struct {
	Path  string                 `xml:"path,attr,omitempty"`
	Xattr string                 `xml:"xattr,attr,omitempty"`
	Cache *FilesystemBinaryCache `xml:"cache,omitempty"`
	Lock  *FilesystemBinaryLock  `xml:"lock,omitempty"`
}

type FilesystemBinaryCache struct {
	Mode string `xml:"mode,attr,omitempty"`
}

type FilesystemBinaryLock struct {
	Posix string `xml:"posix,attr,omitempty"`
	Flock string `xml:"flock,attr,omitempty"`
}

// Input represents input device, e.g. tablet
type Input struct {
	Type    string   `xml:"type,attr"`
	Bus     string   `xml:"bus,attr"`
	Alias   *Alias   `xml:"alias,omitempty"`
	Address *Address `xml:"address,emitempty"`
	Model   string   `xml:"model,attr,omitempty"`
}

// BEGIN HostDevice -----------------------------
type HostDevice struct {
	XMLName   xml.Name         `xml:"hostdev"`
	Source    HostDeviceSource `xml:"source"`
	Type      string           `xml:"type,attr"`
	BootOrder *BootOrder       `xml:"boot,omitempty"`
	Managed   string           `xml:"managed,attr"`
	Mode      string           `xml:"mode,attr,omitempty"`
	Model     string           `xml:"model,attr,omitempty"`
	Address   *Address         `xml:"address,emitempty"`
	Alias     *Alias           `xml:"alias,omitempty"`
	Display   string           `xml:"display,attr,omitempty"`
	RamFB     string           `xml:"ramfb,attr,omitempty"`
}

type HostDeviceSource struct {
	Address *Address `xml:"address,omitempty"`
}

// END HostDevice -----------------------------

// BEGIN Controller -----------------------------

// Controller represens libvirt controller element https://libvirt.org/formatdomain.html#elementsControllers
type Controller struct {
	Type    string            `xml:"type,attr"`
	Index   string            `xml:"index,attr"`
	Model   string            `xml:"model,attr,omitempty"`
	Driver  *ControllerDriver `xml:"driver,omitempty"`
	Alias   *Alias            `xml:"alias,omitempty"`
	Address *Address          `xml:"address,emitempty"`
}

// END Controller -----------------------------

// BEGIN ControllerDriver
type ControllerDriver struct {
	IOThread *uint  `xml:"iothread,attr,omitempty"`
	Queues   *uint  `xml:"queues,attr,omitempty"`
	IOMMU    string `xml:"iommu,attr,omitempty"`
}

// END ControllerDriver

// BEGIN Disk -----------------------------

type Disk struct {
	Device             string         `xml:"device,attr"`
	Snapshot           string         `xml:"snapshot,attr,omitempty"`
	Type               string         `xml:"type,attr"`
	Source             DiskSource     `xml:"source"`
	Target             DiskTarget     `xml:"target"`
	Serial             string         `xml:"serial,omitempty"`
	Driver             *DiskDriver    `xml:"driver,omitempty"`
	ReadOnly           *ReadOnly      `xml:"readonly,omitempty"`
	Auth               *DiskAuth      `xml:"auth,omitempty"`
	Alias              *Alias         `xml:"alias,omitempty"`
	BackingStore       *BackingStore  `xml:"backingStore,omitempty"`
	BootOrder          *BootOrder     `xml:"boot,omitempty"`
	Address            *Address       `xml:"address,omitempty"`
	Model              string         `xml:"model,attr,omitempty"`
	BlockIO            *BlockIO       `xml:"blockio,omitempty"`
	FilesystemOverhead *cdiv1.Percent `xml:"filesystemOverhead,omitempty"`
	Capacity           *int64         `xml:"capacity,omitempty"`
	ExpandDisksEnabled bool           `xml:"expandDisksEnabled,omitempty"`
<<<<<<< HEAD
	IOTune             *IOTune        `xml:"iotune,omitempty"`
=======
	Shareable          *Shareable     `xml:"shareable,omitempty"`
>>>>>>> 32d6fe85
}

type DiskAuth struct {
	Username string      `xml:"username,attr"`
	Secret   *DiskSecret `xml:"secret,omitempty"`
}

type DiskSecret struct {
	Type  string `xml:"type,attr"`
	Usage string `xml:"usage,attr,omitempty"`
	UUID  string `xml:"uuid,attr,omitempty"`
}

type ReadOnly struct{}

type DiskSource struct {
	Dev           string          `xml:"dev,attr,omitempty"`
	File          string          `xml:"file,attr,omitempty"`
	StartupPolicy string          `xml:"startupPolicy,attr,omitempty"`
	Protocol      string          `xml:"protocol,attr,omitempty"`
	Name          string          `xml:"name,attr,omitempty"`
	Host          *DiskSourceHost `xml:"host,omitempty"`
}

type DiskTarget struct {
	Bus    string `xml:"bus,attr,omitempty"`
	Device string `xml:"dev,attr,omitempty"`
	Tray   string `xml:"tray,attr,omitempty"`
}

type DiskDriver struct {
	Cache       string      `xml:"cache,attr,omitempty"`
	ErrorPolicy string      `xml:"error_policy,attr,omitempty"`
	IO          v1.DriverIO `xml:"io,attr,omitempty"`
	Name        string      `xml:"name,attr"`
	Type        string      `xml:"type,attr"`
	IOThread    *uint       `xml:"iothread,attr,omitempty"`
	Queues      *uint       `xml:"queues,attr,omitempty"`
	Discard     string      `xml:"discard,attr,omitempty"`
	IOMMU       string      `xml:"iommu,attr,omitempty"`
}

type DiskSourceHost struct {
	Name string `xml:"name,attr"`
	Port string `xml:"port,attr,omitempty"`
}

type BackingStore struct {
	Type   string              `xml:"type,attr,omitempty"`
	Format *BackingStoreFormat `xml:"format,omitempty"`
	Source *DiskSource         `xml:"source,omitempty"`
}

type BackingStoreFormat struct {
	Type string `xml:"type,attr"`
}

type BlockIO struct {
	LogicalBlockSize  uint `xml:"logical_block_size,attr,omitempty"`
	PhysicalBlockSize uint `xml:"physical_block_size,attr,omitempty"`
}

type IOTune struct {
	TotalIopsSec  uint64 `xml:"total_iops_sec,omitempty"`
	ReadIopsSec   uint64 `xml:"read_iops_sec,omitempty"`
	WriteIopsSec  uint64 `xml:"write_iops_sec,omitempty"`
	TotalBytesSec uint64 `xml:"total_bytes_sec,omitempty"`
	ReadBytesSec  uint64 `xml:"read_bytes_sec,omitempty"`
	WriteBytesSec uint64 `xml:"write_bytes_sec,omitempty"`
}

// END Disk -----------------------------

// BEGIN Serial -----------------------------

type Serial struct {
	Type   string        `xml:"type,attr"`
	Target *SerialTarget `xml:"target,omitempty"`
	Source *SerialSource `xml:"source,omitempty"`
	Alias  *Alias        `xml:"alias,omitempty"`
}

type SerialTarget struct {
	Port *uint `xml:"port,attr,omitempty"`
}

type SerialSource struct {
	Mode string `xml:"mode,attr,omitempty"`
	Path string `xml:"path,attr,omitempty"`
}

// END Serial -----------------------------

// BEGIN Console -----------------------------

type Console struct {
	Type   string         `xml:"type,attr"`
	Target *ConsoleTarget `xml:"target,omitempty"`
	Source *ConsoleSource `xml:"source,omitempty"`
	Alias  *Alias         `xml:"alias,omitempty"`
}

type ConsoleTarget struct {
	Type *string `xml:"type,attr,omitempty"`
	Port *uint   `xml:"port,attr,omitempty"`
}

type ConsoleSource struct {
	Mode string `xml:"mode,attr,omitempty"`
	Path string `xml:"path,attr,omitempty"`
}

// END Serial -----------------------------

// BEGIN Inteface -----------------------------

type Interface struct {
	Address             *Address         `xml:"address,omitempty"`
	Type                string           `xml:"type,attr"`
	TrustGuestRxFilters string           `xml:"trustGuestRxFilters,attr,omitempty"`
	Source              InterfaceSource  `xml:"source"`
	Target              *InterfaceTarget `xml:"target,omitempty"`
	Model               *Model           `xml:"model,omitempty"`
	MAC                 *MAC             `xml:"mac,omitempty"`
	MTU                 *MTU             `xml:"mtu,omitempty"`
	BandWidth           *BandWidth       `xml:"bandwidth,omitempty"`
	BootOrder           *BootOrder       `xml:"boot,omitempty"`
	LinkState           *LinkState       `xml:"link,omitempty"`
	FilterRef           *FilterRef       `xml:"filterref,omitempty"`
	Alias               *Alias           `xml:"alias,omitempty"`
	Driver              *InterfaceDriver `xml:"driver,omitempty"`
	Rom                 *Rom             `xml:"rom,omitempty"`
}

type InterfaceDriver struct {
	Name   string `xml:"name,attr"`
	Queues *uint  `xml:"queues,attr,omitempty"`
	IOMMU  string `xml:"iommu,attr,omitempty"`
}

type LinkState struct {
	State string `xml:"state,attr"`
}

type BandWidth struct {
}

type BootOrder struct {
	Order uint `xml:"order,attr"`
}

type MAC struct {
	MAC string `xml:"address,attr"`
}

type MTU struct {
	Size string `xml:"size,attr"`
}

type FilterRef struct {
	Filter string `xml:"filter,attr"`
}

type InterfaceSource struct {
	Network string   `xml:"network,attr,omitempty"`
	Device  string   `xml:"dev,attr,omitempty"`
	Bridge  string   `xml:"bridge,attr,omitempty"`
	Mode    string   `xml:"mode,attr,omitempty"`
	Address *Address `xml:"address,omitempty"`
}

type Model struct {
	Type string `xml:"type,attr"`
}

type InterfaceTarget struct {
	Device  string `xml:"dev,attr"`
	Managed string `xml:"managed,attr,omitempty"`
}

type Alias struct {
	name        string
	userDefined bool
}

// Package private, responsible to interact with xml and json marshal/unmarshal
type userAliasMarshal struct {
	Name        string `xml:"name,attr"`
	UserDefined bool   `xml:"-"`
}

type Rom struct {
	Enabled string `xml:"enabled,attr"`
}

func NewUserDefinedAlias(aliasName string) *Alias {
	return &Alias{name: aliasName, userDefined: true}
}

func (alias Alias) GetName() string {
	return alias.name
}

func (alias Alias) IsUserDefined() bool {
	return alias.userDefined
}

func (alias Alias) MarshalXML(e *xml.Encoder, start xml.StartElement) error {
	userAlias := userAliasMarshal{Name: alias.name}
	if alias.userDefined {
		userAlias.Name = UserAliasPrefix + userAlias.Name
	}
	return e.EncodeElement(userAlias, start)
}

func (alias *Alias) UnmarshalXML(d *xml.Decoder, start xml.StartElement) error {
	var userAlias userAliasMarshal
	err := d.DecodeElement(&userAlias, &start)
	if err != nil {
		return err
	}
	*alias = Alias{name: userAlias.Name}
	if strings.HasPrefix(alias.name, UserAliasPrefix) {
		alias.userDefined = true
		alias.name = alias.name[len(UserAliasPrefix):]
	}
	return nil
}

func (alias Alias) MarshalJSON() ([]byte, error) {
	userAlias := userAliasMarshal{Name: alias.name, UserDefined: alias.userDefined}
	return json.Marshal(&userAlias)
}

func (alias *Alias) UnmarshalJSON(data []byte) error {
	var userAlias userAliasMarshal
	if err := json.Unmarshal(data, &userAlias); err != nil {
		return err
	}
	*alias = Alias{name: userAlias.Name, userDefined: userAlias.UserDefined}
	return nil
}

// END Inteface -----------------------------
//BEGIN OS --------------------

type OS struct {
	Type       OSType    `xml:"type"`
	SMBios     *SMBios   `xml:"smbios,omitempty"`
	BootOrder  []Boot    `xml:"boot"`
	BootMenu   *BootMenu `xml:"bootmenu,omitempty"`
	BIOS       *BIOS     `xml:"bios,omitempty"`
	BootLoader *Loader   `xml:"loader,omitempty"`
	NVRam      *NVRam    `xml:"nvram,omitempty"`
	Kernel     string    `xml:"kernel,omitempty"`
	Initrd     string    `xml:"initrd,omitempty"`
	KernelArgs string    `xml:"cmdline,omitempty"`
}

type OSType struct {
	OS      string `xml:",chardata"`
	Arch    string `xml:"arch,attr,omitempty"`
	Machine string `xml:"machine,attr,omitempty"`
}

type SMBios struct {
	Mode string `xml:"mode,attr"`
}

type NVRam struct {
	Template string `xml:"template,attr,omitempty"`
	NVRam    string `xml:",chardata"`
}

type Boot struct {
	Dev string `xml:"dev,attr"`
}

type BootMenu struct {
	Enabled bool  `xml:"enabled,attr"`
	Timeout *uint `xml:"timeout,attr,omitempty"`
}

type Loader struct {
	ReadOnly string `xml:"readonly,attr,omitempty"`
	Secure   string `xml:"secure,attr,omitempty"`
	Type     string `xml:"type,attr,omitempty"`
	Path     string `xml:",chardata"`
}

// TODO <bios rebootTimeout='0'/>
type BIOS struct {
	UseSerial string `xml:"useserial,attr,omitempty"`
}

type SysInfo struct {
	Type      string  `xml:"type,attr"`
	System    []Entry `xml:"system>entry"`
	BIOS      []Entry `xml:"bios>entry"`
	BaseBoard []Entry `xml:"baseBoard>entry"`
	Chassis   []Entry `xml:"chassis>entry"`
}

type Entry struct {
	Name  string `xml:"name,attr"`
	Value string `xml:",chardata"`
}

//END OS --------------------
//BEGIN LaunchSecurity --------------------

type LaunchSecurity struct {
	Type            string `xml:"type,attr"`
	Cbitpos         string `xml:"cbitpos,omitempty"`
	ReducedPhysBits string `xml:"reducedPhysBits,omitempty"`
	Policy          string `xml:"policy,omitempty"`
}

//END LaunchSecurity --------------------
//BEGIN Clock --------------------

type Clock struct {
	Offset     string  `xml:"offset,attr,omitempty"`
	Timezone   string  `xml:"timezone,attr,omitempty"`
	Adjustment string  `xml:"adjustment,attr,omitempty"`
	Timer      []Timer `xml:"timer,omitempty"`
}

type Timer struct {
	Name       string `xml:"name,attr"`
	TickPolicy string `xml:"tickpolicy,attr,omitempty"`
	Present    string `xml:"present,attr,omitempty"`
	Track      string `xml:"track,attr,omitempty"`
	Frequency  string `xml:"frequency,attr,omitempty"`
}

//END Clock --------------------

//BEGIN Channel --------------------

type Channel struct {
	Type   string         `xml:"type,attr"`
	Source *ChannelSource `xml:"source,omitempty"`
	Target *ChannelTarget `xml:"target,omitempty"`
}

type ChannelTarget struct {
	Name    string `xml:"name,attr,omitempty"`
	Type    string `xml:"type,attr"`
	Address string `xml:"address,attr,omitempty"`
	Port    uint   `xml:"port,attr,omitempty"`
	State   string `xml:"state,attr,omitempty"`
}

type ChannelSource struct {
	Mode string `xml:"mode,attr"`
	Path string `xml:"path,attr"`
}

//END Channel --------------------

//BEGIN Sound -------------------

type SoundCard struct {
	Alias *Alias `xml:"alias,omitempty"`
	Model string `xml:"model,attr"`
}

//END Sound -------------------

//BEGIN Video -------------------

type Video struct {
	Model VideoModel `xml:"model"`
}

type VideoModel struct {
	Type   string `xml:"type,attr"`
	Heads  *uint  `xml:"heads,attr,omitempty"`
	Ram    *uint  `xml:"ram,attr,omitempty"`
	VRam   *uint  `xml:"vram,attr,omitempty"`
	VGAMem *uint  `xml:"vgamem,attr,omitempty"`
}

type Graphics struct {
	AutoPort      string          `xml:"autoPort,attr,omitempty"`
	DefaultMode   string          `xml:"defaultMode,attr,omitempty"`
	Listen        *GraphicsListen `xml:"listen,omitempty"`
	PasswdValidTo string          `xml:"passwdValidTo,attr,omitempty"`
	Port          int32           `xml:"port,attr,omitempty"`
	TLSPort       int             `xml:"tlsPort,attr,omitempty"`
	Type          string          `xml:"type,attr"`
}

type GraphicsListen struct {
	Type    string `xml:"type,attr"`
	Address string `xml:"address,attr,omitempty"`
	Network string `xml:"newtork,attr,omitempty"`
	Socket  string `xml:"socket,attr,omitempty"`
}

type Address struct {
	Type       string `xml:"type,attr"`
	Domain     string `xml:"domain,attr,omitempty"`
	Bus        string `xml:"bus,attr"`
	Slot       string `xml:"slot,attr,omitempty"`
	Function   string `xml:"function,attr,omitempty"`
	Controller string `xml:"controller,attr,omitempty"`
	Target     string `xml:"target,attr,omitempty"`
	Unit       string `xml:"unit,attr,omitempty"`
	UUID       string `xml:"uuid,attr,omitempty"`
}

//END Video -------------------

type Stats struct {
	Period uint `xml:"period,attr"`
}

type MemBalloon struct {
	Model   string            `xml:"model,attr"`
	Stats   *Stats            `xml:"stats,omitempty"`
	Address *Address          `xml:"address,emitempty"`
	Driver  *MemBalloonDriver `xml:"driver,emitempty"`
}

type MemBalloonDriver struct {
	IOMMU string `xml:"iommu,attr,omitempty"`
}

type Watchdog struct {
	Model   string   `xml:"model,attr"`
	Action  string   `xml:"action,attr"`
	Alias   *Alias   `xml:"alias,omitempty"`
	Address *Address `xml:"address,emitempty"`
}

// Rng represents the source of entropy from host to VM
type Rng struct {
	// Model attribute specifies what type of RNG device is provided
	Model string `xml:"model,attr"`
	// Backend specifies the source of entropy to be used
	Backend *RngBackend `xml:"backend,omitempty"`
	Address *Address    `xml:"address,emitempty"`
	Driver  *RngDriver  `xml:"driver,emitempty"`
}

type RngDriver struct {
	IOMMU string `xml:"iommu,attr,omitempty"`
}

// RngRate sets the limiting factor how to read from entropy source
type RngRate struct {
	// Period define how long is the read period
	Period uint32 `xml:"period,attr"`
	// Bytes define how many bytes can guest read from entropy source
	Bytes uint32 `xml:"bytes,attr"`
}

// RngBackend is the backend device used
type RngBackend struct {
	// Model is source model
	Model string `xml:"model,attr"`
	// specifies the source of entropy to be used
	Source string `xml:",chardata"`
}

type IOThreads struct {
	IOThreads uint `xml:",chardata"`
}

// TODO ballooning, rng, cpu ...

type SecretUsage struct {
	Type   string `xml:"type,attr"`
	Target string `xml:"target,omitempty"`
}

type SecretSpec struct {
	XMLName     xml.Name    `xml:"secret"`
	Ephemeral   string      `xml:"ephemeral,attr"`
	Private     string      `xml:"private,attr"`
	Description string      `xml:"description,omitempty"`
	Usage       SecretUsage `xml:"usage,omitempty"`
}

func NewMinimalDomainSpec(vmiName string) *DomainSpec {
	precond.MustNotBeEmpty(vmiName)
	domain := &DomainSpec{}
	domain.Name = vmiName
	domain.Memory = Memory{Unit: "MB", Value: 9}
	domain.Devices = Devices{}
	return domain
}

func NewMinimalDomain(name string) *Domain {
	return NewMinimalDomainWithNS(kubev1.NamespaceDefault, name)
}

func NewMinimalDomainWithUUID(name string, uuid types.UID) *Domain {
	domain := NewMinimalDomainWithNS(kubev1.NamespaceDefault, name)
	domain.Spec.Metadata = Metadata{
		KubeVirt: KubeVirtMetadata{
			UID: uuid,
		},
	}
	return domain
}

func NewMinimalDomainWithNS(namespace string, name string) *Domain {
	domain := NewDomainReferenceFromName(namespace, name)
	domain.Spec = *NewMinimalDomainSpec(namespace + "_" + name)
	return domain
}

func NewDomainReferenceFromName(namespace string, name string) *Domain {
	return &Domain{
		Spec: DomainSpec{},
		ObjectMeta: metav1.ObjectMeta{
			Name:      name,
			Namespace: namespace,
		},
		Status: DomainStatus{},
		TypeMeta: metav1.TypeMeta{
			APIVersion: "1.2.2",
			Kind:       "Domain",
		},
	}
}

func (d *Domain) SetState(state LifeCycle, reason StateChangeReason) {
	d.Status.Status = state
	d.Status.Reason = reason
}

// Required to satisfy Object interface
func (d *Domain) GetObjectKind() schema.ObjectKind {
	return &d.TypeMeta
}

// Required to satisfy ObjectMetaAccessor interface
func (d *Domain) GetObjectMeta() metav1.Object {
	return &d.ObjectMeta
}

// Required to satisfy Object interface
func (dl *DomainList) GetObjectKind() schema.ObjectKind {
	return &dl.TypeMeta
}

// Required to satisfy ListMetaAccessor interface
func (dl *DomainList) GetListMeta() meta.List {
	return &dl.ListMeta
}

// VMINamespaceKeyFunc constructs the domain name with a namespace prefix i.g.
// namespace_name.
func VMINamespaceKeyFunc(vmi *v1.VirtualMachineInstance) string {
	domName := fmt.Sprintf("%s_%s", vmi.Namespace, vmi.Name)
	return domName
}<|MERGE_RESOLUTION|>--- conflicted
+++ resolved
@@ -587,11 +587,8 @@
 	FilesystemOverhead *cdiv1.Percent `xml:"filesystemOverhead,omitempty"`
 	Capacity           *int64         `xml:"capacity,omitempty"`
 	ExpandDisksEnabled bool           `xml:"expandDisksEnabled,omitempty"`
-<<<<<<< HEAD
 	IOTune             *IOTune        `xml:"iotune,omitempty"`
-=======
 	Shareable          *Shareable     `xml:"shareable,omitempty"`
->>>>>>> 32d6fe85
 }
 
 type DiskAuth struct {
