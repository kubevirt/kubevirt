/*
 * This file is part of the KubeVirt project
 *
 * Licensed under the Apache License, Version 2.0 (the "License");
 * you may not use this file except in compliance with the License.
 * You may obtain a copy of the License at
 *
 *     http://www.apache.org/licenses/LICENSE-2.0
 *
 * Unless required by applicable law or agreed to in writing, software
 * distributed under the License is distributed on an "AS IS" BASIS,
 * WITHOUT WARRANTIES OR CONDITIONS OF ANY KIND, either express or implied.
 * See the License for the specific language governing permissions and
 * limitations under the License.
 *
 * Copyright 2017, 2018 Red Hat, Inc.
 *
 */

package virtwrap

//go:generate mockgen -source $GOFILE -package=$GOPACKAGE -destination=generated_mock_$GOFILE

/*
 ATTENTION: Rerun code generators when interface signatures are modified.
*/

import (
	"context"
	"encoding/xml"
	"fmt"
	"os"
	"os/exec"
	"path/filepath"
	"runtime"
	"strconv"
	"strings"
	"sync"
	"time"

	util2 "kubevirt.io/kubevirt/pkg/util"

	"kubevirt.io/kubevirt/pkg/virt-launcher/virtwrap/device/hostdevice/generic"
	"kubevirt.io/kubevirt/pkg/virt-launcher/virtwrap/device/hostdevice/gpu"

	"kubevirt.io/kubevirt/pkg/downwardmetrics"
	"kubevirt.io/kubevirt/pkg/network/cache"
	"kubevirt.io/kubevirt/pkg/util/hardware"
	cmdclient "kubevirt.io/kubevirt/pkg/virt-handler/cmd-client"
	"kubevirt.io/kubevirt/pkg/virt-launcher/virtwrap/agent"
	"kubevirt.io/kubevirt/pkg/virt-launcher/virtwrap/converter"
	"kubevirt.io/kubevirt/pkg/virt-launcher/virtwrap/efi"

	k8sv1 "k8s.io/api/core/v1"
	"k8s.io/apimachinery/pkg/api/resource"
	metav1 "k8s.io/apimachinery/pkg/apis/meta/v1"
	"k8s.io/apimachinery/pkg/types"
	"libvirt.org/go/libvirt"

	v1 "kubevirt.io/api/core/v1"
	"kubevirt.io/client-go/log"

	cloudinit "kubevirt.io/kubevirt/pkg/cloud-init"
	"kubevirt.io/kubevirt/pkg/config"
	containerdisk "kubevirt.io/kubevirt/pkg/container-disk"
	"kubevirt.io/kubevirt/pkg/controller"
	"kubevirt.io/kubevirt/pkg/emptydisk"
	ephemeraldisk "kubevirt.io/kubevirt/pkg/ephemeral-disk"
	cmdv1 "kubevirt.io/kubevirt/pkg/handler-launcher-com/cmd/v1"
	"kubevirt.io/kubevirt/pkg/hooks"
	"kubevirt.io/kubevirt/pkg/ignition"
	netsetup "kubevirt.io/kubevirt/pkg/network/setup"
	netsriov "kubevirt.io/kubevirt/pkg/network/sriov"
	kutil "kubevirt.io/kubevirt/pkg/util"
	accesscredentials "kubevirt.io/kubevirt/pkg/virt-launcher/virtwrap/access-credentials"
	agentpoller "kubevirt.io/kubevirt/pkg/virt-launcher/virtwrap/agent-poller"
	"kubevirt.io/kubevirt/pkg/virt-launcher/virtwrap/api"
	"kubevirt.io/kubevirt/pkg/virt-launcher/virtwrap/cli"
	"kubevirt.io/kubevirt/pkg/virt-launcher/virtwrap/device/hostdevice"
	"kubevirt.io/kubevirt/pkg/virt-launcher/virtwrap/device/hostdevice/sriov"
	domainerrors "kubevirt.io/kubevirt/pkg/virt-launcher/virtwrap/errors"
	"kubevirt.io/kubevirt/pkg/virt-launcher/virtwrap/stats"
	"kubevirt.io/kubevirt/pkg/virt-launcher/virtwrap/util"
)

const (
	failedSyncGuestTime  = "failed to sync guest time"
	failedGetDomain      = "Getting the domain failed."
	failedGetDomainState = "Getting the domain state failed."
)

const (
	PCI_RESOURCE_PREFIX  = "PCI_RESOURCE"
	MDEV_RESOURCE_PREFIX = "MDEV_PCI_RESOURCE"

	baseEphemeralDiskDir = "/var/run/kubevirt-ephemeral-disks/"
)

const maxConcurrentHotplugHostDevices = 1

var (
	getEphemeralDiskBaseDir = func() string {
		return baseEphemeralDiskDir
	}
)

type contextStore struct {
	ctx    context.Context
	cancel context.CancelFunc
}

type DomainManager interface {
	SyncVMI(*v1.VirtualMachineInstance, bool, int, *cmdv1.VirtualMachineOptions) (*api.DomainSpec, error)
	PauseVMI(*v1.VirtualMachineInstance) error
	UnpauseVMI(*v1.VirtualMachineInstance) error
	FreezeVMI(*v1.VirtualMachineInstance, int32) error
	UnfreezeVMI(*v1.VirtualMachineInstance) error
	SoftRebootVMI(*v1.VirtualMachineInstance) error
	KillVMI(*v1.VirtualMachineInstance) error
	DeleteVMI(*v1.VirtualMachineInstance) error
	SignalShutdownVMI(*v1.VirtualMachineInstance) error
	MarkGracefulShutdownVMI(*v1.VirtualMachineInstance) error
	ListAllDomains() ([]*api.Domain, error)
	MigrateVMI(*v1.VirtualMachineInstance, *cmdclient.MigrationOptions) error
	PrepareMigrationTarget(*v1.VirtualMachineInstance, bool, int, *cmdv1.VirtualMachineOptions) error
	GetDomainStats() ([]*stats.DomainStats, error)
	CancelVMIMigration(*v1.VirtualMachineInstance) error
	GetGuestInfo() (v1.VirtualMachineInstanceGuestAgentInfo, error)
	GetUsers() ([]v1.VirtualMachineInstanceGuestOSUser, error)
	GetFilesystems() ([]v1.VirtualMachineInstanceFileSystem, error)
	FinalizeVirtualMachineMigration(*v1.VirtualMachineInstance) error
	HotplugHostDevices(vmi *v1.VirtualMachineInstance) error
	InterfacesStatus() []api.InterfaceStatus
	GetGuestOSInfo() *api.GuestOSInfo
	Exec(string, string, []string, int32) (string, error)
	GuestPing(string) error
}

type LibvirtDomainManager struct {
	virConn cli.Connection

	// Anytime a get and a set is done on the domain, this lock must be held.
	domainModifyLock sync.Mutex
	// mutex to control access to the guest time context
	setGuestTimeLock sync.Mutex

	credManager *accesscredentials.AccessCredentialManager

	hotplugHostDevicesInProgress chan struct{}

	virtShareDir             string
	paused                   pausedVMIs
	agentData                *agentpoller.AsyncAgentStore
	cloudInitDataStore       *cloudinit.CloudInitData
	setGuestTimeContextPtr   *contextStore
	efiEnvironment           *efi.EFIEnvironment
	ovmfPath                 string
	ephemeralDiskCreator     ephemeraldisk.EphemeralDiskCreatorInterface
	directIOChecker          converter.DirectIOChecker
	disksInfo                map[string]*cmdv1.DiskInfo
	cancelSafetyUnfreezeChan chan struct{}
}

type pausedVMIs struct {
	paused map[types.UID]bool
}

func (s pausedVMIs) add(uid types.UID) {
	// implicitly locked by domainModifyLock
	if _, ok := s.paused[uid]; !ok {
		s.paused[uid] = true
	}
}

func (s pausedVMIs) remove(uid types.UID) {
	// implicitly locked by domainModifyLock
	if _, ok := s.paused[uid]; ok {
		delete(s.paused, uid)
	}
}

func (s pausedVMIs) contains(uid types.UID) bool {
	_, ok := s.paused[uid]
	return ok
}

func NewLibvirtDomainManager(connection cli.Connection, virtShareDir string, agentStore *agentpoller.AsyncAgentStore, ovmfPath string, ephemeralDiskCreator ephemeraldisk.EphemeralDiskCreatorInterface) (DomainManager, error) {
	directIOChecker := converter.NewDirectIOChecker()
	return newLibvirtDomainManager(connection, virtShareDir, agentStore, ovmfPath, ephemeralDiskCreator, directIOChecker)
}

func newLibvirtDomainManager(connection cli.Connection, virtShareDir string, agentStore *agentpoller.AsyncAgentStore, ovmfPath string, ephemeralDiskCreator ephemeraldisk.EphemeralDiskCreatorInterface, directIOChecker converter.DirectIOChecker) (DomainManager, error) {
	manager := LibvirtDomainManager{
		virConn:      connection,
		virtShareDir: virtShareDir,
		paused: pausedVMIs{
			paused: make(map[types.UID]bool, 0),
		},
		agentData:                agentStore,
		efiEnvironment:           efi.DetectEFIEnvironment(runtime.GOARCH, ovmfPath),
		ephemeralDiskCreator:     ephemeralDiskCreator,
		directIOChecker:          directIOChecker,
		disksInfo:                map[string]*cmdv1.DiskInfo{},
		cancelSafetyUnfreezeChan: make(chan struct{}),
	}

	manager.hotplugHostDevicesInProgress = make(chan struct{}, maxConcurrentHotplugHostDevices)
	manager.credManager = accesscredentials.NewManager(connection, &manager.domainModifyLock)

	return &manager, nil
}

func getDomainSpec(dom cli.VirDomain) (*api.DomainSpec, error) {
	var newSpec api.DomainSpec
	xmlstr, err := dom.GetXMLDesc(0)
	if err != nil {
		return &newSpec, err
	}
	err = xml.Unmarshal([]byte(xmlstr), &newSpec)
	if err != nil {
		return &newSpec, err
	}

	return &newSpec, nil
}

func getAllDomainDevices(dom cli.VirDomain) (api.Devices, error) {
	domSpec, err := getDomainSpec(dom)
	if err != nil {
		return domSpec.Devices, err
	}
	return domSpec.Devices, nil
}

func getAllDomainDisks(dom cli.VirDomain) ([]api.Disk, error) {
	devices, err := getAllDomainDevices(dom)
	if err != nil {
		return nil, err
	}

	return devices.Disks, nil
}

func (l *LibvirtDomainManager) setGuestTime(vmi *v1.VirtualMachineInstance) error {
	// Try to set VM time to the current value.  This is typically useful
	// when clock wasn't running on the VM for some time (e.g. during
	// suspension or migration), especially if the time delay exceeds NTP
	// tolerance.
	// It is not guaranteed that the time is actually set (it depends on guest
	// environment, especially QEMU agent presence) or that the set time is
	// very precise (NTP in the guest should take care of it if needed).

	domName := api.VMINamespaceKeyFunc(vmi)
	dom, err := l.virConn.LookupDomainByName(domName)
	if err != nil {
		log.Log.Object(vmi).Reason(err).Error(failedSyncGuestTime)
		return err
	}

	go func() {
		defer dom.Free()

		ctx := l.getGuestTimeContext()
		timeout := time.After(60 * time.Second)
		ticker := time.NewTicker(time.Second)
		defer ticker.Stop()
		for {
			select {
			case <-timeout:
				log.Log.Object(vmi).Error(failedSyncGuestTime)
				return
			case <-ctx.Done():
				return
			case <-ticker.C:
				currTime := time.Now()
				secs := currTime.Unix()
				nsecs := uint(currTime.Nanosecond())
				err := dom.SetTime(secs, nsecs, 0)
				if err != nil {
					libvirtError, ok := err.(libvirt.Error)
					if !ok {
						log.Log.Object(vmi).Reason(err).Warning(failedSyncGuestTime)
						return
					}

					switch libvirtError.Code {
					case libvirt.ERR_AGENT_UNRESPONSIVE:
						log.Log.Object(vmi).Reason(err).Warning("failed to set time: QEMU agent unresponsive")
					case libvirt.ERR_OPERATION_UNSUPPORTED:
						// no need to retry as this opertaion is not supported
						log.Log.Object(vmi).Reason(err).Warning("failed to set time: not supported")
						return
					case libvirt.ERR_ARGUMENT_UNSUPPORTED:
						// no need to retry as the agent is not configured
						log.Log.Object(vmi).Reason(err).Warning("failed to set time: agent not configured")
						return
					default:
						log.Log.Object(vmi).Reason(err).Warning(failedSyncGuestTime)
					}
				} else {
					log.Log.Object(vmi).Info("guest VM time sync finished successfully")
					return
				}
			}
		}
	}()

	return nil
}

func (l *LibvirtDomainManager) getGuestTimeContext() context.Context {
	l.setGuestTimeLock.Lock()
	defer l.setGuestTimeLock.Unlock()

	// cancel the already running setGuestTime go-routine if such exist
	if l.setGuestTimeContextPtr != nil {
		l.setGuestTimeContextPtr.cancel()
	}
	// create a new context and store it
	ctx, cancel := context.WithCancel(context.Background())
	l.setGuestTimeContextPtr = &contextStore{ctx: ctx, cancel: cancel}
	return ctx
}

// PrepareMigrationTarget the target pod environment before the migration is initiated
func (l *LibvirtDomainManager) PrepareMigrationTarget(
	vmi *v1.VirtualMachineInstance,
	allowEmulation bool,
	pciPortNum int,
	options *cmdv1.VirtualMachineOptions,
) error {
	return l.prepareMigrationTarget(vmi, allowEmulation, pciPortNum, options)
}

// FinalizeVirtualMachineMigration finalized the migration after the migration has completed and vmi is running on target pod.
func (l *LibvirtDomainManager) FinalizeVirtualMachineMigration(vmi *v1.VirtualMachineInstance) error {
	return l.finalizeMigrationTarget(vmi)
}

// HotplugHostDevices attach host-devices to running domain, currently only SRIOV host-devices are supported.
// This operation runs in the background, only one hotplug operation can occur at a time.
func (l *LibvirtDomainManager) HotplugHostDevices(vmi *v1.VirtualMachineInstance) error {
	select {
	case l.hotplugHostDevicesInProgress <- struct{}{}:
	default:
		return fmt.Errorf("hot-plug host-devices is in progress")
	}

	go func() {
		defer func() { <-l.hotplugHostDevicesInProgress }()

		if err := l.hotPlugHostDevices(vmi); err != nil {
			log.Log.Object(vmi).Error(err.Error())
		}
	}()
	return nil
}

func (l *LibvirtDomainManager) hotPlugHostDevices(vmi *v1.VirtualMachineInstance) error {
	l.domainModifyLock.Lock()
	defer l.domainModifyLock.Unlock()

	const errMsgPrefix = "failed to hot-plug host-devices"

	domainName := api.VMINamespaceKeyFunc(vmi)
	domain, err := l.virConn.LookupDomainByName(domainName)
	if err != nil {
		return fmt.Errorf("%s: %v", errMsgPrefix, err)
	}
	defer domain.Free()

	domainSpec, err := util.GetDomainSpecWithFlags(domain, 0)
	if err != nil {
		return fmt.Errorf("%s: %v", errMsgPrefix, err)
	}

	sriovHostDevices, err := sriov.GetHostDevicesToAttach(vmi, domainSpec)
	if err != nil {
		return fmt.Errorf("%s: %v", errMsgPrefix, err)
	}

	if err := hostdevice.AttachHostDevices(domain, sriovHostDevices); err != nil {
		return fmt.Errorf("%s: %v", errMsgPrefix, hostdevice.AttachHostDevices(domain, sriovHostDevices))
	}

	return nil
}

func (l *LibvirtDomainManager) Exec(domainName, command string, args []string, timeoutSeconds int32) (string, error) {
	return agent.GuestExec(l.virConn, domainName, command, args, timeoutSeconds)
}

func (l *LibvirtDomainManager) GuestPing(domainName string) error {
	pingCmd := `{"execute":"guest-ping"}`
	_, err := l.virConn.QemuAgentCommand(pingCmd, domainName)
	return err
}

func getVMIEphemeralDisksTotalSize() *resource.Quantity {
	baseDir := getEphemeralDiskBaseDir()
	totalSize := int64(0)
	err := filepath.Walk(baseDir, func(path string, f os.FileInfo, err error) error {
		if err != nil {
			return err
		}
		if !f.IsDir() {
			totalSize += f.Size()
		}
		return nil
	})
	if err != nil {
		log.Log.Reason(err).Warning("failed to get VMI ephemeral disks size")
		return resource.NewScaledQuantity(0, 0)
	}

	return resource.NewScaledQuantity(totalSize, 0)
}

func getVMIMigrationDataSize(vmi *v1.VirtualMachineInstance) int64 {
	var memory resource.Quantity

	// Take memory from the requested memory
	if v, ok := vmi.Spec.Domain.Resources.Requests[k8sv1.ResourceMemory]; ok {
		memory = v
	}
	// In case that guest memory is explicitly set, override it
	if vmi.Spec.Domain.Memory != nil && vmi.Spec.Domain.Memory.Guest != nil {
		memory = *vmi.Spec.Domain.Memory.Guest
	}

	//get total data Size
	if vmi.Status.MigrationMethod == v1.BlockMigration {
		disksSize := getVMIEphemeralDisksTotalSize()
		memory.Add(*disksSize)
	}
	return memory.ScaledValue(resource.Giga)
}

func (l *LibvirtDomainManager) CancelVMIMigration(vmi *v1.VirtualMachineInstance) error {
	return l.cancelMigration(vmi)
}

func (l *LibvirtDomainManager) MigrateVMI(vmi *v1.VirtualMachineInstance, options *cmdclient.MigrationOptions) error {
	return l.startMigration(vmi, options)
}

func (l *LibvirtDomainManager) generateSomeCloudInitISO(vmi *v1.VirtualMachineInstance, domPtr *cli.VirDomain, size int64) error {
	var devicesMetadata []cloudinit.DeviceData
	// this is the point where we need to build the devices metadata if it was requested.
	// This metadata maps the user provided tag to the hypervisor assigned device address.
	if domPtr != nil {
		data, err := l.buildDevicesMetadata(vmi, *domPtr)
		if err != nil {
			return err
		}
		devicesMetadata = data
	}
	// build condif drive iso file, that includes devices metadata if available
	// get stored cloud init data
	var cloudInitDataStore *cloudinit.CloudInitData
	cloudInitDataStore = l.cloudInitDataStore

	if cloudInitDataStore != nil {
		// add devices metedata
		if devicesMetadata != nil {
			cloudInitDataStore.DevicesData = &devicesMetadata
		}
		var err error
		if size != 0 {
			err = cloudinit.GenerateEmptyIso(vmi.Name, vmi.Namespace, cloudInitDataStore, size)
		} else {
			// ClusterFlavor will take precedence over a namespaced Flavor
			// for setting instance_type in the metadata
			flavor := vmi.Annotations[v1.ClusterFlavorAnnotation]
			if flavor == "" {
				flavor = vmi.Annotations[v1.FlavorAnnotation]
			}

			err = cloudinit.GenerateLocalData(vmi.Name, vmi.Namespace, flavor, cloudInitDataStore)
		}
		if err != nil {
			return fmt.Errorf("generating local cloud-init data failed: %v", err)
		}
	}
	return nil
}

func (l *LibvirtDomainManager) generateCloudInitISO(vmi *v1.VirtualMachineInstance, domPtr *cli.VirDomain) error {
	return l.generateSomeCloudInitISO(vmi, domPtr, 0)
}

func (l *LibvirtDomainManager) generateCloudInitEmptyISO(vmi *v1.VirtualMachineInstance, domPtr *cli.VirDomain) error {
	if l.cloudInitDataStore == nil {
		return nil
	}
	for _, vs := range vmi.Status.VolumeStatus {
		if vs.Name == l.cloudInitDataStore.VolumeName {
			return l.generateSomeCloudInitISO(vmi, domPtr, vs.Size)
		}
	}
	return fmt.Errorf("failed to find the status of volume %s", l.cloudInitDataStore.VolumeName)
}

// All local environment setup that needs to occur before VirtualMachineInstance starts
// can be done in this function. This includes things like...
//
// - storage prep
// - network prep
// - cloud-init
// - sysprep
//
// The Domain.Spec can be alterned in this function and any changes
// made to the domain will get set in libvirt after this function exits.
func (l *LibvirtDomainManager) preStartHook(vmi *v1.VirtualMachineInstance, domain *api.Domain, generateEmptyIsos bool) (*api.Domain, error) {
	logger := log.Log.Object(vmi)

	logger.Info("Executing PreStartHook on VMI pod environment")

	disksInfo := map[string]*containerdisk.DiskInfo{}
	for k, v := range l.disksInfo {
		if v != nil {
			disksInfo[k] = &containerdisk.DiskInfo{
				Format:      v.Format,
				BackingFile: v.BackingFile,
				ActualSize:  int64(v.ActualSize),
				VirtualSize: int64(v.VirtualSize),
			}
		}
	}

	// generate cloud-init data
	cloudInitData, err := cloudinit.ReadCloudInitVolumeDataSource(vmi, config.SecretSourceDir)
	if err != nil {
		return domain, fmt.Errorf("ReadCloudInitVolumeDataSource failed: %v", err)
	}

	// Pass cloud-init data to PreCloudInitIso hook
	logger.Info("Starting PreCloudInitIso hook")
	hooksManager := hooks.GetManager()
	cloudInitData, err = hooksManager.PreCloudInitIso(vmi, cloudInitData)
	if err != nil {
		return domain, fmt.Errorf("PreCloudInitIso hook failed: %v", err)
	}

	if cloudInitData != nil {
		// need to prepare the local path for cloud-init in advance for proper
		// detection of the disk driver cache mode
		if err := cloudinit.PrepareLocalPath(vmi.Name, vmi.Namespace); err != nil {
			return domain, fmt.Errorf("PrepareLocalPath failed: %v", err)
		}
		// store the generated cloud init metadata.
		// cloud init ISO will be generated after the domain definition
		l.cloudInitDataStore = cloudInitData
	}

	// generate ignition data
	ignitionData := ignition.GetIgnitionSource(vmi)
	if ignitionData != "" {

		err := ignition.GenerateIgnitionLocalData(vmi, vmi.Namespace)
		if err != nil {
			return domain, err
		}
	}

	err = netsetup.NewVMNetworkConfigurator(vmi, cache.CacheCreator{}).SetupPodNetworkPhase2(domain)
	if err != nil {
		return domain, fmt.Errorf("preparing the pod network failed: %v", err)
	}

	// Create ephemeral disk for container disks
	err = containerdisk.CreateEphemeralImages(vmi, l.ephemeralDiskCreator, disksInfo)
	if err != nil {
		return domain, fmt.Errorf("preparing ephemeral container disk images failed: %v", err)
	}
	// Create images for volumes that are marked ephemeral.
	err = l.ephemeralDiskCreator.CreateEphemeralImages(vmi, domain)
	if err != nil {
		return domain, fmt.Errorf("preparing ephemeral images failed: %v", err)
	}
	// create empty disks if they exist
	if err := emptydisk.NewEmptyDiskCreator().CreateTemporaryDisks(vmi); err != nil {
		return domain, fmt.Errorf("creating empty disks failed: %v", err)
	}
	// create ConfigMap disks if they exists
	if err := config.CreateConfigMapDisks(vmi, generateEmptyIsos); err != nil {
		return domain, fmt.Errorf("creating config map disks failed: %v", err)
	}
	// create Secret disks if they exists
	if err := config.CreateSecretDisks(vmi, generateEmptyIsos); err != nil {
		return domain, fmt.Errorf("creating secret disks failed: %v", err)
	}

	// create Sysprep disks if they exists
	if err := config.CreateSysprepDisks(vmi, generateEmptyIsos); err != nil {
		return domain, fmt.Errorf("creating sysprep disks failed: %v", err)
	}

	// create DownwardAPI disks if they exists
	if err := config.CreateDownwardAPIDisks(vmi, generateEmptyIsos); err != nil {
		return domain, fmt.Errorf("creating DownwardAPI disks failed: %v", err)
	}
	// create ServiceAccount disk if exists
	if err := config.CreateServiceAccountDisk(vmi, generateEmptyIsos); err != nil {
		return domain, fmt.Errorf("creating service account disk failed: %v", err)
	}
	// create downwardMetric disk if exists
	if err := downwardmetrics.CreateDownwardMetricDisk(vmi); err != nil {
		return domain, fmt.Errorf("failed to craete downwardMetric disk: %v", err)
	}

	// set drivers cache mode
	for i := range domain.Spec.Devices.Disks {
		err := converter.SetDriverCacheMode(&domain.Spec.Devices.Disks[i], l.directIOChecker)
		if err != nil {
			return domain, err
		}
		converter.SetOptimalIOMode(&domain.Spec.Devices.Disks[i])
	}

	if err := l.credManager.HandleQemuAgentAccessCredentials(vmi); err != nil {
		return domain, fmt.Errorf("Starting qemu agent access credential propagation failed: %v", err)
	}

	// expand disk image files if they're too small
	expandDiskImagesOffline(vmi, domain)

	return domain, err
}

func expandDiskImagesOffline(vmi *v1.VirtualMachineInstance, domain *api.Domain) {
	logger := log.Log.Object(vmi)
	for _, disk := range domain.Spec.Devices.Disks {
		if shouldExpandOffline(disk) {
			possibleGuestSize, ok := possibleGuestSize(disk)
			if !ok {
				logger.Errorf("Failed to get possible guest size from disk")
				break
			}
			err := expandDiskImageOffline(getSourceFile(disk), possibleGuestSize)
			if err != nil {
				logger.Reason(err).Errorf("failed to expand disk image %v at boot", disk)
			}
		}
	}
}

func expandDiskImageOffline(imagePath string, size int64) error {
	log.Log.Infof("pre-start expansion of image %s to size %d", imagePath, size)
	var preallocateFlag string
	if converter.IsPreAllocated(imagePath) {
		preallocateFlag = "--preallocation=falloc"
	} else {
		preallocateFlag = "--preallocation=off"
	}
	size = util2.AlignImageSizeTo1MiB(size, log.Log.With("image", imagePath))
	if size == 0 {
		return fmt.Errorf("%s must be at least 1MiB", imagePath)
	}
	cmd := exec.Command("/usr/bin/qemu-img", "resize", preallocateFlag, imagePath, strconv.FormatInt(size, 10))
	out, err := cmd.CombinedOutput()
	if err != nil {
		return fmt.Errorf("expanding image failed with error: %v, output: %s", err, out)
	}
	return nil
}

func possibleGuestSize(disk api.Disk) (int64, bool) {
	if disk.Capacity == nil {
		log.DefaultLogger().Error("No disk capacity")
		return 0, false
	}
	preferredSize := *disk.Capacity
	if disk.FilesystemOverhead == nil {
		log.DefaultLogger().Errorf("No filesystem overhead found for disk %v", disk)
		return 0, false
	}
	filesystemOverhead, err := strconv.ParseFloat(string(*disk.FilesystemOverhead), 64)
	if err != nil {
		log.DefaultLogger().Reason(err).Error("Failed to parse filesystem overhead as float")
		return 0, false
	}
<<<<<<< HEAD
	return int64((1 - filesystemOverhead) * float64(preferredSize)), true
=======
	size := int64((1 - filesystemOverhead) * float64(preferredSize))
	size = util2.AlignImageSizeTo1MiB(size, log.DefaultLogger())
	if size == 0 {
		return 0, false
	}
	return size, true
>>>>>>> 32d6fe85
}

func shouldExpandOffline(disk api.Disk) bool {
	if !disk.ExpandDisksEnabled {
		return false
	}
	if disk.Source.Dev != "" {
		// Block devices don't need to be expanded
		return false
	}
	diskInfo, err := converter.GetImageInfo(getSourceFile(disk))
	if err != nil {
		log.DefaultLogger().Reason(err).Warning("Failed to get image info")
		return false
	}
	possibleGuestSize, ok := possibleGuestSize(disk)
	if !ok || possibleGuestSize <= diskInfo.VirtualSize {
		return false
	}
	return true
}

func (l *LibvirtDomainManager) generateConverterContext(vmi *v1.VirtualMachineInstance, allowEmulation bool, pciPortNum int, options *cmdv1.VirtualMachineOptions, isMigrationTarget bool) (*converter.ConverterContext, error) {

	logger := log.Log.Object(vmi)

	podCPUSet, err := util.GetPodCPUSet()
	if err != nil {
		logger.Reason(err).Error("failed to read pod cpuset.")
		return nil, fmt.Errorf("failed to read pod cpuset: %v", err)
	}

	hotplugVolumes := make(map[string]v1.VolumeStatus)
	permanentVolumes := make(map[string]v1.VolumeStatus)
	for _, status := range vmi.Status.VolumeStatus {
		if status.HotplugVolume != nil {
			hotplugVolumes[status.Name] = status
		} else {
			permanentVolumes[status.Name] = status
		}
	}

	// Check if PVC volumes are block volumes
	isBlockPVCMap := make(map[string]bool)
	isBlockDVMap := make(map[string]bool)
	for _, volume := range vmi.Spec.Volumes {
		if volume.VolumeSource.PersistentVolumeClaim != nil || volume.VolumeSource.Ephemeral != nil {
			isBlockPVC := false
			if _, ok := hotplugVolumes[volume.Name]; ok {
				isBlockPVC = isHotplugBlockDeviceVolume(volume.Name)
			} else {
				isBlockPVC, _ = isBlockDeviceVolume(volume.Name)
			}
			isBlockPVCMap[volume.Name] = isBlockPVC
		} else if volume.VolumeSource.DataVolume != nil {
			isBlockDV := false
			if _, ok := hotplugVolumes[volume.Name]; ok {
				isBlockDV = isHotplugBlockDeviceVolume(volume.Name)
			} else {
				isBlockDV, _ = isBlockDeviceVolume(volume.Name)
			}
			isBlockDVMap[volume.Name] = isBlockDV
		}
	}

	var efiConf *converter.EFIConfiguration
	if vmi.IsBootloaderEFI() {
		secureBoot := vmi.Spec.Domain.Firmware.Bootloader.EFI.SecureBoot == nil || *vmi.Spec.Domain.Firmware.Bootloader.EFI.SecureBoot
		sev := kutil.IsSEVVMI(vmi)

		if !l.efiEnvironment.Bootable(secureBoot, sev) {
			log.Log.Reason(err).Errorf("EFI OVMF roms missing for booting in EFI mode with SecureBoot=%v, SEV=%v", secureBoot, sev)
			return nil, fmt.Errorf("EFI OVMF roms missing for booting in EFI mode with SecureBoot=%v, SEV=%v", secureBoot, sev)
		}

		efiConf = &converter.EFIConfiguration{
			EFICode:      l.efiEnvironment.EFICode(secureBoot, sev),
			EFIVars:      l.efiEnvironment.EFIVars(secureBoot, sev),
			SecureLoader: secureBoot,
		}
	}

	// Map the VirtualMachineInstance to the Domain
	c := &converter.ConverterContext{
		Architecture:          runtime.GOARCH,
		VirtualMachine:        vmi,
		AllowEmulation:        allowEmulation,
		PciPortNum:            pciPortNum,
		CPUSet:                podCPUSet,
		IsBlockPVC:            isBlockPVCMap,
		IsBlockDV:             isBlockDVMap,
		EFIConfiguration:      efiConf,
		UseVirtioTransitional: vmi.Spec.Domain.Devices.UseVirtioTransitional != nil && *vmi.Spec.Domain.Devices.UseVirtioTransitional,
		PermanentVolumes:      permanentVolumes,
		EphemeraldiskCreator:  l.ephemeralDiskCreator,
		UseLaunchSecurity:     kutil.IsSEVVMI(vmi),
	}

	if options != nil {
		c.ExpandDisksEnabled = options.ExpandDisksEnabled
		if options.VirtualMachineSMBios != nil {
			c.SMBios = options.VirtualMachineSMBios
		}
		if options.Topology != nil {
			c.Topology = options.Topology
		}
		c.MemBalloonStatsPeriod = uint(options.MemBalloonStatsPeriod)
		// Add preallocated and thick-provisioned volumes for which we need to avoid the discard=unmap option
		c.VolumesDiscardIgnore = options.PreallocatedVolumes

		if len(options.DisksInfo) > 0 {
			l.disksInfo = options.DisksInfo
		}
	}
	c.DisksInfo = l.disksInfo

	if !isMigrationTarget {
		sriovDevices, err := sriov.CreateHostDevices(vmi)
		if err != nil {
			return nil, err
		}

		c.HotplugVolumes = hotplugVolumes
		c.SRIOVDevices = sriovDevices

		genericHostDevices, err := generic.CreateHostDevices(vmi.Spec.Domain.Devices.HostDevices)
		if err != nil {
			return nil, err
		}
		c.GenericHostDevices = genericHostDevices

		gpuHostDevices, err := gpu.CreateHostDevices(vmi.Spec.Domain.Devices.GPUs)
		if err != nil {
			return nil, err
		}
		c.GPUHostDevices = gpuHostDevices
	}

	return c, nil
}

func (l *LibvirtDomainManager) SyncVMI(vmi *v1.VirtualMachineInstance, allowEmulation bool, pciPortNum int, options *cmdv1.VirtualMachineOptions) (*api.DomainSpec, error) {
	l.domainModifyLock.Lock()
	defer l.domainModifyLock.Unlock()

	logger := log.Log.Object(vmi)

	domain := &api.Domain{}

	c, err := l.generateConverterContext(vmi, allowEmulation, pciPortNum, options, false)
	if err != nil {
		logger.Reason(err).Error("failed to generate libvirt domain from VMI spec")
		return nil, err
	}

	if err := converter.Convert_v1_VirtualMachineInstance_To_api_Domain(vmi, domain, c); err != nil {
		logger.Error("Conversion failed.")
		return nil, err
	}

	// Set defaults which are not coming from the cluster
	api.NewDefaulter(c.Architecture).SetObjectDefaults_Domain(domain)

	dom, err := l.virConn.LookupDomainByName(domain.Spec.Name)
	if err != nil {
		// We need the domain but it does not exist, so create it
		if domainerrors.IsNotFound(err) {
			domain, err = l.preStartHook(vmi, domain, false)
			if err != nil {
				logger.Reason(err).Error("pre start setup for VirtualMachineInstance failed.")
				return nil, err
			}
			dom, err = l.setDomainSpecWithHooks(vmi, &domain.Spec)
			if err != nil {
				return nil, err
			}
			logger.Info("Domain defined.")
		} else {
			logger.Reason(err).Error(failedGetDomain)
			return nil, err
		}
	}
	defer dom.Free()
	domState, _, err := dom.GetState()
	if err != nil {
		logger.Reason(err).Error(failedGetDomainState)
		return nil, err
	}

	// TODO Suspend, Pause, ..., for now we only support reaching the running state
	// TODO for migration and error detection we also need the state change reason
	// TODO blocked state
	if cli.IsDown(domState) && !vmi.IsRunning() && !vmi.IsFinal() {
		err = l.generateCloudInitISO(vmi, &dom)
		if err != nil {
			return nil, err
		}
		createFlags := getDomainCreateFlags(vmi)
		err = dom.CreateWithFlags(createFlags)
		if err != nil {
			logger.Reason(err).
				Errorf("Failed to start VirtualMachineInstance with flags %v.", createFlags)
			return nil, err
		}
		logger.Info("Domain started.")
		if vmi.ShouldStartPaused() {
			l.paused.add(vmi.UID)
		}
	} else if cli.IsPaused(domState) && !l.paused.contains(vmi.UID) {
		// TODO: if state change reason indicates a system error, we could try something smarter
		err := dom.Resume()
		if err != nil {
			logger.Reason(err).Error("unpausing the VirtualMachineInstance failed.")
			return nil, err
		}
		logger.Info("Domain unpaused.")
	} else {
		// Nothing to do
	}

	xmlstr, err := dom.GetXMLDesc(0)
	if err != nil {
		return nil, err
	}

	var oldSpec api.DomainSpec
	err = xml.Unmarshal([]byte(xmlstr), &oldSpec)
	if err != nil {
		logger.Reason(err).Error("Parsing domain XML failed.")
		return nil, err
	}

	//Look up all the disks to detach
	for _, detachDisk := range getDetachedDisks(oldSpec.Devices.Disks, domain.Spec.Devices.Disks) {
		logger.V(1).Infof("Detaching disk %s, target %s", detachDisk.Alias.GetName(), detachDisk.Target.Device)
		detachBytes, err := xml.Marshal(detachDisk)
		if err != nil {
			logger.Reason(err).Error("marshalling detached disk failed")
			return nil, err
		}
		err = dom.DetachDevice(strings.ToLower(string(detachBytes)))
		if err != nil {
			logger.Reason(err).Error("detaching device")
			return nil, err
		}
	}
	//Look up all the disks to attach
	for _, attachDisk := range getAttachedDisks(oldSpec.Devices.Disks, domain.Spec.Devices.Disks) {
		allowAttach, err := checkIfDiskReadyToUse(getSourceFile(attachDisk))
		if err != nil {
			return nil, err
		}
		if !allowAttach {
			continue
		}
		logger.V(1).Infof("Attaching disk %s, target %s", attachDisk.Alias.GetName(), attachDisk.Target.Device)
		attachBytes, err := xml.Marshal(attachDisk)
		if err != nil {
			logger.Reason(err).Error("marshalling attached disk failed")
			return nil, err
		}
		err = dom.AttachDevice(strings.ToLower(string(attachBytes)))
		if err != nil {
			logger.Reason(err).Error("attaching device")
			return nil, err
		}
	}

	// Resize and notify the VM about changed disks
	for _, disk := range domain.Spec.Devices.Disks {
		if shouldExpandOnline(dom, disk) {
			possibleGuestSize, ok := possibleGuestSize(disk)
			if !ok {
				logger.Reason(err).Warningf("Failed to get possible guest size from disk %v", disk)
				break
			}
			err := dom.BlockResize(getSourceFile(disk), uint64(possibleGuestSize), libvirt.DOMAIN_BLOCK_RESIZE_BYTES)
			if err != nil {
				logger.Reason(err).Errorf("libvirt failed to expand disk image %v", disk)
			}
		}
	}

	// TODO: check if VirtualMachineInstance Spec and Domain Spec are equal or if we have to sync
	return &oldSpec, nil
}

func getSourceFile(disk api.Disk) string {
	file := disk.Source.File
	if disk.Source.File == "" {
		file = disk.Source.Dev
	}
	return file
}

var checkIfDiskReadyToUse = checkIfDiskReadyToUseFunc

func checkIfDiskReadyToUseFunc(filename string) (bool, error) {
	info, err := os.Stat(filename)
	if err != nil {
		if os.IsNotExist(err) {
			return false, nil
		}
		log.DefaultLogger().V(1).Infof("stat error: %v", err)
		return false, err
	}
	if (info.Mode() & os.ModeDevice) != 0 {
		file, err := os.OpenFile(filename, os.O_RDONLY, 0600)
		if err != nil {
			log.DefaultLogger().V(1).Infof("Unable to open file: %v", err)
			return false, nil
		}
		if err := file.Close(); err != nil {
			return false, fmt.Errorf("Unable to close file: %s", file.Name())
		}
		return true, nil
	}
	// Before attempting to attach, ensure we can open the file
	file, err := os.OpenFile(filename, os.O_RDWR, 0600)
	if err != nil {
		return false, nil
	}
	if err := file.Close(); err != nil {
		return false, fmt.Errorf("Unable to close file: %s", file.Name())
	}
	return true, nil
}

func getDetachedDisks(oldDisks, newDisks []api.Disk) []api.Disk {
	newDiskMap := make(map[string]api.Disk)
	for _, disk := range newDisks {
		file := getSourceFile(disk)
		if file != "" {
			newDiskMap[file] = disk
		}
	}
	res := make([]api.Disk, 0)
	for _, oldDisk := range oldDisks {
		if _, ok := newDiskMap[getSourceFile(oldDisk)]; !ok {
			// This disk got detached, add it to the list
			res = append(res, oldDisk)
		}
	}
	return res
}

func getAttachedDisks(oldDisks, newDisks []api.Disk) []api.Disk {
	oldDiskMap := make(map[string]api.Disk)
	for _, disk := range oldDisks {
		file := getSourceFile(disk)
		if file != "" {
			oldDiskMap[file] = disk
		}
	}
	res := make([]api.Disk, 0)
	for _, newDisk := range newDisks {
		if _, ok := oldDiskMap[getSourceFile(newDisk)]; !ok {
			// This disk got attached, add it to the list
			res = append(res, newDisk)
		}
	}
	return res
}

var isHotplugBlockDeviceVolume = isHotplugBlockDeviceVolumeFunc

func isHotplugBlockDeviceVolumeFunc(volumeName string) bool {
	path := converter.GetHotplugBlockDeviceVolumePath(volumeName)
	fileInfo, err := os.Stat(path)
	if err == nil {
		if (fileInfo.Mode() & os.ModeDevice) != 0 {
			return true
		}
		return false
	}
	return false
}

var isBlockDeviceVolume = isBlockDeviceVolumeFunc

func isBlockDeviceVolumeFunc(volumeName string) (bool, error) {
	path := converter.GetBlockDeviceVolumePath(volumeName)
	fileInfo, err := os.Stat(path)
	if err == nil {
		if (fileInfo.Mode() & os.ModeDevice) != 0 {
			return true, nil
		}
		return false, fmt.Errorf("found %v, but it's not a block device", path)
	}
	if os.IsNotExist(err) {
		// cross check: is it a filesystem volume
		path = converter.GetFilesystemVolumePath(volumeName)
		fileInfo, err := os.Stat(path)
		if err == nil {
			if fileInfo.Mode().IsRegular() {
				return false, nil
			}
			return false, fmt.Errorf("found %v, but it's not a regular file", path)
		}
		if os.IsNotExist(err) {
			return false, fmt.Errorf("neither found block device nor regular file for volume %v", volumeName)
		}
	}
	return false, fmt.Errorf("error checking for block device: %v", err)
}

func shouldExpandOnline(dom cli.VirDomain, disk api.Disk) bool {
	if !disk.ExpandDisksEnabled {
		log.DefaultLogger().V(3).Infof("Not expanding disks, ExpandDisks featuregate disabled")
		return false
	}
	blockInfo, err := dom.GetBlockInfo(getSourceFile(disk), 0)
	if err != nil {
		log.DefaultLogger().Reason(err).Error("Failed to get block info")
		return false
	}
	guestSize := blockInfo.Capacity
	possibleGuestSize, ok := possibleGuestSize(disk)
	if !ok || possibleGuestSize <= int64(guestSize) {
		return false
	}
	return true
}

func (l *LibvirtDomainManager) getDomainSpec(dom cli.VirDomain) (*api.DomainSpec, error) {
	domainSpec, err := util.GetDomainSpecWithRuntimeInfo(dom)
	if err != nil {
		// Return without runtime info only for cases we know for sure it's not supposed to be there
		if domainerrors.IsNotFound(err) || domainerrors.IsInvalidOperation(err) {
			state, _, err := dom.GetState()
			if err != nil {
				return nil, err
			}
			return util.GetDomainSpec(state, dom)
		}
	}

	return domainSpec, err
}

func (l *LibvirtDomainManager) PauseVMI(vmi *v1.VirtualMachineInstance) error {
	l.domainModifyLock.Lock()
	defer l.domainModifyLock.Unlock()

	logger := log.Log.Object(vmi)

	domName := util.VMINamespaceKeyFunc(vmi)
	dom, err := l.virConn.LookupDomainByName(domName)
	if err != nil {
		// If the VirtualMachineInstance does not exist, we are done
		if domainerrors.IsNotFound(err) {
			return fmt.Errorf("Domain not found.")
		} else {
			logger.Reason(err).Error("Getting the domain failed during pause.")
			return err
		}
	}
	defer dom.Free()

	domState, _, err := dom.GetState()
	if err != nil {
		logger.Reason(err).Error(failedGetDomainState)
		return err
	}

	if domState == libvirt.DOMAIN_RUNNING {
		err = dom.Suspend()
		if err != nil {
			logger.Reason(err).Error("Signalling suspension failed.")
			return err
		}
		logger.Infof("Signaled pause for %s", vmi.GetObjectMeta().GetName())
		l.paused.add(vmi.UID)
	} else {
		logger.Infof("Domain is not running for %s", vmi.GetObjectMeta().GetName())
	}

	return nil
}

func (l *LibvirtDomainManager) UnpauseVMI(vmi *v1.VirtualMachineInstance) error {
	l.domainModifyLock.Lock()
	defer l.domainModifyLock.Unlock()

	logger := log.Log.Object(vmi)

	domName := util.VMINamespaceKeyFunc(vmi)
	dom, err := l.virConn.LookupDomainByName(domName)
	if err != nil {
		// If the VirtualMachineInstance does not exist, we are done
		if domainerrors.IsNotFound(err) {
			return fmt.Errorf("Domain not found.")
		} else {
			logger.Reason(err).Error("Getting the domain failed during unpause.")
			return err
		}
	}
	defer dom.Free()

	domState, _, err := dom.GetState()
	if err != nil {
		logger.Reason(err).Error(failedGetDomainState)
		return err
	}

	if domState == libvirt.DOMAIN_PAUSED {
		err = dom.Resume()
		if err != nil {
			logger.Reason(err).Error("Signalling unpause failed.")
			return err
		}
		logger.Infof("Signaled unpause for %s", vmi.GetObjectMeta().GetName())
		l.paused.remove(vmi.UID)
		// Try to set guest time after this commands execution.
		// This operation is not disruptive.
		if err := l.setGuestTime(vmi); err != nil {
			return err
		}

	} else {
		logger.Infof("Domain is not paused for %s", vmi.GetObjectMeta().GetName())
	}

	return nil
}

func (l *LibvirtDomainManager) scheduleSafetyVMIUnfreeze(vmi *v1.VirtualMachineInstance, unfreezeTimeout time.Duration) {
	select {
	case <-time.After(unfreezeTimeout):
		log.Log.Warningf("Unfreeze was not called for vmi %s for more then %v, initiating unfreeze",
			vmi.Name, unfreezeTimeout)
		l.UnfreezeVMI(vmi)
	case <-l.cancelSafetyUnfreezeChan:
		log.Log.V(3).Infof("Canceling schedualed Unfreeze for vmi %s", vmi.Name)
		// aborted
	}
}

func (l *LibvirtDomainManager) cancelSafetyUnfreeze() {
	select {
	case l.cancelSafetyUnfreezeChan <- struct{}{}:
	default:
	}
}

func (l *LibvirtDomainManager) getParsedFSStatus(domainName string) (string, error) {
	cmdResult, err := l.virConn.QemuAgentCommand(`{"execute":"`+string(agentpoller.GET_FSFREEZE_STATUS)+`"}`, domainName)
	if err != nil {
		return "", err
	}
	fsfreezeStatus, err := agentpoller.ParseFSFreezeStatus(cmdResult)
	if err != nil {
		return "", err
	}

	return fsfreezeStatus.Status, nil
}

func (l *LibvirtDomainManager) FreezeVMI(vmi *v1.VirtualMachineInstance, unfreezeTimeoutSeconds int32) error {
	domainName := api.VMINamespaceKeyFunc(vmi)
	safetyUnfreezeTimeout := time.Duration(unfreezeTimeoutSeconds) * time.Second

	fsfreezeStatus, err := l.getParsedFSStatus(domainName)
	if err != nil {
		log.Log.Errorf("Failed to get fs status before freeze vmi %s, %s", vmi.Name, err.Error())
		return err
	}

	// idempotent - prevent failuer in case fs is already frozen
	if fsfreezeStatus == api.FSFrozen {
		return nil
	}
	_, err = l.virConn.QemuAgentCommand(`{"execute":"guest-fsfreeze-freeze"}`, domainName)
	if err != nil {
		log.Log.Errorf("Failed to freeze vmi, %s", err.Error())
		return err
	}

	l.cancelSafetyUnfreeze()
	if safetyUnfreezeTimeout != 0 {
		go l.scheduleSafetyVMIUnfreeze(vmi, safetyUnfreezeTimeout)
	}
	return nil
}

func (l *LibvirtDomainManager) UnfreezeVMI(vmi *v1.VirtualMachineInstance) error {
	l.cancelSafetyUnfreeze()
	domainName := api.VMINamespaceKeyFunc(vmi)
	fsfreezeStatus, err := l.getParsedFSStatus(domainName)
	if err == nil {
		// prevent initating fs thaw to prevent rerunning the thaw hook
		if fsfreezeStatus == api.FSThawed {
			return nil
		}
	}
	// even if failed we should still try to unfreeze the fs
	_, err = l.virConn.QemuAgentCommand(`{"execute":"guest-fsfreeze-thaw"}`, domainName)
	if err != nil {
		log.Log.Errorf("Failed to unfreeze vmi, %s", err.Error())
		return err
	}
	return nil
}

func (l *LibvirtDomainManager) SoftRebootVMI(vmi *v1.VirtualMachineInstance) error {
	domainRebootFlagValues := libvirt.DOMAIN_REBOOT_GUEST_AGENT
	condManager := controller.NewVirtualMachineInstanceConditionManager()
	if !condManager.HasConditionWithStatus(vmi, v1.VirtualMachineInstanceAgentConnected, k8sv1.ConditionTrue) {
		if features := vmi.Spec.Domain.Features; features != nil && features.ACPI.Enabled != nil && !(*features.ACPI.Enabled) {
			err := fmt.Errorf("VMI neither have the agent connected nor the ACPI feature enabled")
			log.Log.Object(vmi).Reason(err).Error("Setting the domain reboot flag failed.")
			return err
		}
		domainRebootFlagValues = libvirt.DOMAIN_REBOOT_ACPI_POWER_BTN
	}

	domName := api.VMINamespaceKeyFunc(vmi)
	dom, err := l.virConn.LookupDomainByName(domName)
	if err != nil {
		log.Log.Object(vmi).Reason(err).Error("Getting the domain for soft reboot failed.")
		return err
	}

	defer dom.Free()
	if err = dom.Reboot(domainRebootFlagValues); err != nil {
		libvirtError, ok := err.(libvirt.Error)
		if !ok || libvirtError.Code != libvirt.ERR_AGENT_UNRESPONSIVE {
			log.Log.Object(vmi).Reason(err).Error("Soft rebooting the domain failed.")
			return err
		}
	}

	return nil
}

func (l *LibvirtDomainManager) MarkGracefulShutdownVMI(vmi *v1.VirtualMachineInstance) error {
	l.domainModifyLock.Lock()
	defer l.domainModifyLock.Unlock()

	domName := api.VMINamespaceKeyFunc(vmi)
	dom, err := l.virConn.LookupDomainByName(domName)
	if err != nil {
		log.Log.Object(vmi).Reason(err).Error("Getting the domain for shutdown failed.")
		return err
	}

	defer dom.Free()
	domainSpec, err := l.getDomainSpec(dom)
	if err != nil {
		return err
	}

	t := true

	if domainSpec.Metadata.KubeVirt.GracePeriod == nil {
		domainSpec.Metadata.KubeVirt.GracePeriod = &api.GracePeriodMetadata{
			MarkedForGracefulShutdown: &t,
		}
	} else if domainSpec.Metadata.KubeVirt.GracePeriod.MarkedForGracefulShutdown != nil &&
		*domainSpec.Metadata.KubeVirt.GracePeriod.MarkedForGracefulShutdown == true {
		// already marked, nothing to do
		return nil
	} else {
		domainSpec.Metadata.KubeVirt.GracePeriod.MarkedForGracefulShutdown = &t
	}

	d, err := l.setDomainSpecWithHooks(vmi, domainSpec)
	if err != nil {
		return err
	}
	defer d.Free()
	return nil

}

func (l *LibvirtDomainManager) SignalShutdownVMI(vmi *v1.VirtualMachineInstance) error {
	l.domainModifyLock.Lock()
	defer l.domainModifyLock.Unlock()

	domName := util.VMINamespaceKeyFunc(vmi)
	dom, err := l.virConn.LookupDomainByName(domName)
	if err != nil {
		// If the VirtualMachineInstance does not exist, we are done
		if domainerrors.IsNotFound(err) {
			return nil
		} else {
			log.Log.Object(vmi).Reason(err).Error("Getting the domain failed during graceful shutdown.")
			return err
		}
	}
	defer dom.Free()

	domState, _, err := dom.GetState()
	if err != nil {
		log.Log.Object(vmi).Reason(err).Error(failedGetDomainState)
		return err
	}

	if domState == libvirt.DOMAIN_RUNNING || domState == libvirt.DOMAIN_PAUSED {
		domSpec, err := l.getDomainSpec(dom)
		if err != nil {
			log.Log.Object(vmi).Reason(err).Error("Unable to retrieve domain xml")
			return err
		}

		err = dom.ShutdownFlags(libvirt.DOMAIN_SHUTDOWN_ACPI_POWER_BTN)
		if err != nil {
			log.Log.Object(vmi).Reason(err).Error("Signalling graceful shutdown failed.")
			return err
		}
		log.Log.Object(vmi).Infof("Signaled graceful shutdown for %s", vmi.GetObjectMeta().GetName())

		if domSpec.Metadata.KubeVirt.GracePeriod.DeletionTimestamp == nil {
			now := metav1.Now()
			domSpec.Metadata.KubeVirt.GracePeriod.DeletionTimestamp = &now
			d, err := l.setDomainSpecWithHooks(vmi, domSpec)
			if err != nil {
				log.Log.Object(vmi).Reason(err).Error("Unable to update grace period start time on domain xml")
				return err
			}
			defer d.Free()
		}
	}

	return nil
}

func (l *LibvirtDomainManager) KillVMI(vmi *v1.VirtualMachineInstance) error {
	domName := api.VMINamespaceKeyFunc(vmi)
	dom, err := l.virConn.LookupDomainByName(domName)
	if err != nil {
		// If the VirtualMachineInstance does not exist, we are done
		if domainerrors.IsNotFound(err) {
			return nil
		} else {
			log.Log.Object(vmi).Reason(err).Error(failedGetDomain)
			return err
		}
	}
	defer dom.Free()
	// TODO: Graceful shutdown
	domState, _, err := dom.GetState()
	if err != nil {
		if domainerrors.IsNotFound(err) {
			return nil
		}
		log.Log.Object(vmi).Reason(err).Error(failedGetDomainState)
		return err
	}

	if domState == libvirt.DOMAIN_RUNNING || domState == libvirt.DOMAIN_PAUSED || domState == libvirt.DOMAIN_SHUTDOWN {
		err = dom.DestroyFlags(libvirt.DOMAIN_DESTROY_GRACEFUL)
		if err != nil {
			if domainerrors.IsNotFound(err) {
				return nil
			}
			log.Log.Object(vmi).Reason(err).Error("Destroying the domain state failed.")
			return err
		}
		log.Log.Object(vmi).Info("Domain stopped.")
		return nil
	}

	log.Log.Object(vmi).Info("Domain not running, paused or shut down, nothing to do.")
	return nil
}

func (l *LibvirtDomainManager) DeleteVMI(vmi *v1.VirtualMachineInstance) error {
	domName := api.VMINamespaceKeyFunc(vmi)
	dom, err := l.virConn.LookupDomainByName(domName)
	if err != nil {
		// If the domain does not exist, we are done
		if domainerrors.IsNotFound(err) {
			return nil
		} else {
			log.Log.Object(vmi).Reason(err).Error(failedGetDomain)
			return err
		}
	}
	defer dom.Free()

	err = dom.UndefineFlags(libvirt.DOMAIN_UNDEFINE_NVRAM)
	if err != nil {
		log.Log.Object(vmi).Reason(err).Error("Undefining the domain failed.")
		return err
	}
	log.Log.Object(vmi).Info("Domain undefined.")
	return nil
}

func (l *LibvirtDomainManager) ListAllDomains() ([]*api.Domain, error) {

	doms, err := l.virConn.ListAllDomains(libvirt.CONNECT_LIST_DOMAINS_ACTIVE | libvirt.CONNECT_LIST_DOMAINS_INACTIVE)
	if err != nil {
		return nil, err
	}
	// Free memory allocated for domains
	defer func() {
		for i := range doms {
			err := doms[i].Free()
			if err != nil {
				log.Log.Reason(err).Warning("Error freeing a domain")
			}
		}
	}()

	var list []*api.Domain
	for _, dom := range doms {
		domain, err := util.NewDomain(dom)
		if err != nil {
			if domainerrors.IsNotFound(err) {
				continue
			}
			return list, err
		}
		spec, err := l.getDomainSpec(dom)
		if err != nil {
			if domainerrors.IsNotFound(err) {
				continue
			}
			return list, err
		}
		domain.Spec = *spec
		status, reason, err := dom.GetState()
		if err != nil {
			if domainerrors.IsNotFound(err) {
				continue
			}
			return list, err
		}
		domain.SetState(util.ConvState(status), util.ConvReason(status, reason))
		list = append(list, domain)
	}

	return list, nil
}

func (l *LibvirtDomainManager) setDomainSpecWithHooks(vmi *v1.VirtualMachineInstance, origSpec *api.DomainSpec) (cli.VirDomain, error) {
	return util.SetDomainSpecStrWithHooks(l.virConn, vmi, origSpec)
}

func (l *LibvirtDomainManager) GetDomainStats() ([]*stats.DomainStats, error) {
	statsTypes := libvirt.DOMAIN_STATS_BALLOON | libvirt.DOMAIN_STATS_CPU_TOTAL | libvirt.DOMAIN_STATS_VCPU | libvirt.DOMAIN_STATS_INTERFACE | libvirt.DOMAIN_STATS_BLOCK
	flags := libvirt.CONNECT_GET_ALL_DOMAINS_STATS_RUNNING

	list, err := l.virConn.GetDomainStats(statsTypes, flags)
	if err != nil || len(list) == 0 {
		return list, err
	}

	fs, err := stats.GetDomainStatsFs()
	if err == nil {
		list[0].Fs = fs
	}

	return list, err
}

func formatPCIAddressStr(address *api.Address) string {
	return fmt.Sprintf("%s:%s:%s.%s", address.Domain[2:], address.Bus[2:], address.Slot[2:], address.Function[2:])
}

func addToDeviceMetadata(metadataType cloudinit.DeviceMetadataType, address *api.Address, mac string, tag string, devicesMetadata []cloudinit.DeviceData, numa *uint32, numaAlignedCPUs []uint32) []cloudinit.DeviceData {
	pciAddrStr := formatPCIAddressStr(address)
	deviceData := cloudinit.DeviceData{
		Type:    metadataType,
		Bus:     address.Type,
		Address: pciAddrStr,
		MAC:     mac,
		Tags:    []string{tag},
	}
	if numa != nil {
		deviceData.NumaNode = *numa
	}
	if len(numaAlignedCPUs) > 0 {
		deviceData.AlignedCPUs = numaAlignedCPUs
	}
	devicesMetadata = append(devicesMetadata, deviceData)
	return devicesMetadata
}

func getDeviceNUMACPUAffinity(dev api.HostDevice, vmi *v1.VirtualMachineInstance, domainSpec *api.DomainSpec) (numaNodePtr *uint32, cpuList []uint32) {
	if dev.Source.Address != nil {
		pciAddress := formatPCIAddressStr(dev.Source.Address)
		if vmi.Spec.Domain.CPU.NUMA != nil && vmi.Spec.Domain.CPU.NUMA.GuestMappingPassthrough != nil {
			if numa, err := hardware.GetDeviceNumaNode(pciAddress); err == nil {
				numaNodePtr = numa
				return
			}
		} else if vmi.IsCPUDedicated() {
			if vCPUList, err := hardware.LookupDeviceVCPUAffinity(pciAddress, domainSpec); err == nil {
				cpuList = vCPUList
				return
			}
		}
	}
	return
}

func (l *LibvirtDomainManager) buildDevicesMetadata(vmi *v1.VirtualMachineInstance, dom cli.VirDomain) ([]cloudinit.DeviceData, error) {
	taggedInterfaces := make(map[string]v1.Interface)
	taggedHostDevices := make(map[string]v1.HostDevice)
	taggedGPUs := make(map[string]v1.GPU)
	var devicesMetadata []cloudinit.DeviceData

	// Get all tagged interfaces for lookup
	for _, vif := range vmi.Spec.Domain.Devices.Interfaces {
		if vif.Tag != "" {
			taggedInterfaces[vif.Name] = vif
		}
	}

	// Get all tagged host devices for lookup
	for _, dev := range vmi.Spec.Domain.Devices.HostDevices {
		if dev.Tag != "" {
			taggedHostDevices[dev.Name] = dev
		}
	}

	// Get all tagged gpus for lookup
	for _, dev := range vmi.Spec.Domain.Devices.GPUs {
		if dev.Tag != "" {
			taggedGPUs[dev.Name] = dev
		}
	}

	domainSpec, err := getDomainSpec(dom)
	if err != nil {
		return nil, err
	}
	devices := domainSpec.Devices
	interfaces := devices.Interfaces
	for _, nic := range interfaces {
		if data, exist := taggedInterfaces[nic.Alias.GetName()]; exist {
			var mac string
			if nic.MAC != nil {
				mac = nic.MAC.MAC
			}
			// currently network Interfaces do not contain host devices thus have no NUMA alignment.
			deviceAlignedCPUs := []uint32{}
			devicesMetadata = addToDeviceMetadata(cloudinit.NICMetadataType,
				nic.Address,
				mac,
				data.Tag,
				devicesMetadata,
				nil,
				deviceAlignedCPUs,
			)
		}
	}

	hostDevices := devices.HostDevices
	for _, dev := range hostDevices {
		devAliasNoPrefix := strings.Replace(dev.Alias.GetName(), netsriov.AliasPrefix, "", -1)
		hostDevAliasNoPrefix := strings.Replace(dev.Alias.GetName(), generic.AliasPrefix, "", -1)
		gpuDevAliasNoPrefix := strings.Replace(dev.Alias.GetName(), gpu.AliasPrefix, "", -1)
		if data, exist := taggedInterfaces[devAliasNoPrefix]; exist {
			deviceNumaNode, deviceAlignedCPUs := getDeviceNUMACPUAffinity(dev, vmi, domainSpec)
			devicesMetadata = addToDeviceMetadata(cloudinit.NICMetadataType,
				dev.Address,
				"",
				data.Tag,
				devicesMetadata,
				deviceNumaNode,
				deviceAlignedCPUs,
			)
		}
		if data, exist := taggedHostDevices[hostDevAliasNoPrefix]; exist {
			deviceNumaNode, deviceAlignedCPUs := getDeviceNUMACPUAffinity(dev, vmi, domainSpec)
			devicesMetadata = addToDeviceMetadata(cloudinit.HostDevMetadataType,
				dev.Address,
				"",
				data.Tag,
				devicesMetadata,
				deviceNumaNode,
				deviceAlignedCPUs,
			)
		}
		if data, exist := taggedHostDevices[gpuDevAliasNoPrefix]; exist {
			deviceNumaNode, deviceAlignedCPUs := getDeviceNUMACPUAffinity(dev, vmi, domainSpec)
			devicesMetadata = addToDeviceMetadata(cloudinit.HostDevMetadataType,
				dev.Address,
				"",
				data.Tag,
				devicesMetadata,
				deviceNumaNode,
				deviceAlignedCPUs,
			)
		}
	}
	return devicesMetadata, nil
}

// GetGuestInfo queries the agent store and return the aggregated data from Guest agent
func (l *LibvirtDomainManager) GetGuestInfo() (v1.VirtualMachineInstanceGuestAgentInfo, error) {
	sysInfo := l.agentData.GetSysInfo()
	fsInfo := l.agentData.GetFS(10)
	userInfo := l.agentData.GetUsers(10)
	fsFreezestatus := l.agentData.GetFSFreezeStatus()

	gaInfo := l.agentData.GetGA()

	guestInfo := v1.VirtualMachineInstanceGuestAgentInfo{
		GAVersion:         gaInfo.Version,
		SupportedCommands: gaInfo.SupportedCommands,
		Hostname:          sysInfo.Hostname,
		FSFreezeStatus:    fsFreezestatus.Status,
		OS: v1.VirtualMachineInstanceGuestOSInfo{
			Name:          sysInfo.OSInfo.Name,
			KernelRelease: sysInfo.OSInfo.KernelRelease,
			Version:       sysInfo.OSInfo.Version,
			PrettyName:    sysInfo.OSInfo.PrettyName,
			VersionID:     sysInfo.OSInfo.VersionId,
			KernelVersion: sysInfo.OSInfo.KernelVersion,
			Machine:       sysInfo.OSInfo.Machine,
			ID:            sysInfo.OSInfo.Id,
		},
		Timezone: fmt.Sprintf("%s, %d", sysInfo.Timezone.Zone, sysInfo.Timezone.Offset),
	}

	for _, user := range userInfo {
		guestInfo.UserList = append(guestInfo.UserList, v1.VirtualMachineInstanceGuestOSUser{
			UserName:  user.Name,
			Domain:    user.Domain,
			LoginTime: user.LoginTime,
		})
	}

	for _, fs := range fsInfo {
		guestInfo.FSInfo.Filesystems = append(guestInfo.FSInfo.Filesystems, v1.VirtualMachineInstanceFileSystem{
			DiskName:       fs.Name,
			MountPoint:     fs.Mountpoint,
			FileSystemType: fs.Type,
			UsedBytes:      fs.UsedBytes,
			TotalBytes:     fs.TotalBytes,
		})
	}

	return guestInfo, nil
}

// InterfacesStatus returns the interfaces Guest Agent reported
func (l *LibvirtDomainManager) InterfacesStatus() []api.InterfaceStatus {
	return l.agentData.GetInterfaceStatus()
}

// GetGuestOSInfo returns the Guest OS version and architecture
func (l *LibvirtDomainManager) GetGuestOSInfo() *api.GuestOSInfo {
	return l.agentData.GetGuestOSInfo()
}

// GetUsers return the full list of users on the guest machine
func (l *LibvirtDomainManager) GetUsers() ([]v1.VirtualMachineInstanceGuestOSUser, error) {
	userInfo := l.agentData.GetUsers(-1)
	userList := []v1.VirtualMachineInstanceGuestOSUser{}

	for _, user := range userInfo {
		userList = append(userList, v1.VirtualMachineInstanceGuestOSUser{
			UserName:  user.Name,
			Domain:    user.Domain,
			LoginTime: user.LoginTime,
		})
	}

	return userList, nil
}

// GetFilesystems return the full list of filesystems on the guest machine
func (l *LibvirtDomainManager) GetFilesystems() ([]v1.VirtualMachineInstanceFileSystem, error) {
	fsInfo := l.agentData.GetFS(-1)
	fsList := []v1.VirtualMachineInstanceFileSystem{}

	for _, fs := range fsInfo {
		fsList = append(fsList, v1.VirtualMachineInstanceFileSystem{
			DiskName:       fs.Name,
			MountPoint:     fs.Mountpoint,
			FileSystemType: fs.Type,
			UsedBytes:      fs.UsedBytes,
			TotalBytes:     fs.TotalBytes,
		})
	}

	return fsList, nil
}

// check whether VMI has a certain condition
func vmiHasCondition(vmi *v1.VirtualMachineInstance, cond v1.VirtualMachineInstanceConditionType) bool {
	if vmi == nil {
		return false
	}

	for _, c := range vmi.Status.Conditions {
		if c.Type == cond {
			return true
		}
	}
	return false
}

func isDomainPaused(dom cli.VirDomain) (bool, error) {
	status, reason, err := dom.GetState()
	if err != nil {
		return false, err
	}
	return util.ConvState(status) == api.Paused &&
		util.ConvReason(status, reason) == api.ReasonPausedUser, nil
}

func getDomainCreateFlags(vmi *v1.VirtualMachineInstance) libvirt.DomainCreateFlags {
	flags := libvirt.DOMAIN_NONE

	if vmi.ShouldStartPaused() {
		flags |= libvirt.DOMAIN_START_PAUSED
	}
	return flags
}<|MERGE_RESOLUTION|>--- conflicted
+++ resolved
@@ -680,16 +680,12 @@
 		log.DefaultLogger().Reason(err).Error("Failed to parse filesystem overhead as float")
 		return 0, false
 	}
-<<<<<<< HEAD
-	return int64((1 - filesystemOverhead) * float64(preferredSize)), true
-=======
 	size := int64((1 - filesystemOverhead) * float64(preferredSize))
 	size = util2.AlignImageSizeTo1MiB(size, log.DefaultLogger())
 	if size == 0 {
 		return 0, false
 	}
 	return size, true
->>>>>>> 32d6fe85
 }
 
 func shouldExpandOffline(disk api.Disk) bool {
