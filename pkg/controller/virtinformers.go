--- conflicted
+++ resolved
@@ -728,8 +728,6 @@
 
 			return nil, nil
 		},
-<<<<<<< HEAD
-=======
 		"vmpool": func(obj interface{}) ([]string, error) {
 			cr, ok := obj.(*appsv1.ControllerRevision)
 			if !ok {
@@ -744,7 +742,6 @@
 
 			return nil, nil
 		},
->>>>>>> 32d6fe85
 	}
 }
 
