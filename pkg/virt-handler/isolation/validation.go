--- conflicted
+++ resolved
@@ -5,11 +5,7 @@
 	"fmt"
 	"os"
 	"os/exec"
-<<<<<<< HEAD
-	"strconv"
-=======
 	"path/filepath"
->>>>>>> c26c92f7
 
 	v1 "kubevirt.io/api/core/v1"
 	virt_chroot "kubevirt.io/kubevirt/pkg/virt-handler/virt-chroot"
@@ -46,20 +42,6 @@
 	return info, err
 }
 
-<<<<<<< HEAD
-func GetFileSize(imagePath string, context IsolationResult, config *v1.DiskVerification) (int, error) {
-	memoryLimit := fmt.Sprintf("%d", config.MemoryLimit.Value())
-
-	// #nosec g204 no risk to use MountNamespace()  argument as it returns a fixed string of "/proc/<pid>/ns/mnt"
-	out, err := virt_chroot.ExecChroot(
-		"--user", "qemu", "--memory", memoryLimit, "--cpu", "10", "--mount", context.MountNamespace(), "exec", "--",
-		"/usr/bin/stat", "--printf=%s", imagePath,
-	).Output()
-	if err == nil {
-		return strconv.Atoi(string(out))
-	}
-	return -1, err
-=======
 func GetFileSize(imagePath string, context IsolationResult) (int64, error) {
 	path := filepath.Join(context.MountRoot(), imagePath)
 	info, err := os.Stat(path)
@@ -67,5 +49,4 @@
 		return -1, err
 	}
 	return info.Size(), nil
->>>>>>> c26c92f7
 }