/*
 * This file is part of the KubeVirt project
 *
 * Licensed under the Apache License, Version 2.0 (the "License");
 * you may not use this file except in compliance with the License.
 * You may obtain a copy of the License at
 *
 *     http://www.apache.org/licenses/LICENSE-2.0
 *
 * Unless required by applicable law or agreed to in writing, software
 * distributed under the License is distributed on an "AS IS" BASIS,
 * WITHOUT WARRANTIES OR CONDITIONS OF ANY KIND, either express or implied.
 * See the License for the specific language governing permissions and
 * limitations under the License.
 *
 * Copyright 2017 Red Hat, Inc.
 *
 */

package virthandler

import (
	"context"
	"encoding/json"
	goerror "errors"
	"fmt"
	"io"
	"io/ioutil"
	"net"
	"os"
	"path"
	"path/filepath"
	"regexp"
	"sort"
	"strings"
	"time"

<<<<<<< HEAD
=======
	"kubevirt.io/kubevirt/pkg/virt-handler/cgroup"

>>>>>>> c26c92f7
	"kubevirt.io/kubevirt/pkg/config"

	"github.com/opencontainers/runc/libcontainer/cgroups"

	nodelabellerapi "kubevirt.io/kubevirt/pkg/virt-handler/node-labeller/api"

	k8sv1 "k8s.io/api/core/v1"
	"k8s.io/apimachinery/pkg/api/equality"
	metav1 "k8s.io/apimachinery/pkg/apis/meta/v1"
	"k8s.io/apimachinery/pkg/types"
	"k8s.io/apimachinery/pkg/util/wait"
	"k8s.io/client-go/tools/cache"
	"k8s.io/client-go/tools/record"
	"k8s.io/client-go/util/workqueue"

	netcache "kubevirt.io/kubevirt/pkg/network/cache"
	netsetup "kubevirt.io/kubevirt/pkg/network/setup"
	netvmispec "kubevirt.io/kubevirt/pkg/network/vmispec"
	"kubevirt.io/kubevirt/pkg/util"

	"kubevirt.io/kubevirt/pkg/virt-handler/heartbeat"

	"kubevirt.io/kubevirt/pkg/util/hardware"
	"kubevirt.io/kubevirt/pkg/util/migrations"

	container_disk "kubevirt.io/kubevirt/pkg/virt-handler/container-disk"
	device_manager "kubevirt.io/kubevirt/pkg/virt-handler/device-manager"
	hotplug_volume "kubevirt.io/kubevirt/pkg/virt-handler/hotplug-disk"

	v1 "kubevirt.io/api/core/v1"
	"kubevirt.io/client-go/kubecli"
	"kubevirt.io/client-go/log"
	containerdisk "kubevirt.io/kubevirt/pkg/container-disk"
	"kubevirt.io/kubevirt/pkg/controller"
	diskutils "kubevirt.io/kubevirt/pkg/ephemeral-disk-utils"
	hostdisk "kubevirt.io/kubevirt/pkg/host-disk"
	neterrors "kubevirt.io/kubevirt/pkg/network/errors"
	virtutil "kubevirt.io/kubevirt/pkg/util"
	pvctypes "kubevirt.io/kubevirt/pkg/util/types"
	virtconfig "kubevirt.io/kubevirt/pkg/virt-config"
	virtcache "kubevirt.io/kubevirt/pkg/virt-handler/cache"
	cmdclient "kubevirt.io/kubevirt/pkg/virt-handler/cmd-client"
	"kubevirt.io/kubevirt/pkg/virt-handler/isolation"
	migrationproxy "kubevirt.io/kubevirt/pkg/virt-handler/migration-proxy"
	"kubevirt.io/kubevirt/pkg/virt-launcher/virtwrap/api"
	"kubevirt.io/kubevirt/pkg/watchdog"
)

type netconf interface {
	Setup(vmi *v1.VirtualMachineInstance, launcherPid int, preSetup func() error) error
	Teardown(vmi *v1.VirtualMachineInstance) error
	SetupCompleted(vmi *v1.VirtualMachineInstance) bool
}

type netstat interface {
	UpdateStatus(vmi *v1.VirtualMachineInstance, domain *api.Domain) error
	Teardown(vmi *v1.VirtualMachineInstance)
	PodInterfaceVolatileDataIsCached(vmi *v1.VirtualMachineInstance, ifaceName string) bool
	CachePodInterfaceVolatileData(vmi *v1.VirtualMachineInstance, ifaceName string, data *netcache.PodCacheInterface)
}

const (
	failedDetectIsolationFmt              = "failed to detect isolation for launcher pod: %v"
	kubevirtPrivate                       = "kubevirt-private"
	unableCreateVirtLauncherConnectionFmt = "unable to create virt-launcher client connection: %v"
)

const (
	//VolumeReadyReason is the reason set when the volume is ready.
	VolumeReadyReason = "VolumeReady"
	//VolumeUnMountedFromPodReason is the reason set when the volume is unmounted from the virtlauncher pod
	VolumeUnMountedFromPodReason = "VolumeUnMountedFromPod"
	//VolumeMountedToPodReason is the reason set when the volume is mounted to the virtlauncher pod
	VolumeMountedToPodReason = "VolumeMountedToPod"
	//VolumeUnplugged is the reason set when the volume is completely unplugged from the VMI
	VolumeUnplugged = "VolumeUnplugged"
	//VMIDefined is the reason set when a VMI is defined
	VMIDefined = "VirtualMachineInstance defined."
	//VMIStarted is the reason set when a VMI is started
	VMIStarted = "VirtualMachineInstance started."
	//VMIShutdown is the reason set when a VMI is shutdown
	VMIShutdown = "The VirtualMachineInstance was shut down."
	//VMICrashed is the reason set when a VMI crashed
	VMICrashed = "The VirtualMachineInstance crashed."
	//VMIAbortingMigration is the reason set when migration is being aborted
	VMIAbortingMigration = "VirtualMachineInstance is aborting migration."
	//VMIMigrating in the reason set when the VMI is migrating
	VMIMigrating = "VirtualMachineInstance is migrating."
	//VMIMigrationTargetPrepared is the reason set when the migration target has been prepared
	VMIMigrationTargetPrepared = "VirtualMachineInstance Migration Target Prepared."
	//VMIStopping is the reason set when the VMI is stopping
	VMIStopping = "VirtualMachineInstance stopping"
	//VMIGracefulShutdown is the reason set when the VMI is gracefully shut down
	VMIGracefulShutdown = "Signaled Graceful Shutdown"
	//VMISignalDeletion is the reason set when the VMI has signal deletion
	VMISignalDeletion = "Signaled Deletion"
)

var RequiredGuestAgentCommands = []string{
	"guest-ping",
	"guest-get-time",
	"guest-info",
	"guest-shutdown",
	"guest-network-get-interfaces",
	"guest-get-fsinfo",
	"guest-get-host-name",
	"guest-get-users",
	"guest-get-timezone",
	"guest-get-osinfo",
}

var SSHRelatedGuestAgentCommands = []string{
	"guest-exec-status",
	"guest-exec",
	"guest-file-open",
	"guest-file-close",
	"guest-file-read",
	"guest-file-write",
}

var PasswordRelatedGuestAgentCommands = []string{
	"guest-set-user-password",
}

func NewController(
	recorder record.EventRecorder,
	clientset kubecli.KubevirtClient,
	host string,
	migrationIpAddress string,
	virtShareDir string,
	virtPrivateDir string,
	vmiSourceInformer cache.SharedIndexInformer,
	vmiTargetInformer cache.SharedIndexInformer,
	domainInformer cache.SharedInformer,
	gracefulShutdownInformer cache.SharedIndexInformer,
	watchdogTimeoutSeconds int,
	maxDevices int,
	clusterConfig *virtconfig.ClusterConfig,
	podIsolationDetector isolation.PodIsolationDetector,
	migrationProxy migrationproxy.ProxyManager,
	capabilities *nodelabellerapi.Capabilities,
) *VirtualMachineController {

	queue := workqueue.NewNamedRateLimitingQueue(workqueue.DefaultControllerRateLimiter(), "virt-handler-vm")

	c := &VirtualMachineController{
		Queue:                       queue,
		recorder:                    recorder,
		clientset:                   clientset,
		host:                        host,
		migrationIpAddress:          migrationIpAddress,
		virtShareDir:                virtShareDir,
		vmiSourceInformer:           vmiSourceInformer,
		vmiTargetInformer:           vmiTargetInformer,
		domainInformer:              domainInformer,
		gracefulShutdownInformer:    gracefulShutdownInformer,
		heartBeatInterval:           1 * time.Minute,
		watchdogTimeoutSeconds:      watchdogTimeoutSeconds,
		migrationProxy:              migrationProxy,
		podIsolationDetector:        podIsolationDetector,
		containerDiskMounter:        container_disk.NewMounter(podIsolationDetector, virtPrivateDir+"/container-disk-mount-state", clusterConfig),
		hotplugVolumeMounter:        hotplug_volume.NewVolumeMounter(podIsolationDetector, virtPrivateDir+"/hotplug-volume-mount-state"),
		clusterConfig:               clusterConfig,
		virtLauncherFSRunDirPattern: "/proc/%d/root/var/run",
		capabilities:                capabilities,
		vmiExpectations:             controller.NewUIDTrackingControllerExpectations(controller.NewControllerExpectations()),
	}

	vmiSourceInformer.AddEventHandler(cache.ResourceEventHandlerFuncs{
		AddFunc:    c.addFunc,
		DeleteFunc: c.deleteFunc,
		UpdateFunc: c.updateFunc,
	})

	vmiTargetInformer.AddEventHandler(cache.ResourceEventHandlerFuncs{
		AddFunc:    c.addFunc,
		DeleteFunc: c.deleteFunc,
		UpdateFunc: c.updateFunc,
	})

	domainInformer.AddEventHandler(cache.ResourceEventHandlerFuncs{
		AddFunc:    c.addDomainFunc,
		DeleteFunc: c.deleteDomainFunc,
		UpdateFunc: c.updateDomainFunc,
	})

	gracefulShutdownInformer.AddEventHandler(cache.ResourceEventHandlerFuncs{
		AddFunc:    c.addFunc,
		DeleteFunc: c.deleteFunc,
		UpdateFunc: c.updateFunc,
	})

	c.launcherClients = virtcache.LauncherClientInfoByVMI{}

	ifaceCacheFactory := netcache.NewInterfaceCacheFactory()
	c.netConf = netsetup.NewNetConf(ifaceCacheFactory)
	c.netStat = netsetup.NewNetStat(ifaceCacheFactory)

	c.domainNotifyPipes = make(map[string]string)

	permissions := "rw"
	if cgroups.IsCgroup2UnifiedMode() {
		// Need 'rwm' permissions otherwise ebpf filtering program attached by runc
		// will deny probing the device file with 'access' syscall. That in turn
		// will lead to libvirtd failure on VM startup.
		// This has been fixed upstream:
		//   https://github.com/opencontainers/runc/pull/2796
		// but the workaround is still needed to support previous versions without
		// the patch.
		permissions = "rwm"
	}

	c.deviceManagerController = device_manager.NewDeviceController(c.host, maxDevices, permissions, clusterConfig, clientset.CoreV1())
	c.heartBeat = heartbeat.NewHeartBeat(clientset.CoreV1(), c.deviceManagerController, clusterConfig, host)

	return c
}

type VirtualMachineController struct {
	recorder                 record.EventRecorder
	clientset                kubecli.KubevirtClient
	host                     string
	migrationIpAddress       string
	virtShareDir             string
	virtPrivateDir           string
	Queue                    workqueue.RateLimitingInterface
	vmiSourceInformer        cache.SharedIndexInformer
	vmiTargetInformer        cache.SharedIndexInformer
	domainInformer           cache.SharedInformer
	gracefulShutdownInformer cache.SharedIndexInformer
	launcherClients          virtcache.LauncherClientInfoByVMI
	heartBeatInterval        time.Duration
	watchdogTimeoutSeconds   int
	deviceManagerController  *device_manager.DeviceController
	migrationProxy           migrationproxy.ProxyManager
	podIsolationDetector     isolation.PodIsolationDetector
	containerDiskMounter     container_disk.Mounter
	hotplugVolumeMounter     hotplug_volume.VolumeMounter
	clusterConfig            *virtconfig.ClusterConfig

	netConf netconf
	netStat netstat

	domainNotifyPipes           map[string]string
	virtLauncherFSRunDirPattern string
	heartBeat                   *heartbeat.HeartBeat
	capabilities                *nodelabellerapi.Capabilities
	vmiExpectations             *controller.UIDTrackingControllerExpectations
}

type virtLauncherCriticalSecurebootError struct {
	msg string
}

func (e *virtLauncherCriticalSecurebootError) Error() string { return e.msg }

func handleDomainNotifyPipe(domainPipeStopChan chan struct{}, ln net.Listener, virtShareDir string, vmi *v1.VirtualMachineInstance) {

	fdChan := make(chan net.Conn, 100)

	// Close listener and exit when stop encountered
	go func() {
		<-domainPipeStopChan
		log.Log.Object(vmi).Infof("closing notify pipe listener for vmi")
		if err := ln.Close(); err != nil {
			log.Log.Object(vmi).Infof("failed closing notify pipe listener for vmi: %v", err)
		}
	}()

	// Listen for new connections,
	go func(vmi *v1.VirtualMachineInstance, ln net.Listener, domainPipeStopChan chan struct{}) {
		for {
			fd, err := ln.Accept()
			if err != nil {
				if goerror.Is(err, net.ErrClosed) {
					// As Accept blocks, closing it is our mechanism to exit this loop
					return
				}
				log.Log.Reason(err).Error("Domain pipe accept error encountered.")
				// keep listening until stop invoked
				time.Sleep(1 * time.Second)
			} else {
				fdChan <- fd
			}
		}
	}(vmi, ln, domainPipeStopChan)

	// Process new connections
	// exit when stop encountered
	go func(vmi *v1.VirtualMachineInstance, fdChan chan net.Conn, domainPipeStopChan chan struct{}) {
		for {
			select {
			case <-domainPipeStopChan:
				return
			case fd := <-fdChan:
				go func(vmi *v1.VirtualMachineInstance) {
					defer fd.Close()

					// pipe the VMI domain-notify.sock to the virt-handler domain-notify.sock
					// so virt-handler receives notifications from the VMI
					conn, err := net.Dial("unix", filepath.Join(virtShareDir, "domain-notify.sock"))
					if err != nil {
						log.Log.Reason(err).Error("error connecting to domain-notify.sock for proxy connection")
						return
					}
					defer conn.Close()

					log.Log.Object(vmi).Infof("Accepted new notify pipe connection for vmi")
					copyErr := make(chan error, 2)
					go func() {
						_, err := io.Copy(fd, conn)
						copyErr <- err
					}()
					go func() {
						_, err := io.Copy(conn, fd)
						copyErr <- err
					}()

					// wait until one of the copy routines exit then
					// let the fd close
					err = <-copyErr
					if err != nil {
						log.Log.Object(vmi).Infof("closing notify pipe connection for vmi with error: %v", err)
					} else {
						log.Log.Object(vmi).Infof("gracefully closed notify pipe connection for vmi")
					}

				}(vmi)
			}
		}
	}(vmi, fdChan, domainPipeStopChan)
}

func (d *VirtualMachineController) startDomainNotifyPipe(domainPipeStopChan chan struct{}, vmi *v1.VirtualMachineInstance) error {

	res, err := d.podIsolationDetector.Detect(vmi)
	if err != nil {
		return fmt.Errorf("failed to detect isolation for launcher pod when setting up notify pipe: %v", err)
	}

	// inject the domain-notify.sock into the VMI pod.
	socketPath := filepath.Join(res.MountRoot(), d.virtShareDir, "domain-notify-pipe.sock")

	os.RemoveAll(socketPath)
	err = util.MkdirAllWithNosec(filepath.Dir(socketPath))
	if err != nil {
		log.Log.Reason(err).Error("unable to create directory for unix socket")
		return err
	}

	listener, err := net.Listen("unix", socketPath)
	if err != nil {
		log.Log.Reason(err).Error("failed to create unix socket for proxy service")
		return err
	}

	if util.IsNonRootVMI(vmi) {
		err := diskutils.DefaultOwnershipManager.SetFileOwnership(socketPath)
		if err != nil {
			log.Log.Reason(err).Error("unable to change ownership for domain notify")
			return err
		}
	}

	handleDomainNotifyPipe(domainPipeStopChan, listener, d.virtShareDir, vmi)

	return nil
}

// Determines if a domain's grace period has expired during shutdown.
// If the grace period has started but not expired, timeLeft represents
// the time in seconds left until the period expires.
// If the grace period has not started, timeLeft will be set to -1.
func (d *VirtualMachineController) hasGracePeriodExpired(dom *api.Domain) (hasExpired bool, timeLeft int64) {

	hasExpired = false
	timeLeft = 0

	if dom == nil {
		hasExpired = true
		return
	}

	startTime := int64(0)
	if dom.Spec.Metadata.KubeVirt.GracePeriod.DeletionTimestamp != nil {
		startTime = dom.Spec.Metadata.KubeVirt.GracePeriod.DeletionTimestamp.UTC().Unix()
	}
	gracePeriod := dom.Spec.Metadata.KubeVirt.GracePeriod.DeletionGracePeriodSeconds

	// If gracePeriod == 0, then there will be no startTime set, deletion
	// should occur immediately during shutdown.
	if gracePeriod == 0 {
		hasExpired = true
		return
	} else if startTime == 0 {
		// If gracePeriod > 0, then the shutdown signal needs to be sent
		// and the gracePeriod start time needs to be set.
		timeLeft = -1
		return
	}

	now := time.Now().UTC().Unix()
	diff := now - startTime

	if diff >= gracePeriod {
		hasExpired = true
		return
	}

	timeLeft = int64(gracePeriod - diff)
	if timeLeft < 1 {
		timeLeft = 1
	}
	return
}

func (d *VirtualMachineController) hasTargetDetectedDomain(vmi *v1.VirtualMachineInstance) (bool, int64) {
	// give the target node 60 seconds to discover the libvirt domain via the domain informer
	// before allowing the VMI to be processed. This closes the gap between the
	// VMI's status getting updated to reflect the new source node, and the domain
	// informer firing the event to alert the source node of the new domain.
	migrationTargetDelayTimeout := 60

	if vmi.Status.MigrationState != nil && vmi.Status.MigrationState.TargetNodeDomainDetected {

		return true, 0
	}

	nowUnix := time.Now().UTC().Unix()
	migrationEndUnix := vmi.Status.MigrationState.EndTimestamp.Time.UTC().Unix()

	diff := nowUnix - migrationEndUnix

	if diff > int64(migrationTargetDelayTimeout) {
		return false, 0
	}

	timeLeft := int64(migrationTargetDelayTimeout) - diff

	enqueueTime := timeLeft
	if enqueueTime < 5 {
		enqueueTime = 5
	}

	// re-enqueue the key to ensure it gets processed again within the right time.
	d.Queue.AddAfter(controller.VirtualMachineInstanceKey(vmi), time.Duration(enqueueTime)*time.Second)

	return false, timeLeft
}

// teardownNetwork performs network cache cleanup for a specific VMI.
func (d *VirtualMachineController) teardownNetwork(vmi *v1.VirtualMachineInstance) {
	if string(vmi.UID) == "" {
		return
	}
	if err := d.netConf.Teardown(vmi); err != nil {
		log.Log.Reason(err).Errorf("failed to delete VMI Network cache files: %s", err.Error())
	}
	d.netStat.Teardown(vmi)
}

func (d *VirtualMachineController) setupNetwork(vmi *v1.VirtualMachineInstance) error {
	isolationRes, err := d.podIsolationDetector.Detect(vmi)
	if err != nil {
		return fmt.Errorf(failedDetectIsolationFmt, err)
	}
	rootMount := isolationRes.MountRoot()
	requiresDeviceClaim := virtutil.IsNonRootVMI(vmi) && virtutil.WantVirtioNetDevice(vmi)

	return d.netConf.Setup(vmi, isolationRes.Pid(), func() error {
		if requiresDeviceClaim {
			if err := d.claimDeviceOwnership(rootMount, "vhost-net"); err != nil {
				return neterrors.CreateCriticalNetworkError(fmt.Errorf("failed to set up vhost-net device, %s", err))
			}
		}
		return nil
	})
}

func domainMigrated(domain *api.Domain) bool {
	if domain != nil && domain.Status.Status == api.Shutoff && domain.Status.Reason == api.ReasonMigrated {
		return true
	}
	return false
}

func canUpdateToMounted(currentPhase v1.VolumePhase) bool {
	return currentPhase == v1.VolumeBound || currentPhase == v1.VolumePending || currentPhase == v1.HotplugVolumeAttachedToNode
}

func canUpdateToUnmounted(currentPhase v1.VolumePhase) bool {
	return currentPhase == v1.VolumeReady || currentPhase == v1.HotplugVolumeMounted || currentPhase == v1.HotplugVolumeAttachedToNode
}

func (d *VirtualMachineController) setMigrationProgressStatus(vmi *v1.VirtualMachineInstance, domain *api.Domain) {

	if domain == nil ||
		domain.Spec.Metadata.KubeVirt.Migration == nil ||
		vmi.Status.MigrationState == nil ||
		!d.isMigrationSource(vmi) {
		return
	}

	migrationMetadata := domain.Spec.Metadata.KubeVirt.Migration
	if migrationMetadata.UID != vmi.Status.MigrationState.MigrationUID {
		return
	}

	if vmi.Status.MigrationState.EndTimestamp == nil && migrationMetadata.EndTimestamp != nil {
		if migrationMetadata.Failed {
			d.recorder.Event(vmi, k8sv1.EventTypeWarning, v1.Migrated.String(), fmt.Sprintf("VirtualMachineInstance migration uid %s failed. reason:%s", string(migrationMetadata.UID), migrationMetadata.FailureReason))
		}
	}

	if vmi.Status.MigrationState.StartTimestamp == nil {
		vmi.Status.MigrationState.StartTimestamp = migrationMetadata.StartTimestamp
	}
	if vmi.Status.MigrationState.EndTimestamp == nil {
		vmi.Status.MigrationState.EndTimestamp = migrationMetadata.EndTimestamp
	}
	vmi.Status.MigrationState.AbortStatus = v1.MigrationAbortStatus(migrationMetadata.AbortStatus)
	vmi.Status.MigrationState.Completed = migrationMetadata.Completed
	vmi.Status.MigrationState.Failed = migrationMetadata.Failed
	vmi.Status.MigrationState.Mode = migrationMetadata.Mode
}

func (d *VirtualMachineController) migrationSourceUpdateVMIStatus(origVMI *v1.VirtualMachineInstance, domain *api.Domain) error {

	vmi := origVMI.DeepCopy()
	oldStatus := vmi.DeepCopy().Status

	// if a migration happens very quickly, it's possible parts of the in
	// progress status wasn't set. We need to make sure we set this even
	// if the migration has completed
	d.setMigrationProgressStatus(vmi, domain)

	// handle migrations differently than normal status updates.
	//
	// When a successful migration is detected, we must transfer ownership of the VMI
	// from the source node (this node) to the target node (node the domain was migrated to).
	//
	// Transfer owership by...
	// 1. Marking vmi.Status.MigationState as completed
	// 2. Update the vmi.Status.NodeName to reflect the target node's name
	// 3. Update the VMI's NodeNameLabel annotation to reflect the target node's name
	// 4. Clear the LauncherContainerImageVersion which virt-controller will detect
	//    and accurately based on the version used on the target pod
	//
	// After a migration, the VMI's phase is no longer owned by this node. Only the
	// MigrationState status field is elgible to be mutated.
	migrationHost := ""
	if vmi.Status.MigrationState != nil {
		migrationHost = vmi.Status.MigrationState.TargetNode
	}

	if vmi.Status.MigrationState != nil && vmi.Status.MigrationState.EndTimestamp == nil {
		now := metav1.NewTime(time.Now())
		vmi.Status.MigrationState.EndTimestamp = &now
	}

	targetNodeDetectedDomain, timeLeft := d.hasTargetDetectedDomain(vmi)
	// If we can't detect where the migration went to, then we have no
	// way of transferring ownership. The only option here is to move the
	// vmi to failed.  The cluster vmi controller will then tear down the
	// resulting pods.
	if migrationHost == "" {
		// migrated to unknown host.
		vmi.Status.Phase = v1.Failed
		vmi.Status.MigrationState.Completed = true
		vmi.Status.MigrationState.Failed = true

		d.recorder.Event(vmi, k8sv1.EventTypeWarning, v1.Migrated.String(), fmt.Sprintf("The VirtualMachineInstance migrated to unknown host."))
	} else if !targetNodeDetectedDomain {
		if timeLeft <= 0 {
			vmi.Status.Phase = v1.Failed
			vmi.Status.MigrationState.Completed = true
			vmi.Status.MigrationState.Failed = true

			d.recorder.Event(vmi, k8sv1.EventTypeWarning, v1.Migrated.String(), fmt.Sprintf("The VirtualMachineInstance's domain was never observed on the target after the migration completed within the timeout period."))
		} else {
			log.Log.Object(vmi).Info("Waiting on the target node to observe the migrated domain before performing the handoff")
		}
	} else if vmi.Status.MigrationState != nil && vmi.Status.MigrationState.TargetNodeDomainDetected {
		// this is the migration ACK.
		// At this point we know that the migration has completed and that
		// the target node has seen the domain event.
		vmi.Labels[v1.NodeNameLabel] = migrationHost
		delete(vmi.Labels, v1.OutdatedLauncherImageLabel)
		vmi.Status.LauncherContainerImageVersion = ""
		vmi.Status.NodeName = migrationHost
		// clean the evacuation node name since have already migrated to a new node
		vmi.Status.EvacuationNodeName = ""
		vmi.Status.MigrationState.Completed = true
		// update the vmi migrationTransport to indicate that next migration should use unix URI
		// new workloads will set the migrationTransport on their creation, however, legacy workloads
		// can make the switch only after the first migration
		vmi.Status.MigrationTransport = v1.MigrationTransportUnix
		d.recorder.Event(vmi, k8sv1.EventTypeNormal, v1.Migrated.String(), fmt.Sprintf("The VirtualMachineInstance migrated to node %s.", migrationHost))
		log.Log.Object(vmi).Infof("migration completed to node %s", migrationHost)
	}

	if !equality.Semantic.DeepEqual(oldStatus, vmi.Status) {
		key := controller.VirtualMachineInstanceKey(vmi)
		d.vmiExpectations.SetExpectations(key, 1, 0)
		_, err := d.clientset.VirtualMachineInstance(vmi.ObjectMeta.Namespace).Update(vmi)
		if err != nil {
			d.vmiExpectations.LowerExpectations(key, 1, 0)
			return err
		}
	}
	return nil
}

type NetworkStatus struct {
	Name      string   `yaml:"name"`
	Ips       []string `yaml:"ips"`
	Interface string   `yaml:"interface"`
}

func (d *VirtualMachineController) migrationTargetUpdateVMIStatus(vmi *v1.VirtualMachineInstance, domainExists bool) error {

	vmiCopy := vmi.DeepCopy()

	if migrations.MigrationFailed(vmi) {
		// nothing left to report on the target node if the migration failed
		return nil
	}

	// Handle post migration
	if domainExists && vmi.Status.MigrationState != nil && !vmi.Status.MigrationState.TargetNodeDomainDetected {
		// record that we've see the domain populated on the target's node
		log.Log.Object(vmi).Info("The target node received the migrated domain")
		vmiCopy.Status.MigrationState.TargetNodeDomainDetected = true
		d.finalizeMigration(vmi)
	}

	if !migrations.IsMigrating(vmi) {
		destSrcPortsMap := d.migrationProxy.GetTargetListenerPorts(string(vmi.UID))
		if len(destSrcPortsMap) == 0 {
			msg := "target migration listener is not up for this vmi"
			log.Log.Object(vmi).Error(msg)
			return fmt.Errorf(msg)
		}

		hostAddress := ""
		// advertise the listener address to the source node
		if vmi.Status.MigrationState != nil {
			hostAddress = vmi.Status.MigrationState.TargetNodeAddress
		}
		if hostAddress != d.migrationIpAddress {
			portsList := make([]string, 0, len(destSrcPortsMap))

			for k := range destSrcPortsMap {
				portsList = append(portsList, k)
			}
			portsStrList := strings.Trim(strings.Join(strings.Fields(fmt.Sprint(portsList)), ","), "[]")
			d.recorder.Event(vmi, k8sv1.EventTypeNormal, v1.PreparingTarget.String(), fmt.Sprintf("Migration Target is listening at %s, on ports: %s", d.migrationIpAddress, portsStrList))
			vmiCopy.Status.MigrationState.TargetNodeAddress = d.migrationIpAddress
			vmiCopy.Status.MigrationState.TargetDirectMigrationNodePorts = destSrcPortsMap
		}

		// If the migrated VMI requires dedicated CPUs, report the new pod CPU set to the source node
		// via the VMI migration status in order to patch the domain pre migration
		if vmi.IsCPUDedicated() {
			err := d.reportDedicatedCPUSetForMigratingVMI(vmiCopy)
			if err != nil {
				return err
			}
			err = d.reportTargetTopologyForMigratingVMI(vmiCopy)
			if err != nil {
				return err
			}
		}
	}

	// update the VMI if necessary
	if !equality.Semantic.DeepEqual(vmi.Status, vmiCopy.Status) {
		key := controller.VirtualMachineInstanceKey(vmi)
		d.vmiExpectations.SetExpectations(key, 1, 0)
		_, err := d.clientset.VirtualMachineInstance(vmi.ObjectMeta.Namespace).Update(vmiCopy)
		if err != nil {
			d.vmiExpectations.LowerExpectations(key, 1, 0)
			return err
		}
	}

	return nil
}

func (d *VirtualMachineController) generateEventsForVolumeStatusChange(vmi *v1.VirtualMachineInstance, newStatusMap map[string]v1.VolumeStatus) {
	newStatusMapCopy := make(map[string]v1.VolumeStatus)
	for k, v := range newStatusMap {
		newStatusMapCopy[k] = v
	}
	for _, oldStatus := range vmi.Status.VolumeStatus {
		newStatus, ok := newStatusMap[oldStatus.Name]
		if !ok {
			// status got removed
			d.recorder.Event(vmi, k8sv1.EventTypeNormal, VolumeUnplugged, fmt.Sprintf("Volume %s has been unplugged", oldStatus.Name))
			continue
		}
		if newStatus.Phase != oldStatus.Phase {
			d.recorder.Event(vmi, k8sv1.EventTypeNormal, newStatus.Reason, newStatus.Message)
		}
		delete(newStatusMapCopy, newStatus.Name)
	}
	// Send events for any new statuses.
	for _, v := range newStatusMapCopy {
		d.recorder.Event(vmi, k8sv1.EventTypeNormal, v.Reason, v.Message)
	}
}

func (d *VirtualMachineController) updateHotplugVolumeStatus(vmi *v1.VirtualMachineInstance, volumeStatus v1.VolumeStatus, specVolumeMap map[string]v1.Volume) (v1.VolumeStatus, bool) {
	needsRefresh := false
	if volumeStatus.Target == "" {
		needsRefresh = true
		if mounted, _ := d.hotplugVolumeMounter.IsMounted(vmi, volumeStatus.Name, volumeStatus.HotplugVolume.AttachPodUID); mounted {
			if _, ok := specVolumeMap[volumeStatus.Name]; ok && canUpdateToMounted(volumeStatus.Phase) {
				log.DefaultLogger().Infof("Marking volume %s as mounted in pod, it can now be attached", volumeStatus.Name)
				// mounted, and still in spec, and in phase we can change, update status to mounted.
				volumeStatus.Phase = v1.HotplugVolumeMounted
				volumeStatus.Message = fmt.Sprintf("Volume %s has been mounted in virt-launcher pod", volumeStatus.Name)
				volumeStatus.Reason = VolumeMountedToPodReason
			}
		} else {
			// Not mounted, check if the volume is in the spec, if not update status
			if _, ok := specVolumeMap[volumeStatus.Name]; !ok && canUpdateToUnmounted(volumeStatus.Phase) {
				log.DefaultLogger().Infof("Marking volume %s as unmounted from pod, it can now be detached", volumeStatus.Name)
				// Not mounted.
				volumeStatus.Phase = v1.HotplugVolumeUnMounted
				volumeStatus.Message = fmt.Sprintf("Volume %s has been unmounted from virt-launcher pod", volumeStatus.Name)
				volumeStatus.Reason = VolumeUnMountedFromPodReason
			}
		}
	} else {
		// Successfully attached to VM.
		volumeStatus.Phase = v1.VolumeReady
		volumeStatus.Message = fmt.Sprintf("Successfully attach hotplugged volume %s to VM", volumeStatus.Name)
		volumeStatus.Reason = VolumeReadyReason
	}
	return volumeStatus, needsRefresh
}

func (d *VirtualMachineController) updateVolumeStatusesFromDomain(vmi *v1.VirtualMachineInstance, domain *api.Domain) bool {
	hasHotplug := false

	if domain == nil {
		return hasHotplug
	}

	if len(vmi.Status.VolumeStatus) > 0 {
		diskDeviceMap := make(map[string]string)
		for _, disk := range domain.Spec.Devices.Disks {
			diskDeviceMap[disk.Alias.GetName()] = disk.Target.Device
		}
		specVolumeMap := make(map[string]v1.Volume)
		for _, volume := range vmi.Spec.Volumes {
			specVolumeMap[volume.Name] = volume
		}
		newStatusMap := make(map[string]v1.VolumeStatus)
		newStatuses := make([]v1.VolumeStatus, 0)
		needsRefresh := false
		for _, volumeStatus := range vmi.Status.VolumeStatus {
			if _, ok := diskDeviceMap[volumeStatus.Name]; ok {
				volumeStatus.Target = diskDeviceMap[volumeStatus.Name]
			}
			if volumeStatus.HotplugVolume != nil {
				hasHotplug = true
				volumeStatus, needsRefresh = d.updateHotplugVolumeStatus(vmi, volumeStatus, specVolumeMap)
			}
			newStatuses = append(newStatuses, volumeStatus)
			newStatusMap[volumeStatus.Name] = volumeStatus
		}
		sort.SliceStable(newStatuses, func(i, j int) bool {
			return strings.Compare(newStatuses[i].Name, newStatuses[j].Name) == -1
		})
		if needsRefresh {
			d.Queue.AddAfter(controller.VirtualMachineInstanceKey(vmi), time.Second)
		}
		d.generateEventsForVolumeStatusChange(vmi, newStatusMap)
		vmi.Status.VolumeStatus = newStatuses
	}
	return hasHotplug
}

func (d *VirtualMachineController) updateGuestInfoFromDomain(vmi *v1.VirtualMachineInstance, domain *api.Domain) {

	if domain == nil {
		return
	}

	if vmi.Status.GuestOSInfo.Name != domain.Status.OSInfo.Name {
		vmi.Status.GuestOSInfo.Name = domain.Status.OSInfo.Name
		vmi.Status.GuestOSInfo.Version = domain.Status.OSInfo.VersionId
		vmi.Status.GuestOSInfo.KernelRelease = domain.Status.OSInfo.KernelRelease
		vmi.Status.GuestOSInfo.PrettyName = domain.Status.OSInfo.PrettyName
		vmi.Status.GuestOSInfo.VersionID = domain.Status.OSInfo.VersionId
		vmi.Status.GuestOSInfo.KernelVersion = domain.Status.OSInfo.KernelVersion
		vmi.Status.GuestOSInfo.ID = domain.Status.OSInfo.Id
	}
}

func (d *VirtualMachineController) updateAccessCredentialConditions(vmi *v1.VirtualMachineInstance, domain *api.Domain, condManager *controller.VirtualMachineInstanceConditionManager) {

	if domain == nil || domain.Spec.Metadata.KubeVirt.AccessCredential == nil {
		return
	}

	message := domain.Spec.Metadata.KubeVirt.AccessCredential.Message
	status := k8sv1.ConditionFalse
	if domain.Spec.Metadata.KubeVirt.AccessCredential.Succeeded {
		status = k8sv1.ConditionTrue
	}

	add := false
	condition := condManager.GetCondition(vmi, v1.VirtualMachineInstanceAccessCredentialsSynchronized)
	if condition == nil {
		add = true
	} else if condition.Status != status || condition.Message != message {
		// if not as expected, remove, then add.
		condManager.RemoveCondition(vmi, v1.VirtualMachineInstanceAccessCredentialsSynchronized)
		add = true
	}
	if add {
		newCondition := v1.VirtualMachineInstanceCondition{
			Type:               v1.VirtualMachineInstanceAccessCredentialsSynchronized,
			LastTransitionTime: metav1.Now(),
			Status:             status,
			Message:            message,
		}
		vmi.Status.Conditions = append(vmi.Status.Conditions, newCondition)
		if status == k8sv1.ConditionTrue {
			d.recorder.Event(vmi, k8sv1.EventTypeNormal, v1.AccessCredentialsSyncSuccess.String(), message)
		} else {
			d.recorder.Event(vmi, k8sv1.EventTypeWarning, v1.AccessCredentialsSyncFailed.String(), message)
		}
	}
}

func (d *VirtualMachineController) updateLiveMigrationConditions(vmi *v1.VirtualMachineInstance, condManager *controller.VirtualMachineInstanceConditionManager) {

	// Cacluate whether the VM is migratable
	liveMigrationCondition, isBlockMigration := d.calculateLiveMigrationCondition(vmi)
	if !condManager.HasCondition(vmi, v1.VirtualMachineInstanceIsMigratable) {
		vmi.Status.Conditions = append(vmi.Status.Conditions, *liveMigrationCondition)
		// Set VMI Migration Method
		if isBlockMigration {
			vmi.Status.MigrationMethod = v1.BlockMigration
		} else {
			vmi.Status.MigrationMethod = v1.LiveMigration
		}
	} else {
		cond := condManager.GetCondition(vmi, v1.VirtualMachineInstanceIsMigratable)
		if !equality.Semantic.DeepEqual(cond, liveMigrationCondition) {
			condManager.RemoveCondition(vmi, v1.VirtualMachineInstanceIsMigratable)
			vmi.Status.Conditions = append(vmi.Status.Conditions, *liveMigrationCondition)
		}
	}
	if vmi.IsEvictable() && liveMigrationCondition.Status == k8sv1.ConditionFalse {
		d.recorder.Event(vmi, k8sv1.EventTypeWarning, v1.Migrated.String(), "EvictionStrategy is set but vmi is not migratable")
	}
}

func (d *VirtualMachineController) updateGuestAgentConditions(vmi *v1.VirtualMachineInstance, domain *api.Domain, condManager *controller.VirtualMachineInstanceConditionManager) error {

	// Update the condition when GA is connected
	channelConnected := false
	if domain != nil {
		for _, channel := range domain.Spec.Devices.Channels {
			if channel.Target != nil {
				log.Log.V(4).Infof("Channel: %s, %s", channel.Target.Name, channel.Target.State)
				if channel.Target.Name == "org.qemu.guest_agent.0" {
					if channel.Target.State == "connected" {
						channelConnected = true
					}
				}

			}
		}
	}

	switch {
	case channelConnected && !condManager.HasCondition(vmi, v1.VirtualMachineInstanceAgentConnected):
		agentCondition := v1.VirtualMachineInstanceCondition{
			Type:          v1.VirtualMachineInstanceAgentConnected,
			LastProbeTime: metav1.Now(),
			Status:        k8sv1.ConditionTrue,
		}
		vmi.Status.Conditions = append(vmi.Status.Conditions, agentCondition)
	case !channelConnected:
		condManager.RemoveCondition(vmi, v1.VirtualMachineInstanceAgentConnected)
	}

	if condManager.HasCondition(vmi, v1.VirtualMachineInstanceAgentConnected) {
		client, err := d.getLauncherClient(vmi)
		if err != nil {
			return err
		}

		guestInfo, err := client.GetGuestInfo()
		if err != nil {
			return err
		}

		var supported = false

		// For current versions, virt-launcher's supported commands will always contain data.
		// For backwards compatibility: during upgrade from a previous version of KubeVirt,
		// virt-launcher might not provide any supported commands. If the list of supported
		// commands is empty, fall back to previous behavior.
		if len(guestInfo.SupportedCommands) > 0 {
			supported = isGuestAgentSupported(vmi, guestInfo.SupportedCommands)
		} else {
			for _, version := range d.clusterConfig.GetSupportedAgentVersions() {
				supported = supported || regexp.MustCompile(version).MatchString(guestInfo.GAVersion)
			}
		}

		if !supported {
			if !condManager.HasCondition(vmi, v1.VirtualMachineInstanceUnsupportedAgent) {
				agentCondition := v1.VirtualMachineInstanceCondition{
					Type:          v1.VirtualMachineInstanceUnsupportedAgent,
					LastProbeTime: metav1.Now(),
					Status:        k8sv1.ConditionTrue,
				}
				vmi.Status.Conditions = append(vmi.Status.Conditions, agentCondition)
			}
		} else {
			condManager.RemoveCondition(vmi, v1.VirtualMachineInstanceUnsupportedAgent)
		}

	}
	return nil
}

func (d *VirtualMachineController) updatePausedConditions(vmi *v1.VirtualMachineInstance, domain *api.Domain, condManager *controller.VirtualMachineInstanceConditionManager) {

	// Update paused condition in case VMI was paused / unpaused
	if domain != nil && domain.Status.Status == api.Paused {
		if !condManager.HasCondition(vmi, v1.VirtualMachineInstancePaused) {
			calculatePausedCondition(vmi, domain.Status.Reason)
		}
	} else if condManager.HasCondition(vmi, v1.VirtualMachineInstancePaused) {
		log.Log.Object(vmi).V(3).Info("Removing paused condition")
		condManager.RemoveCondition(vmi, v1.VirtualMachineInstancePaused)
	}
}

func (d *VirtualMachineController) updateFSFreezeStatus(vmi *v1.VirtualMachineInstance, domain *api.Domain) {

	if domain == nil || domain.Status.FSFreezeStatus.Status == "" {
		return
	}

	if domain.Status.FSFreezeStatus.Status == api.FSThawed {
		vmi.Status.FSFreezeStatus = ""
	} else {
		vmi.Status.FSFreezeStatus = domain.Status.FSFreezeStatus.Status
	}

}

func IsoGuestVolumePath(vmi *v1.VirtualMachineInstance, volume *v1.Volume) (string, bool) {
	var volPath string

	basepath := "/var/run"
	if volume.CloudInitNoCloud != nil {
<<<<<<< HEAD
		volPath = path.Join(basepath, "kubevirt-ephemeral-disks", "cloud-init-data", vmi.Namespace, vmi.Name, "noCloud.iso")
	} else if volume.CloudInitConfigDrive != nil {
		volPath = path.Join(basepath, "kubevirt-ephemeral-disks", "cloud-init-data", vmi.Namespace, vmi.Name, "configdrive.iso")
	} else if volume.ConfigMap != nil {
		volPath = path.Join(basepath, "kubevirt-private", path.Base(config.ConfigMapDisksDir), volume.Name+".iso")
	} else if volume.DownwardAPI != nil {
		volPath = path.Join(basepath, "kubevirt-private", path.Base(config.DownwardAPIDisksDir), volume.Name+".iso")
	} else if volume.Secret != nil {
		volPath = path.Join(basepath, "kubevirt-private", path.Base(config.SecretDisksDir), volume.Name+".iso")
	} else if volume.ServiceAccount != nil {
		volPath = path.Join(basepath, "kubevirt-private", path.Base(config.ServiceAccountDiskDir), config.ServiceAccountDiskName)
	} else if volume.Sysprep != nil {
		volPath = path.Join(basepath, "kubevirt-private", path.Base(config.SysprepDisksDir), volume.Name+".iso")
=======
		volPath = filepath.Join(basepath, "kubevirt-ephemeral-disks", "cloud-init-data", vmi.Namespace, vmi.Name, "noCloud.iso")
	} else if volume.CloudInitConfigDrive != nil {
		volPath = filepath.Join(basepath, "kubevirt-ephemeral-disks", "cloud-init-data", vmi.Namespace, vmi.Name, "configdrive.iso")
	} else if volume.ConfigMap != nil {
		volPath = filepath.Join(basepath, kubevirtPrivate, path.Base(config.ConfigMapDisksDir), volume.Name+".iso")
	} else if volume.DownwardAPI != nil {
		volPath = filepath.Join(basepath, kubevirtPrivate, path.Base(config.DownwardAPIDisksDir), volume.Name+".iso")
	} else if volume.Secret != nil {
		volPath = filepath.Join(basepath, kubevirtPrivate, path.Base(config.SecretDisksDir), volume.Name+".iso")
	} else if volume.ServiceAccount != nil {
		volPath = filepath.Join(basepath, kubevirtPrivate, path.Base(config.ServiceAccountDiskDir), config.ServiceAccountDiskName)
	} else if volume.Sysprep != nil {
		volPath = filepath.Join(basepath, kubevirtPrivate, path.Base(config.SysprepDisksDir), volume.Name+".iso")
>>>>>>> c26c92f7
	} else {
		return "", false
	}

	return volPath, true
}

func (d *VirtualMachineController) updateIsoSizeStatus(vmi *v1.VirtualMachineInstance) {
	var podUID string
	if vmi.Status.Phase != v1.Running {
		return
	}

	for k, v := range vmi.Status.ActivePods {
		if v == vmi.Status.NodeName {
			podUID = string(k)
			break
		}
	}
	if podUID == "" {
		log.DefaultLogger().V(2).Warningf("failed to find pod UID for VMI %s", vmi.Name)
		return
	}

	for _, volume := range vmi.Spec.Volumes {
		volPath, found := IsoGuestVolumePath(vmi, &volume)
		if !found {
			continue
		}
		res, err := d.podIsolationDetector.Detect(vmi)
		if err != nil {
			log.DefaultLogger().V(2).Warningf("failed to detect VMI %s", vmi.Name)
			continue
		}
<<<<<<< HEAD
		size, err := isolation.GetFileSize(volPath, res, d.clusterConfig.GetDiskVerification())
=======
		size, err := isolation.GetFileSize(volPath, res)
>>>>>>> c26c92f7
		if err != nil {
			log.DefaultLogger().V(2).Warningf("failed to determine file size for volume %s", volPath)
			continue
		}

		for i, _ := range vmi.Status.VolumeStatus {
			if vmi.Status.VolumeStatus[i].Name == volume.Name {
<<<<<<< HEAD
				vmi.Status.VolumeStatus[i].Size = int64(size)
=======
				vmi.Status.VolumeStatus[i].Size = size
>>>>>>> c26c92f7
				continue
			}
		}
	}
}

func (d *VirtualMachineController) updateVMIStatus(origVMI *v1.VirtualMachineInstance, domain *api.Domain, syncError error) (err error) {
	condManager := controller.NewVirtualMachineInstanceConditionManager()

	// Don't update the VirtualMachineInstance if it is already in a final state
	if origVMI.IsFinal() {
		return nil
	} else if origVMI.Status.NodeName != "" && origVMI.Status.NodeName != d.host {
		// Only update the VMI's phase if this node owns the VMI.
		// not owned by this host, likely the result of a migration
		return nil
	} else if domainMigrated(domain) {
		return d.migrationSourceUpdateVMIStatus(origVMI, domain)
	}

	vmi := origVMI.DeepCopy()
	oldStatus := *vmi.Status.DeepCopy()

	// Update VMI status fields based on what is reported on the domain
	d.updateIsoSizeStatus(vmi)
	d.setMigrationProgressStatus(vmi, domain)
	d.updateGuestInfoFromDomain(vmi, domain)
	d.updateVolumeStatusesFromDomain(vmi, domain)
	d.updateFSFreezeStatus(vmi, domain)
	err = d.netStat.UpdateStatus(vmi, domain)
	if err != nil {
		return err
	}

	// Calculate the new VirtualMachineInstance state based on what libvirt reported
	err = d.setVmPhaseForStatusReason(domain, vmi)
	if err != nil {
		return err
	}

	// Update conditions on VMI Status
	d.updateAccessCredentialConditions(vmi, domain, condManager)
	d.updateLiveMigrationConditions(vmi, condManager)
	err = d.updateGuestAgentConditions(vmi, domain, condManager)
	if err != nil {
		return err
	}
	d.updatePausedConditions(vmi, domain, condManager)

	// Handle sync error
	var criticalNetErr *neterrors.CriticalNetworkError
	if goerror.As(syncError, &criticalNetErr) {
		log.Log.Errorf("virt-launcher crashed due to a network error. Updating VMI %s status to Failed", vmi.Name)
		vmi.Status.Phase = v1.Failed
	}
	if _, ok := syncError.(*virtLauncherCriticalSecurebootError); ok {
		log.Log.Errorf("virt-launcher does not support the Secure Boot setting. Updating VMI %s status to Failed", vmi.Name)
		vmi.Status.Phase = v1.Failed
	}
	condManager.CheckFailure(vmi, syncError, "Synchronizing with the Domain failed.")

	controller.SetVMIPhaseTransitionTimestamp(origVMI, vmi)

	// Only issue vmi update if status has changed
	if !equality.Semantic.DeepEqual(oldStatus, vmi.Status) {
		key := controller.VirtualMachineInstanceKey(vmi)
		d.vmiExpectations.SetExpectations(key, 1, 0)
		_, err = d.clientset.VirtualMachineInstance(vmi.ObjectMeta.Namespace).Update(vmi)
		if err != nil {
			d.vmiExpectations.LowerExpectations(key, 1, 0)
			return err
		}
	}

	// Record an event on the VMI when the VMI's phase changes
	if oldStatus.Phase != vmi.Status.Phase {
		switch vmi.Status.Phase {
		case v1.Running:
			d.recorder.Event(vmi, k8sv1.EventTypeNormal, v1.Started.String(), VMIStarted)
		case v1.Succeeded:
			d.recorder.Event(vmi, k8sv1.EventTypeNormal, v1.Stopped.String(), VMIShutdown)
		case v1.Failed:
			d.recorder.Event(vmi, k8sv1.EventTypeWarning, v1.Stopped.String(), VMICrashed)
		}
	}

	return nil
}

func _guestAgentCommandSubsetSupported(requiredCommands []string, commands []v1.GuestAgentCommandInfo) bool {
	var found bool
	for _, cmd := range requiredCommands {
		found = false
		for _, foundCmd := range commands {
			if cmd == foundCmd.Name {
				if foundCmd.Enabled {
					found = true
				}
				break
			}
		}
		if found == false {
			return false
		}
	}
	return true

}

func isGuestAgentSupported(vmi *v1.VirtualMachineInstance, commands []v1.GuestAgentCommandInfo) bool {
	log.Log.V(3).Object(vmi).Infof("checking guest agent: %v", commands)
	if !_guestAgentCommandSubsetSupported(RequiredGuestAgentCommands, commands) {
		log.Log.V(3).Object(vmi).Info("This guest agent doesn't support required basic commands")
		return false
	}

	checkSSH := false
	checkPasswd := false

	if vmi != nil && vmi.Spec.AccessCredentials != nil {
		for _, accessCredential := range vmi.Spec.AccessCredentials {
			if accessCredential.SSHPublicKey != nil && accessCredential.SSHPublicKey.PropagationMethod.QemuGuestAgent != nil {
				// defer checking the command list so we only do that once
				checkSSH = true
			}
			if accessCredential.UserPassword != nil && accessCredential.UserPassword.PropagationMethod.QemuGuestAgent != nil {
				// defer checking the command list so we only do that once
				checkPasswd = true
			}

		}
	}

	if checkSSH && !_guestAgentCommandSubsetSupported(SSHRelatedGuestAgentCommands, commands) {
		log.Log.V(3).Object(vmi).Info("This guest agent doesn't support required public key commands")
		return false
	}

	if checkPasswd && !_guestAgentCommandSubsetSupported(PasswordRelatedGuestAgentCommands, commands) {
		log.Log.V(3).Object(vmi).Info("This guest agent doesn't support required password commands")
		return false
	}

	log.Log.V(3).Object(vmi).Info("This guest agent is supported")
	return true
}

func calculatePausedCondition(vmi *v1.VirtualMachineInstance, reason api.StateChangeReason) {
	switch reason {
	case api.ReasonPausedUser:
		log.Log.Object(vmi).V(3).Info("Adding paused condition")
		now := metav1.NewTime(time.Now())
		vmi.Status.Conditions = append(vmi.Status.Conditions, v1.VirtualMachineInstanceCondition{
			Type:               v1.VirtualMachineInstancePaused,
			Status:             k8sv1.ConditionTrue,
			LastProbeTime:      now,
			LastTransitionTime: now,
			Reason:             "PausedByUser",
			Message:            "VMI was paused by user",
		})
	case api.ReasonPausedIOError:
		log.Log.Object(vmi).V(3).Info("Adding paused condition")
		now := metav1.NewTime(time.Now())
		vmi.Status.Conditions = append(vmi.Status.Conditions, v1.VirtualMachineInstanceCondition{
			Type:               v1.VirtualMachineInstancePaused,
			Status:             k8sv1.ConditionTrue,
			LastProbeTime:      now,
			LastTransitionTime: now,
			Reason:             "PausedIOError",
			Message:            "VMI was paused, IO error",
		})
	default:
		log.Log.Object(vmi).V(3).Infof("Domain is paused for unknown reason, %s", reason)
	}
}

func newNonMigratableCondition(msg string, reason string) *v1.VirtualMachineInstanceCondition {
	return &v1.VirtualMachineInstanceCondition{
		Type:    v1.VirtualMachineInstanceIsMigratable,
		Status:  k8sv1.ConditionFalse,
		Message: msg,
		Reason:  reason,
	}
}

func (d *VirtualMachineController) calculateLiveMigrationCondition(vmi *v1.VirtualMachineInstance) (*v1.VirtualMachineInstanceCondition, bool) {
	isBlockMigration, err := d.checkVolumesForMigration(vmi)
	if err != nil {
		return newNonMigratableCondition(err.Error(), v1.VirtualMachineInstanceReasonDisksNotMigratable), isBlockMigration
	}

	err = d.checkNetworkInterfacesForMigration(vmi)
	if err != nil {
		return newNonMigratableCondition(err.Error(), v1.VirtualMachineInstanceReasonInterfaceNotMigratable), isBlockMigration
	}

	if err := d.isHostModelMigratable(vmi); err != nil {
		return newNonMigratableCondition(err.Error(), v1.VirtualMachineInstanceReasonCPUModeNotMigratable), isBlockMigration
	}

	if util.IsVMIVirtiofsEnabled(vmi) {
		return newNonMigratableCondition("VMI uses virtiofs", v1.VirtualMachineInstanceReasonVirtIOFSNotMigratable), isBlockMigration
	}

	if vmiContainsPCIHostDevice(vmi) {
		return newNonMigratableCondition("VMI uses a PCI host devices", v1.VirtualMachineInstanceReasonHostDeviceNotMigratable), isBlockMigration
	}

	if util.IsSEVVMI(vmi) {
		return newNonMigratableCondition("VMI uses SEV", v1.VirtualMachineInstanceReasonSEVNotMigratable), isBlockMigration
	}

	return &v1.VirtualMachineInstanceCondition{
		Type:   v1.VirtualMachineInstanceIsMigratable,
		Status: k8sv1.ConditionTrue,
	}, isBlockMigration
}

func vmiContainsPCIHostDevice(vmi *v1.VirtualMachineInstance) bool {
	return len(vmi.Spec.Domain.Devices.HostDevices) > 0 || len(vmi.Spec.Domain.Devices.GPUs) > 0
}

func (c *VirtualMachineController) Run(threadiness int, stopCh chan struct{}) {
	defer c.Queue.ShutDown()
	log.Log.Info("Starting virt-handler controller.")

	go c.deviceManagerController.Run(stopCh)

	cache.WaitForCacheSync(stopCh, c.domainInformer.HasSynced, c.vmiSourceInformer.HasSynced, c.vmiTargetInformer.HasSynced, c.gracefulShutdownInformer.HasSynced)

	// Queue keys for previous Domains on the host that no longer exist
	// in the cache. This ensures we perform local cleanup of deleted VMs.
	for _, domain := range c.domainInformer.GetStore().List() {
		d := domain.(*api.Domain)
		vmiRef := v1.NewVMIReferenceWithUUID(
			d.ObjectMeta.Namespace,
			d.ObjectMeta.Name,
			d.Spec.Metadata.KubeVirt.UID)

		key := controller.VirtualMachineInstanceKey(vmiRef)

		_, exists, _ := c.vmiSourceInformer.GetStore().GetByKey(key)
		if !exists {
			c.Queue.Add(key)
		}
	}

	go c.heartBeat.Run(c.heartBeatInterval, stopCh)

	// Start the actual work
	for i := 0; i < threadiness; i++ {
		go wait.Until(c.runWorker, time.Second, stopCh)
	}

	<-stopCh
	log.Log.Info("Stopping virt-handler controller.")
}

func (c *VirtualMachineController) runWorker() {
	for c.Execute() {
	}
}

func (c *VirtualMachineController) Execute() bool {
	key, quit := c.Queue.Get()
	if quit {
		return false
	}
	defer c.Queue.Done(key)
	if err := c.execute(key.(string)); err != nil {
		log.Log.Reason(err).Infof("re-enqueuing VirtualMachineInstance %v", key)
		c.Queue.AddRateLimited(key)
	} else {
		log.Log.V(4).Infof("processed VirtualMachineInstance %v", key)
		c.Queue.Forget(key)
	}
	return true
}

func (d *VirtualMachineController) getVMIFromCache(key string) (vmi *v1.VirtualMachineInstance, exists bool, err error) {

	// Fetch the latest Vm state from cache
	obj, exists, err := d.vmiSourceInformer.GetStore().GetByKey(key)
	if err != nil {
		return nil, false, err
	}

	if !exists {
		obj, exists, err = d.vmiTargetInformer.GetStore().GetByKey(key)
		if err != nil {
			return nil, false, err
		}
	}

	// Retrieve the VirtualMachineInstance
	if !exists {
		namespace, name, err := cache.SplitMetaNamespaceKey(key)
		if err != nil {
			// TODO log and don't retry
			return nil, false, err
		}
		vmi = v1.NewVMIReferenceFromNameWithNS(namespace, name)
	} else {
		vmi = obj.(*v1.VirtualMachineInstance)
	}
	return vmi, exists, nil
}

func (d *VirtualMachineController) getDomainFromCache(key string) (domain *api.Domain, exists bool, cachedUID types.UID, err error) {

	obj, exists, err := d.domainInformer.GetStore().GetByKey(key)

	if err != nil {
		return nil, false, "", err
	}

	if exists {
		domain = obj.(*api.Domain)
		cachedUID = domain.Spec.Metadata.KubeVirt.UID

		// We're using the DeletionTimestamp to signify that the
		// Domain is deleted rather than sending the DELETE watch event.
		if domain.ObjectMeta.DeletionTimestamp != nil {
			exists = false
			domain = nil
		}
	}
	return domain, exists, cachedUID, nil
}

func (d *VirtualMachineController) migrationOrphanedSourceNodeExecute(vmi *v1.VirtualMachineInstance, domainExists bool) error {

	if domainExists {
		err := d.processVmDelete(vmi)
		if err != nil {
			return err
		}
		// we can perform the cleanup immediately after
		// the successful delete here because we don't have
		// to report the deletion results on the VMI status
		// in this case.
		err = d.processVmCleanup(vmi)
		if err != nil {
			return err
		}
	} else {
		err := d.processVmCleanup(vmi)
		if err != nil {
			return err
		}
	}
	return nil
}

func (d *VirtualMachineController) migrationTargetExecute(vmi *v1.VirtualMachineInstance, vmiExists bool, domainExists bool) error {

	// set to true when preparation of migration target should be aborted.
	shouldAbort := false
	// set to true when VirtualMachineInstance migration target needs to be prepared
	shouldUpdate := false
	// set true when the current migration target has exitted and needs to be cleaned up.
	shouldCleanUp := false

	if vmiExists && vmi.IsRunning() {
		shouldUpdate = true
	}

	if !vmiExists || vmi.DeletionTimestamp != nil {
		shouldAbort = true
	} else if vmi.IsFinal() {
		shouldAbort = true
	} else if d.hasStaleClientConnections(vmi) {
		// if stale client exists, force cleanup.
		// This can happen as a result of a previously
		// failed attempt to migrate the vmi to this node.
		shouldCleanUp = true
	}

	if shouldAbort {
		if domainExists {
			err := d.processVmDelete(vmi)
			if err != nil {
				return err
			}
		}

		err := d.processVmCleanup(vmi)
		if err != nil {
			return err
		}
	} else if shouldCleanUp {
		log.Log.Object(vmi).Infof("Stale client for migration target found. Cleaning up.")

		err := d.processVmCleanup(vmi)
		if err != nil {
			return err
		}

		// if we're still the migration target, we need to keep trying until the migration fails.
		// it's possible we're simply waiting for another target pod to come online.
		d.Queue.AddAfter(controller.VirtualMachineInstanceKey(vmi), time.Second*1)

	} else if shouldUpdate {
		log.Log.Object(vmi).Info("Processing vmi migration target update")

		// prepare the POD for the migration
		err := d.processVmUpdate(vmi, domainExists)
		if err != nil {
			return err
		}

		err = d.migrationTargetUpdateVMIStatus(vmi, domainExists)
		if err != nil {
			return err
		}
	}

	return nil
}

// Legacy, remove once we're certain we are no longer supporting
// VMIs running with the old graceful shutdown trigger logic
func gracefulShutdownTriggerFromNamespaceName(baseDir string, namespace string, name string) string {
	triggerFile := namespace + "_" + name
	return filepath.Join(baseDir, "graceful-shutdown-trigger", triggerFile)
}

// Legacy, remove once we're certain we are no longer supporting
// VMIs running with the old graceful shutdown trigger logic
func vmGracefulShutdownTriggerClear(baseDir string, vmi *v1.VirtualMachineInstance) error {
	triggerFile := gracefulShutdownTriggerFromNamespaceName(baseDir, vmi.Namespace, vmi.Name)
	return diskutils.RemoveFilesIfExist(triggerFile)
}

// Legacy, remove once we're certain we are no longer supporting
// VMIs running with the old graceful shutdown trigger logic
func vmHasGracefulShutdownTrigger(baseDir string, vmi *v1.VirtualMachineInstance) (bool, error) {
	triggerFile := gracefulShutdownTriggerFromNamespaceName(baseDir, vmi.Namespace, vmi.Name)
	return diskutils.FileExists(triggerFile)
}

// Determine if gracefulShutdown has been triggered by virt-launcher
func (d *VirtualMachineController) hasGracefulShutdownTrigger(vmi *v1.VirtualMachineInstance, domain *api.Domain) (bool, error) {

	// This is the new way of reporting GracefulShutdown, via domain metadata.
	if domain != nil &&
		domain.Spec.Metadata.KubeVirt.GracePeriod != nil &&
		domain.Spec.Metadata.KubeVirt.GracePeriod.MarkedForGracefulShutdown != nil &&
		*domain.Spec.Metadata.KubeVirt.GracePeriod.MarkedForGracefulShutdown == true {
		return true, nil
	}

	// Fallback to detecting the old way of reporting gracefulshutdown, via file.
	// We keep this around in order to ensure backwards compatibility
	return vmHasGracefulShutdownTrigger(d.virtShareDir, vmi)
}

func (d *VirtualMachineController) defaultExecute(key string,
	vmi *v1.VirtualMachineInstance,
	vmiExists bool,
	domain *api.Domain,
	domainExists bool) error {

	// set to true when domain needs to be shutdown.
	shouldShutdown := false
	// set to true when domain needs to be removed from libvirt.
	shouldDelete := false
	// optimization. set to true when processing already deleted domain.
	shouldCleanUp := false
	// set to true when VirtualMachineInstance is active or about to become active.
	shouldUpdate := false
	// set true to ensure that no updates to the current VirtualMachineInstance state will occur
	forceIgnoreSync := false

	log.Log.V(3).Infof("Processing event %v", key)

	if vmiExists && domainExists {
		log.Log.Object(vmi).Infof("VMI is in phase: %v | Domain status: %v, reason: %v", vmi.Status.Phase, domain.Status.Status, domain.Status.Reason)
	} else if vmiExists {
		log.Log.Object(vmi).Infof("VMI is in phase: %v | Domain does not exist", vmi.Status.Phase)
	} else if domainExists {
		vmiRef := v1.NewVMIReferenceWithUUID(domain.ObjectMeta.Namespace, domain.ObjectMeta.Name, domain.Spec.Metadata.KubeVirt.UID)
		log.Log.Object(vmiRef).Infof("VMI does not exist | Domain status: %v, reason: %v", domain.Status.Status, domain.Status.Reason)
	} else {
		log.Log.Info("VMI does not exist | Domain does not exist")
	}

	domainAlive := domainExists &&
		domain.Status.Status != api.Shutoff &&
		domain.Status.Status != api.Crashed &&
		domain.Status.Status != ""

	domainMigrated := domainExists && domainMigrated(domain)

	gracefulShutdown, err := d.hasGracefulShutdownTrigger(vmi, domain)
	if err != nil {
		return err
	} else if gracefulShutdown && vmi.IsRunning() {
		if domainAlive {
			log.Log.Object(vmi).V(3).Info("Shutting down due to graceful shutdown signal.")
			shouldShutdown = true
		} else {
			shouldDelete = true
		}
	}

	// Determine removal of VirtualMachineInstance from cache should result in deletion.
	if !vmiExists {
		switch {
		case domainAlive:
			// The VirtualMachineInstance is deleted on the cluster, and domain is alive,
			// then shut down the domain.
			log.Log.Object(vmi).V(3).Info("Shutting down domain for deleted VirtualMachineInstance object.")
			shouldShutdown = true
		case domainExists:
			// The VirtualMachineInstance is deleted on the cluster, and domain is not alive
			// then delete the domain.
			log.Log.Object(vmi).V(3).Info("Deleting domain for deleted VirtualMachineInstance object.")
			shouldDelete = true
		default:
			// If neither the domain nor the vmi object exist locally,
			// then ensure any remaining local ephemeral data is cleaned up.
			shouldCleanUp = true
		}
	}

	// Determine if VirtualMachineInstance is being deleted.
	if vmiExists && vmi.ObjectMeta.DeletionTimestamp != nil {
		switch {
		case domainAlive:
			log.Log.Object(vmi).V(3).Info("Shutting down domain for VirtualMachineInstance with deletion timestamp.")
			shouldShutdown = true
		case domainExists:
			log.Log.Object(vmi).V(3).Info("Deleting domain for VirtualMachineInstance with deletion timestamp.")
			shouldDelete = true
		default:
			if vmi.IsFinal() {
				shouldCleanUp = true
			}
		}
	}

	// Determine if domain needs to be deleted as a result of VirtualMachineInstance
	// shutting down naturally (guest internal invoked shutdown)
	if domainExists && vmiExists && vmi.IsFinal() {
		log.Log.Object(vmi).V(3).Info("Removing domain and ephemeral data for finalized vmi.")
		shouldDelete = true
	} else if !domainExists && vmiExists && vmi.IsFinal() {
		log.Log.Object(vmi).V(3).Info("Cleaning up local data for finalized vmi.")
		shouldCleanUp = true
	}

	// Determine if an active (or about to be active) VirtualMachineInstance should be updated.
	if vmiExists && !vmi.IsFinal() {
		// requiring the phase of the domain and VirtualMachineInstance to be in sync is an
		// optimization that prevents unnecessary re-processing VMIs during the start flow.
		phase, err := d.calculateVmPhaseForStatusReason(domain, vmi)
		if err != nil {
			return err
		}
		if vmi.Status.Phase == phase {
			shouldUpdate = true
		}
	}

	// NOTE: This must be the last check that occurs before checking the sync booleans!
	//
	// Special logic for domains migrated from a source node.
	// Don't delete/destroy domain until the handoff occurs.
	if domainMigrated {
		// only allow the sync to occur on the domain once we've done
		// the node handoff. Otherwise we potentially lose the fact that
		// the domain migrated because we'll attempt to delete the locally
		// shut off domain during the sync.
		if vmiExists &&
			!vmi.IsFinal() &&
			vmi.DeletionTimestamp == nil &&
			vmi.Status.NodeName != "" &&
			vmi.Status.NodeName == d.host {

			// If the domain migrated but the VMI still thinks this node
			// is the host, force ignore the sync until the VMI's status
			// is updated to reflect the node the domain migrated to.
			forceIgnoreSync = true
		}
	}

	var syncErr error

	// Process the VirtualMachineInstance update in this order.
	// * Shutdown and Deletion due to VirtualMachineInstance deletion, process stopping, graceful shutdown trigger, etc...
	// * Cleanup of already shutdown and Deleted VMIs
	// * Update due to spec change and initial start flow.
	switch {
	case forceIgnoreSync:
		log.Log.Object(vmi).V(3).Info("No update processing required: forced ignore")
	case shouldShutdown:
		log.Log.Object(vmi).V(3).Info("Processing shutdown.")
		syncErr = d.processVmShutdown(vmi, domain)
	case shouldDelete:
		log.Log.Object(vmi).V(3).Info("Processing deletion.")
		syncErr = d.processVmDelete(vmi)
	case shouldCleanUp:
		log.Log.Object(vmi).V(3).Info("Processing local ephemeral data cleanup for shutdown domain.")
		syncErr = d.processVmCleanup(vmi)
	case shouldUpdate:
		log.Log.Object(vmi).V(3).Info("Processing vmi update")
		syncErr = d.processVmUpdate(vmi, domainExists)
	default:
		log.Log.Object(vmi).V(3).Info("No update processing required")
	}

	if syncErr != nil && !vmi.IsFinal() {
		d.recorder.Event(vmi, k8sv1.EventTypeWarning, v1.SyncFailed.String(), syncErr.Error())

		// `syncErr` will be propagated anyway, and it will be logged in `re-enqueueing`
		// so there is no need to log it twice in hot path without increased verbosity.
		log.Log.Object(vmi).V(3).Reason(syncErr).Error("Synchronizing the VirtualMachineInstance failed.")
	}

	// Update the VirtualMachineInstance status, if the VirtualMachineInstance exists
	if vmiExists {
		err = d.updateVMIStatus(vmi, domain, syncErr)
		if err != nil {
			log.Log.Object(vmi).Reason(err).Error("Updating the VirtualMachineInstance status failed.")
			return err
		}
	}

	if syncErr != nil {
		return syncErr
	}

	log.Log.Object(vmi).V(3).Info("Synchronization loop succeeded.")
	return nil

}

func (d *VirtualMachineController) execute(key string) error {
	vmi, vmiExists, err := d.getVMIFromCache(key)
	if err != nil {
		return err
	}

	if !vmiExists {
		d.vmiExpectations.DeleteExpectations(key)
	} else if !d.vmiExpectations.SatisfiedExpectations(key) {
		return nil
	}

	domain, domainExists, domainCachedUID, err := d.getDomainFromCache(key)
	if err != nil {
		return err
	}

	if !vmiExists && string(domainCachedUID) != "" {
		// it's possible to discover the UID from cache even if the domain
		// doesn't technically exist anymore
		vmi.UID = domainCachedUID
		log.Log.Object(vmi).Infof("Using cached UID for vmi found in domain cache")
	}

	// As a last effort, if the UID still can't be determined attempt
	// to retrieve it from the ghost record
	if string(vmi.UID) == "" {
		uid := virtcache.LastKnownUIDFromGhostRecordCache(key)
		if uid != "" {
			log.Log.Object(vmi).V(3).Infof("ghost record cache provided %s as UID", uid)
			vmi.UID = uid
		} else {
			// legacy support, attempt to find UID from watchdog file it exists.
			uid := watchdog.WatchdogFileGetUID(d.virtShareDir, vmi)
			if uid != "" {
				log.Log.Object(vmi).V(3).Infof("watchdog file provided %s as UID", uid)
				vmi.UID = types.UID(uid)
			}
		}
	}

	if vmiExists && domainExists && domain.Spec.Metadata.KubeVirt.UID != vmi.UID {
		oldVMI := v1.NewVMIReferenceFromNameWithNS(vmi.Namespace, vmi.Name)
		oldVMI.UID = domain.Spec.Metadata.KubeVirt.UID
		expired, initialized, err := d.isLauncherClientUnresponsive(oldVMI)
		if err != nil {
			return err
		}
		// If we found an outdated domain which is also not alive anymore, clean up
		if !initialized {
			d.Queue.AddAfter(controller.VirtualMachineInstanceKey(vmi), time.Second*1)
			return nil
		} else if expired {
			log.Log.Object(oldVMI).Infof("Detected stale vmi %s that still needs cleanup before new vmi %s with identical name/namespace can be processed", oldVMI.UID, vmi.UID)
			err = d.processVmCleanup(oldVMI)
			if err != nil {
				return err
			}
			// Make sure we re-enqueue the key to ensure this new VMI is processed
			// after the stale domain is removed
			d.Queue.AddAfter(controller.VirtualMachineInstanceKey(vmi), time.Second*5)
		}

		return nil
	}

	// Take different execution paths depending on the state of the migration and the
	// node this is executed on.

	if vmiExists && d.isPreMigrationTarget(vmi) {
		// 1. PRE-MIGRATION TARGET PREPARATION PATH
		//
		// If this node is the target of the vmi's migration, take
		// a different execute path. The target execute path prepares
		// the local environment for the migration, but does not
		// start the VMI
		return d.migrationTargetExecute(vmi, vmiExists, domainExists)
	} else if vmiExists && d.isOrphanedMigrationSource(vmi) {
		// 3. POST-MIGRATION SOURCE CLEANUP
		//
		// After a migration, the migrated domain still exists in the old
		// source's domain cache. Ensure that any node that isn't currently
		// the target or owner of the VMI handles deleting the domain locally.
		return d.migrationOrphanedSourceNodeExecute(vmi, domainExists)
	}
	return d.defaultExecute(key,
		vmi,
		vmiExists,
		domain,
		domainExists)

}

func (d *VirtualMachineController) processVmCleanup(vmi *v1.VirtualMachineInstance) error {

	vmiId := string(vmi.UID)

	log.Log.Object(vmi).Infof("Performing final local cleanup for vmi with uid %s", vmiId)
	// If the VMI is using the old graceful shutdown trigger on
	// a hostmount, make sure to clear that file still.
	err := vmGracefulShutdownTriggerClear(d.virtShareDir, vmi)
	if err != nil {
		return err
	}

	d.migrationProxy.StopTargetListener(vmiId)
	d.migrationProxy.StopSourceListener(vmiId)

	// Unmount container disks and clean up remaining files
	if err := d.containerDiskMounter.UnmountKernelArtifacts(vmi); err != nil {
		return err
	}
	if err := d.containerDiskMounter.Unmount(vmi); err != nil {
		return err
	}
	if err := d.hotplugVolumeMounter.UnmountAll(vmi); err != nil {
		return err
	}

	d.teardownNetwork(vmi)

	// Watch dog file and command client must be the last things removed here
	err = d.closeLauncherClient(vmi)
	if err != nil {
		return err
	}

	// Remove the domain from cache in the event that we're performing
	// a final cleanup and never received the "DELETE" event. This is
	// possible if the VMI pod goes away before we receive the final domain
	// "DELETE"
	domain := api.NewDomainReferenceFromName(vmi.Namespace, vmi.Name)
	log.Log.Object(domain).Infof("Removing domain from cache during final cleanup")
	return d.domainInformer.GetStore().Delete(domain)
}

func (d *VirtualMachineController) closeLauncherClient(vmi *v1.VirtualMachineInstance) error {

	// UID is required in order to close socket
	if string(vmi.GetUID()) == "" {
		return nil
	}

	clientInfo, exists := d.launcherClients.Load(vmi.UID)
	if exists && clientInfo.Client != nil {
		clientInfo.Client.Close()
		close(clientInfo.DomainPipeStopChan)

		// With legacy sockets on hostpaths, we have to cleanup the sockets ourselves.
		if cmdclient.IsLegacySocket(clientInfo.SocketFile) {
			err := os.RemoveAll(clientInfo.SocketFile)
			if err != nil {
				return err
			}
		}
	}

	// for legacy support, ensure watchdog is removed when client is removed
	// in the event that watchdog VMIs are still in use
	err := watchdog.WatchdogFileRemove(d.virtShareDir, vmi)
	if err != nil {
		return err
	}

	virtcache.DeleteGhostRecord(vmi.Namespace, vmi.Name)
	d.launcherClients.Delete(vmi.UID)
	return nil
}

// used by unit tests to add mock clients
func (d *VirtualMachineController) addLauncherClient(vmUID types.UID, info *virtcache.LauncherClientInfo) error {
	d.launcherClients.Store(vmUID, info)
	return nil
}

func (d *VirtualMachineController) isLauncherClientUnresponsive(vmi *v1.VirtualMachineInstance) (unresponsive bool, initialized bool, err error) {
	var socketFile string

	clientInfo, exists := d.launcherClients.Load(vmi.UID)
	if exists {
		if clientInfo.Ready == true {
			// use cached socket if we previously established a connection
			socketFile = clientInfo.SocketFile
		} else {
			socketFile, err = cmdclient.FindSocketOnHost(vmi)
			if err != nil {
				// socket does not exist, but let's see if the pod is still there
				if _, err = cmdclient.FindPodDirOnHost(vmi); err != nil {
					// no pod meanst that waiting for it to initialize makes no sense
					return true, true, nil
				}
				// pod is still there, if there is no socket let's wait for it to become ready
				if clientInfo.NotInitializedSince.Before(time.Now().Add(-3 * time.Minute)) {
					return true, true, nil
				}
				return false, false, nil
			}
			clientInfo.Ready = true
			clientInfo.SocketFile = socketFile
		}
	} else {
		clientInfo := &virtcache.LauncherClientInfo{
			NotInitializedSince: time.Now(),
			Ready:               false,
		}
		d.launcherClients.Store(vmi.UID, clientInfo)
		// attempt to find the socket if the established connection doesn't currently exist.
		socketFile, err = cmdclient.FindSocketOnHost(vmi)
		// no socket file, no VMI, so it's unresponsive
		if err != nil {
			// socket does not exist, but let's see if the pod is still there
			if _, err = cmdclient.FindPodDirOnHost(vmi); err != nil {
				// no pod meanst that waiting for it to initialize makes no sense
				return true, true, nil
			}
			return false, false, nil
		}
		clientInfo.Ready = true
		clientInfo.SocketFile = socketFile
	}
	// The new way of detecting unresponsive VMIs monitors the
	// cmd socket. This requires an updated VMI image. Old VMIs
	// still use the watchdog method.
	watchDogExists, _ := watchdog.WatchdogFileExists(d.virtShareDir, vmi)
	if cmdclient.SocketMonitoringEnabled(socketFile) && !watchDogExists {
		isUnresponsive := cmdclient.IsSocketUnresponsive(socketFile)
		return isUnresponsive, true, nil
	}

	// fall back to legacy watchdog support for backwards compatibility
	isUnresponsive, err := watchdog.WatchdogFileIsExpired(d.watchdogTimeoutSeconds, d.virtShareDir, vmi)
	return isUnresponsive, true, err
}

func (d *VirtualMachineController) getLauncherClient(vmi *v1.VirtualMachineInstance) (cmdclient.LauncherClient, error) {
	var err error

	clientInfo, exists := d.launcherClients.Load(vmi.UID)
	if exists && clientInfo.Client != nil {
		return clientInfo.Client, nil
	}

	socketFile, err := cmdclient.FindSocketOnHost(vmi)
	if err != nil {
		return nil, err
	}

	err = virtcache.AddGhostRecord(vmi.Namespace, vmi.Name, socketFile, vmi.UID)
	if err != nil {
		return nil, err
	}

	client, err := cmdclient.NewClient(socketFile)
	if err != nil {
		return nil, err
	}

	domainPipeStopChan := make(chan struct{})
	// if this isn't a legacy socket, we need to
	// pipe in the domain socket into the VMI's filesystem
	if !cmdclient.IsLegacySocket(socketFile) {
		err = d.startDomainNotifyPipe(domainPipeStopChan, vmi)
		if err != nil {
			client.Close()
			close(domainPipeStopChan)
			return nil, err
		}
	}

	d.launcherClients.Store(vmi.UID, &virtcache.LauncherClientInfo{
		Client:              client,
		SocketFile:          socketFile,
		DomainPipeStopChan:  domainPipeStopChan,
		NotInitializedSince: time.Now(),
		Ready:               true,
	})

	return client, nil
}

func (d *VirtualMachineController) processVmShutdown(vmi *v1.VirtualMachineInstance, domain *api.Domain) error {

	// Only attempt to shutdown/destroy if we still have a connection established with the pod.
	client, err := d.getVerifiedLauncherClient(vmi)
	if err != nil {
		return err
	}

	// Only attempt to gracefully shutdown if the domain has the ACPI feature enabled
	if isACPIEnabled(vmi, domain) {
		if expired, timeLeft := d.hasGracePeriodExpired(domain); !expired {
			return d.handleVMIShutdown(vmi, domain, client, timeLeft)
		}
		log.Log.Object(vmi).Infof("Grace period expired, killing deleted VirtualMachineInstance %s", vmi.GetObjectMeta().GetName())
	} else {
		log.Log.Object(vmi).Infof("ACPI feature not available, killing deleted VirtualMachineInstance %s", vmi.GetObjectMeta().GetName())
	}

	err = client.KillVirtualMachine(vmi)
	if err != nil && !cmdclient.IsDisconnected(err) {
		// Only report err if it wasn't the result of a disconnect.
		//
		// Both virt-launcher and virt-handler are trying to destroy
		// the VirtualMachineInstance at the same time. It's possible the client may get
		// disconnected during the kill request, which shouldn't be
		// considered an error.
		return err
	}

	d.recorder.Event(vmi, k8sv1.EventTypeNormal, v1.Deleted.String(), VMIStopping)

	return nil
}

func (d *VirtualMachineController) handleVMIShutdown(vmi *v1.VirtualMachineInstance, domain *api.Domain, client cmdclient.LauncherClient, timeLeft int64) error {
	if domain.Status.Status != api.Shutdown {
		return d.shutdownVMI(vmi, client, timeLeft)
	}
	log.Log.V(4).Object(vmi).Infof("%s is already shutting down.", vmi.GetObjectMeta().GetName())
	return nil
}

func (d *VirtualMachineController) shutdownVMI(vmi *v1.VirtualMachineInstance, client cmdclient.LauncherClient, timeLeft int64) error {
	err := client.ShutdownVirtualMachine(vmi)
	if err != nil && !cmdclient.IsDisconnected(err) {
		// Only report err if it wasn't the result of a disconnect.
		//
		// Both virt-launcher and virt-handler are trying to destroy
		// the VirtualMachineInstance at the same time. It's possible the client may get
		// disconnected during the kill request, which shouldn't be
		// considered an error.
		return err
	}

	log.Log.Object(vmi).Infof("Signaled graceful shutdown for %s", vmi.GetObjectMeta().GetName())

	// Make sure that we don't hot-loop in case we send the first domain notification
	if timeLeft == -1 {
		timeLeft = 5
		if vmi.Spec.TerminationGracePeriodSeconds != nil && *vmi.Spec.TerminationGracePeriodSeconds < timeLeft {
			timeLeft = *vmi.Spec.TerminationGracePeriodSeconds
		}
	}
	// In case we have a long grace period, we want to resend the graceful shutdown every 5 seconds
	// That's important since a booting OS can miss ACPI signals
	if timeLeft > 5 {
		timeLeft = 5
	}

	// pending graceful shutdown.
	d.Queue.AddAfter(controller.VirtualMachineInstanceKey(vmi), time.Duration(timeLeft)*time.Second)
	d.recorder.Event(vmi, k8sv1.EventTypeNormal, v1.ShuttingDown.String(), VMIGracefulShutdown)
	return nil
}

func (d *VirtualMachineController) processVmDelete(vmi *v1.VirtualMachineInstance) error {

	// Only attempt to shutdown/destroy if we still have a connection established with the pod.
	client, err := d.getVerifiedLauncherClient(vmi)

	// If the pod has been torn down, we know the VirtualMachineInstance is down.
	if err == nil {

		log.Log.Object(vmi).Infof("Signaled deletion for %s", vmi.GetObjectMeta().GetName())

		// pending deletion.
		d.recorder.Event(vmi, k8sv1.EventTypeNormal, v1.Deleted.String(), VMISignalDeletion)

		err = client.DeleteDomain(vmi)
		if err != nil && !cmdclient.IsDisconnected(err) {
			// Only report err if it wasn't the result of a disconnect.
			//
			// Both virt-launcher and virt-handler are trying to destroy
			// the VirtualMachineInstance at the same time. It's possible the client may get
			// disconnected during the kill request, which shouldn't be
			// considered an error.
			return err
		}
	}

	return nil

}

func (d *VirtualMachineController) hasStaleClientConnections(vmi *v1.VirtualMachineInstance) bool {
	_, err := d.getVerifiedLauncherClient(vmi)
	if err == nil {
		// current client connection is good.
		return false
	}

	// no connection, but ghost file exists.
	if virtcache.HasGhostRecord(vmi.Namespace, vmi.Name) {
		return true
	}

	return false

}

func (d *VirtualMachineController) getVerifiedLauncherClient(vmi *v1.VirtualMachineInstance) (client cmdclient.LauncherClient, err error) {
	client, err = d.getLauncherClient(vmi)
	if err != nil {
		return
	}

	// Verify connectivity.
	// It's possible the pod has already been torn down along with the VirtualMachineInstance.
	err = client.Ping()
	return
}

func (d *VirtualMachineController) isOrphanedMigrationSource(vmi *v1.VirtualMachineInstance) bool {
	nodeName, ok := vmi.Labels[v1.NodeNameLabel]

	if ok && nodeName != "" && nodeName != d.host {
		return true
	}

	return false
}

func (d *VirtualMachineController) isPreMigrationTarget(vmi *v1.VirtualMachineInstance) bool {

	migrationTargetNodeName, ok := vmi.Labels[v1.MigrationTargetNodeNameLabel]

	if ok &&
		migrationTargetNodeName != "" &&
		migrationTargetNodeName != vmi.Status.NodeName &&
		migrationTargetNodeName == d.host {
		return true
	}

	return false
}

func (d *VirtualMachineController) checkNetworkInterfacesForMigration(vmi *v1.VirtualMachineInstance) error {
	ifaces := vmi.Spec.Domain.Devices.Interfaces
	if len(ifaces) == 0 {
		return nil
	}

	if !netvmispec.IsPodNetworkWithMasqueradeBindingInterface(vmi.Spec.Networks, ifaces) {
		return fmt.Errorf("cannot migrate VMI which does not use masquerade to connect to the pod network")
	}

	sriovLiveMigrationEnabled := d.clusterConfig.SRIOVLiveMigrationEnabled()
	if len(netvmispec.FilterSRIOVInterfaces(ifaces)) > 0 && !sriovLiveMigrationEnabled {
		return fmt.Errorf("SRIOVLiveMigration feature-gate is closed, can't migrate VMI with SRIOV interfaces")
	}

	return nil
}

func (d *VirtualMachineController) checkVolumesForMigration(vmi *v1.VirtualMachineInstance) (blockMigrate bool, err error) {

	volumeStatusMap := make(map[string]v1.VolumeStatus)

	for _, volumeStatus := range vmi.Status.VolumeStatus {
		volumeStatusMap[volumeStatus.Name] = volumeStatus
	}

	// Check if all VMI volumes can be shared between the source and the destination
	// of a live migration. blockMigrate will be returned as false, only if all volumes
	// are shared and the VMI has no local disks
	// Some combinations of disks makes the VMI no suitable for live migration.
	// A relevant error will be returned in this case.
	for _, volume := range vmi.Spec.Volumes {
		volSrc := volume.VolumeSource
		if volSrc.PersistentVolumeClaim != nil || volSrc.DataVolume != nil {

			var claimName string
			if volSrc.PersistentVolumeClaim != nil {
				claimName = volSrc.PersistentVolumeClaim.ClaimName
			} else {
				claimName = volSrc.DataVolume.Name
			}

			volumeStatus, ok := volumeStatusMap[volume.Name]

			if !ok || volumeStatus.PersistentVolumeClaimInfo == nil {
				return true, fmt.Errorf("cannot migrate VMI: Unable to determine if PVC %v is shared, live migration requires that all PVCs must be shared (using ReadWriteMany access mode)", claimName)
			} else if !pvctypes.HasSharedAccessMode(volumeStatus.PersistentVolumeClaimInfo.AccessModes) {
				return true, fmt.Errorf("cannot migrate VMI: PVC %v is not shared, live migration requires that all PVCs must be shared (using ReadWriteMany access mode)", claimName)
			}

		} else if volSrc.HostDisk != nil {
			shared := volSrc.HostDisk.Shared != nil && *volSrc.HostDisk.Shared
			if !shared {
				return true, fmt.Errorf("cannot migrate VMI with non-shared HostDisk")
			}
		} else {
			isVolumeUsedByReadOnlyDisk := false
			for _, disk := range vmi.Spec.Domain.Devices.Disks {
				if virtutil.IsReadOnlyDisk(&disk) && disk.Name == volume.Name {
					isVolumeUsedByReadOnlyDisk = true
					break
				}
			}

			if isVolumeUsedByReadOnlyDisk {
				continue
			}

			log.Log.Object(vmi).Infof("migration is block migration because of %s volume", volume.Name)
			blockMigrate = true
		}
	}
	return
}

func (d *VirtualMachineController) isMigrationSource(vmi *v1.VirtualMachineInstance) bool {

	if vmi.Status.MigrationState != nil &&
		vmi.Status.MigrationState.SourceNode == d.host &&
		vmi.Status.MigrationState.TargetNodeAddress != "" &&
		!vmi.Status.MigrationState.Completed {

		return true
	}
	return false

}

func (d *VirtualMachineController) handleTargetMigrationProxy(vmi *v1.VirtualMachineInstance) error {
	// handle starting/stopping target migration proxy
	migrationTargetSockets := []string{}
	res, err := d.podIsolationDetector.Detect(vmi)
	if err != nil {
		return err
	}

	// Get the libvirt connection socket file on the destination pod.
	socketFile := fmt.Sprintf(filepath.Join(d.virtLauncherFSRunDirPattern, "libvirt/libvirt-sock"), res.Pid())
	// the migration-proxy is no longer shared via host mount, so we
	// pass in the virt-launcher's baseDir to reach the unix sockets.
	baseDir := fmt.Sprintf(filepath.Join(d.virtLauncherFSRunDirPattern, "kubevirt"), res.Pid())
	migrationTargetSockets = append(migrationTargetSockets, socketFile)

	isBlockMigration := vmi.Status.MigrationMethod == v1.BlockMigration
	migrationPortsRange := migrationproxy.GetMigrationPortsList(isBlockMigration)
	for _, port := range migrationPortsRange {
		key := migrationproxy.ConstructProxyKey(string(vmi.UID), port)
		// a proxy between the target direct qemu channel and the connector in the destination pod
		destSocketFile := migrationproxy.SourceUnixFile(baseDir, key)
		migrationTargetSockets = append(migrationTargetSockets, destSocketFile)
	}
	err = d.migrationProxy.StartTargetListener(string(vmi.UID), migrationTargetSockets)
	if err != nil {
		return err
	}
	return nil
}

func (d *VirtualMachineController) handlePostMigrationProxyCleanup(vmi *v1.VirtualMachineInstance) error {

	if vmi.Status.MigrationState == nil || vmi.Status.MigrationState.Completed || vmi.Status.MigrationState.Failed {
		d.migrationProxy.StopTargetListener(string(vmi.UID))
		d.migrationProxy.StopSourceListener(string(vmi.UID))
	}
	return nil
}

func (d *VirtualMachineController) handleSourceMigrationProxy(vmi *v1.VirtualMachineInstance) error {

	res, err := d.podIsolationDetector.Detect(vmi)
	if err != nil {
		return err
	}
	// the migration-proxy is no longer shared via host mount, so we
	// pass in the virt-launcher's baseDir to reach the unix sockets.
	baseDir := fmt.Sprintf(filepath.Join(d.virtLauncherFSRunDirPattern, "kubevirt"), res.Pid())
	d.migrationProxy.StopTargetListener(string(vmi.UID))
	if vmi.Status.MigrationState.TargetDirectMigrationNodePorts == nil {
		msg := "No migration proxy has been created for this vmi"
		return fmt.Errorf("%s", msg)
	}
	err = d.migrationProxy.StartSourceListener(
		string(vmi.UID),
		vmi.Status.MigrationState.TargetNodeAddress,
		vmi.Status.MigrationState.TargetDirectMigrationNodePorts,
		baseDir,
	)
	if err != nil {
		return err
	}

	return nil
}

func (d *VirtualMachineController) getLauncherClientInfo(vmi *v1.VirtualMachineInstance) *virtcache.LauncherClientInfo {
	launcherInfo, exists := d.launcherClients.Load(vmi.UID)
	if !exists {
		return nil
	}
	return launcherInfo
}

func (d *VirtualMachineController) vmUpdateHelperMigrationSource(origVMI *v1.VirtualMachineInstance) error {
	client, err := d.getLauncherClient(origVMI)
	if err != nil {
		return fmt.Errorf(unableCreateVirtLauncherConnectionFmt, err)
	}

	vmi := origVMI.DeepCopy()

	err = hostdisk.ReplacePVCByHostDisk(vmi)
	if err != nil {
		return err
	}

	err = d.handleSourceMigrationProxy(vmi)
	if err != nil {
		return fmt.Errorf("failed to handle migration proxy: %v", err)
	}

	if vmi.Status.MigrationState.AbortRequested {
		if vmi.Status.MigrationState.AbortStatus != v1.MigrationAbortInProgress {
			err = client.CancelVirtualMachineMigration(vmi)
			if err != nil {
				return err
			}
			d.recorder.Event(vmi, k8sv1.EventTypeNormal, v1.Migrating.String(), "VirtualMachineInstance is aborting migration.")
		}
	} else {
		migrationConfiguration := vmi.Status.MigrationState.MigrationConfiguration
		if migrationConfiguration == nil {
			migrationConfiguration = d.clusterConfig.GetMigrationConfiguration()
		}

		options := &cmdclient.MigrationOptions{
			Bandwidth:               *migrationConfiguration.BandwidthPerMigration,
			ProgressTimeout:         *migrationConfiguration.ProgressTimeout,
			CompletionTimeoutPerGiB: *migrationConfiguration.CompletionTimeoutPerGiB,
			UnsafeMigration:         *migrationConfiguration.UnsafeMigrationOverride,
			AllowAutoConverge:       *migrationConfiguration.AllowAutoConverge,
			AllowPostCopy:           *migrationConfiguration.AllowPostCopy,
		}

		err = client.MigrateVirtualMachine(vmi, options)
		if err != nil {
			return err
		}
		d.recorder.Event(vmi, k8sv1.EventTypeNormal, v1.Migrating.String(), "VirtualMachineInstance is migrating.")
	}
	return nil
}

func (d *VirtualMachineController) vmUpdateHelperMigrationTarget(origVMI *v1.VirtualMachineInstance) error {
	client, err := d.getLauncherClient(origVMI)
	if err != nil {
		return fmt.Errorf(unableCreateVirtLauncherConnectionFmt, err)
	}

	vmi := origVMI.DeepCopy()

	if migrations.MigrationFailed(vmi) {
		// if the migration failed, signal the target pod it's okay to exit
		err = client.SignalTargetPodCleanup(vmi)
		if err != nil {
			return err
		}
		log.Log.Object(vmi).Infof("Signaled target pod for failed migration to clean up")
		// nothing left to do here if the migration failed.
		return nil
	} else if migrations.IsMigrating(vmi) {
		// If the migration has already started,
		// then there's nothing left to prepare on the target side
		return nil
	}

	err = hostdisk.ReplacePVCByHostDisk(vmi)
	if err != nil {
		return err
	}

	// give containerDisks some time to become ready before throwing errors on retries
	info := d.getLauncherClientInfo(vmi)
	if ready, err := d.containerDiskMounter.ContainerDisksReady(vmi, info.NotInitializedSince); !ready {
		if err != nil {
			return err
		}
		d.Queue.AddAfter(controller.VirtualMachineInstanceKey(vmi), time.Second*1)
		return nil
	}

	// Mount container disks
	disksInfo, err := d.containerDiskMounter.MountAndVerify(vmi)
	if err != nil {
		return err
	}

	if err := d.containerDiskMounter.MountKernelArtifacts(vmi, false); err != nil {
		return fmt.Errorf("failed to mount kernel artifacts: %v", err)
	}

	// Mount hotplug disks
	if attachmentPodUID := vmi.Status.MigrationState.TargetAttachmentPodUID; attachmentPodUID != types.UID("") {
		if err := d.hotplugVolumeMounter.MountFromPod(vmi, attachmentPodUID); err != nil {
			return fmt.Errorf("failed to mount hotplug volumes: %v", err)
		}
	}

	// configure network inside virt-launcher compute container
	if err := d.setupNetwork(vmi); err != nil {
		return fmt.Errorf("failed to configure vmi network for migration target: %w", err)
	}

	isolationRes, err := d.podIsolationDetector.Detect(vmi)
	if err != nil {
		return fmt.Errorf(failedDetectIsolationFmt, err)
	}
	virtLauncherRootMount := isolationRes.MountRoot()

	err = d.claimDeviceOwnership(virtLauncherRootMount, "kvm")
	if err != nil {
		return fmt.Errorf("failed to set up file ownership for /dev/kvm: %v", err)
	}

	lessPVCSpaceToleration := d.clusterConfig.GetLessPVCSpaceToleration()
	minimumPVCReserveBytes := d.clusterConfig.GetMinimumReservePVCBytes()

	// initialize disks images for empty PVC
	hostDiskCreator := hostdisk.NewHostDiskCreator(d.recorder, lessPVCSpaceToleration, minimumPVCReserveBytes, virtLauncherRootMount)
	err = hostDiskCreator.Create(vmi)
	if err != nil {
		return fmt.Errorf("preparing host-disks failed: %v", err)
	}

	if virtutil.IsNonRootVMI(vmi) {
		if err := d.nonRootSetup(origVMI, vmi); err != nil {
			return err
		}
	}

	options := virtualMachineOptions(nil, 0, nil, d.capabilities, disksInfo, d.clusterConfig.ExpandDisksEnabled())
	if err := client.SyncMigrationTarget(vmi, options); err != nil {
		return fmt.Errorf("syncing migration target failed: %v", err)
	}
	d.recorder.Event(vmi, k8sv1.EventTypeNormal, v1.PreparingTarget.String(), "VirtualMachineInstance Migration Target Prepared.")

	err = d.handleTargetMigrationProxy(vmi)
	if err != nil {
		return fmt.Errorf("failed to handle post sync migration proxy: %v", err)
	}
	return nil
}
func (d *VirtualMachineController) vmUpdateHelperDefault(origVMI *v1.VirtualMachineInstance, domainExists bool) error {
	client, err := d.getLauncherClient(origVMI)
	if err != nil {
		return fmt.Errorf(unableCreateVirtLauncherConnectionFmt, err)
	}

	vmi := origVMI.DeepCopy()
	// Find preallocated volumes
	var preallocatedVolumes []string
	for _, volumeStatus := range vmi.Status.VolumeStatus {
		if volumeStatus.PersistentVolumeClaimInfo != nil && volumeStatus.PersistentVolumeClaimInfo.Preallocated {
			preallocatedVolumes = append(preallocatedVolumes, volumeStatus.Name)
		}
	}

	err = hostdisk.ReplacePVCByHostDisk(vmi)
	if err != nil {
		return err
	}

	disksInfo := map[string]*containerdisk.DiskInfo{}
	if !vmi.IsRunning() && !vmi.IsFinal() {
		// give containerDisks some time to become ready before throwing errors on retries
		info := d.getLauncherClientInfo(vmi)
		if ready, err := d.containerDiskMounter.ContainerDisksReady(vmi, info.NotInitializedSince); !ready {
			if err != nil {
				return err
			}
			d.Queue.AddAfter(controller.VirtualMachineInstanceKey(vmi), time.Second*1)
			return nil
		}

		disksInfo, err = d.containerDiskMounter.MountAndVerify(vmi)
		if err != nil {
			return err
		}

		if err := d.containerDiskMounter.MountKernelArtifacts(vmi, true); err != nil {
			return fmt.Errorf("failed to mount kernel artifacts: %v", err)
		}

		// Try to mount hotplug volume if there is any during startup.
		if err := d.hotplugVolumeMounter.Mount(vmi); err != nil {
			return err
		}

		if err := d.setupNetwork(vmi); err != nil {
			return fmt.Errorf("failed to configure vmi network: %w", err)
		}

		isolationRes, err := d.podIsolationDetector.Detect(vmi)
		if err != nil {
			return fmt.Errorf(failedDetectIsolationFmt, err)
		}
		virtLauncherRootMount := isolationRes.MountRoot()

		err = d.claimDeviceOwnership(virtLauncherRootMount, "kvm")
		if err != nil {
			return fmt.Errorf("failed to set up file ownership for /dev/kvm: %v", err)
		}

		lessPVCSpaceToleration := d.clusterConfig.GetLessPVCSpaceToleration()
		minimumPVCReserveBytes := d.clusterConfig.GetMinimumReservePVCBytes()

		// initialize disks images for empty PVC
		hostDiskCreator := hostdisk.NewHostDiskCreator(d.recorder, lessPVCSpaceToleration, minimumPVCReserveBytes, virtLauncherRootMount)
		err = hostDiskCreator.Create(vmi)
		if err != nil {
			return fmt.Errorf("preparing host-disks failed: %v", err)
		}

		if virtutil.IsSEVVMI(vmi) {
			sevDevice := path.Join(virtLauncherRootMount, "dev", "sev")
			if err := diskutils.DefaultOwnershipManager.SetFileOwnership(sevDevice); err != nil {
				return fmt.Errorf("failed to set SEV device owner: %v", err)
			}
		}

		if virtutil.IsNonRootVMI(vmi) {
			if err := d.nonRootSetup(origVMI, vmi); err != nil {
				return err
			}
		}

		// set runtime limits as needed
		err = d.podIsolationDetector.AdjustResources(vmi)
		if err != nil {
			return fmt.Errorf("failed to adjust resources: %v", err)
		}
	} else if vmi.IsRunning() {
		if err := d.hotplugVolumeMounter.Mount(vmi); err != nil {
			return err
		}
	}

	smbios := d.clusterConfig.GetSMBIOS()
	period := d.clusterConfig.GetMemBalloonStatsPeriod()

	options := virtualMachineOptions(smbios, period, preallocatedVolumes, d.capabilities, disksInfo, d.clusterConfig.ExpandDisksEnabled())

	err = client.SyncVirtualMachine(vmi, options)
	if err != nil {
		isSecbootError := strings.Contains(err.Error(), "EFI OVMF rom missing")
		if isSecbootError {
			return &virtLauncherCriticalSecurebootError{fmt.Sprintf("mismatch of Secure Boot setting and bootloaders: %v", err)}
		}
		return err
	}

	if !domainExists {
		d.recorder.Event(vmi, k8sv1.EventTypeNormal, v1.Created.String(), VMIDefined)
	}

	if vmi.IsRunning() {
		// Umount any disks no longer mounted
		if err := d.hotplugVolumeMounter.Unmount(vmi); err != nil {
			return err
		}
	}
	return nil
}

func (d *VirtualMachineController) processVmUpdate(vmi *v1.VirtualMachineInstance, domainExists bool) error {

	isUnresponsive, isInitialized, err := d.isLauncherClientUnresponsive(vmi)
	if err != nil {
		return err
	}
	if !isInitialized {
		d.Queue.AddAfter(controller.VirtualMachineInstanceKey(vmi), time.Second*1)
		return nil
	} else if isUnresponsive {
		return goerror.New(fmt.Sprintf("Can not update a VirtualMachineInstance with unresponsive command server."))
	}

	d.handlePostMigrationProxyCleanup(vmi)

	if d.isPreMigrationTarget(vmi) {
		return d.vmUpdateHelperMigrationTarget(vmi)
	} else if d.isMigrationSource(vmi) {
		return d.vmUpdateHelperMigrationSource(vmi)
	} else {
		return d.vmUpdateHelperDefault(vmi, domainExists)
	}
}

func (d *VirtualMachineController) setVmPhaseForStatusReason(domain *api.Domain, vmi *v1.VirtualMachineInstance) error {
	phase, err := d.calculateVmPhaseForStatusReason(domain, vmi)
	if err != nil {
		return err
	}
	vmi.Status.Phase = phase
	return nil
}
func (d *VirtualMachineController) calculateVmPhaseForStatusReason(domain *api.Domain, vmi *v1.VirtualMachineInstance) (v1.VirtualMachineInstancePhase, error) {

	if domain == nil {
		switch {
		case vmi.IsScheduled():
			isUnresponsive, isInitialized, err := d.isLauncherClientUnresponsive(vmi)

			if err != nil {
				return vmi.Status.Phase, err
			}
			if !isInitialized {
				d.Queue.AddAfter(controller.VirtualMachineInstanceKey(vmi), time.Second*1)
				return vmi.Status.Phase, err
			} else if isUnresponsive {
				// virt-launcher is gone and VirtualMachineInstance never transitioned
				// from scheduled to Running.
				return v1.Failed, nil
			}
			return v1.Scheduled, nil
		case !vmi.IsRunning() && !vmi.IsFinal():
			return v1.Scheduled, nil
		case !vmi.IsFinal():
			// That is unexpected. We should not be able to delete a VirtualMachineInstance before we stop it.
			// However, if someone directly interacts with libvirt it is possible
			return v1.Failed, nil
		}
	} else {

		switch domain.Status.Status {
		case api.Shutoff, api.Crashed:
			switch domain.Status.Reason {
			case api.ReasonCrashed, api.ReasonPanicked:
				return v1.Failed, nil
			case api.ReasonDestroyed:
				// When ACPI is available, the domain was tried to be shutdown,
				// and destroyed means that the domain was destroyed after the graceperiod expired.
				// Without ACPI a destroyed domain is ok.
				if isACPIEnabled(vmi, domain) {
					return v1.Failed, nil
				}
				return v1.Succeeded, nil
			case api.ReasonShutdown, api.ReasonSaved, api.ReasonFromSnapshot:
				return v1.Succeeded, nil
			case api.ReasonMigrated:
				// if the domain migrated, we no longer know the phase.
				return vmi.Status.Phase, nil
			}
		case api.Running, api.Paused, api.Blocked, api.PMSuspended:
			return v1.Running, nil
		}
	}
	return vmi.Status.Phase, nil
}

func (d *VirtualMachineController) addFunc(obj interface{}) {
	key, err := controller.KeyFunc(obj)
	if err == nil {
		d.vmiExpectations.LowerExpectations(key, 1, 0)
		d.Queue.Add(key)
	}
}
func (d *VirtualMachineController) deleteFunc(obj interface{}) {
	key, err := controller.KeyFunc(obj)
	if err == nil {
		d.vmiExpectations.LowerExpectations(key, 1, 0)
		d.Queue.Add(key)
	}
}
func (d *VirtualMachineController) updateFunc(_, new interface{}) {
	key, err := controller.KeyFunc(new)
	if err == nil {
		d.vmiExpectations.LowerExpectations(key, 1, 0)
		d.Queue.Add(key)
	}
}

func (d *VirtualMachineController) addDomainFunc(obj interface{}) {
	domain := obj.(*api.Domain)
	log.Log.Object(domain).Infof("Domain is in state %s reason %s", domain.Status.Status, domain.Status.Reason)
	key, err := controller.KeyFunc(obj)
	if err == nil {
		d.Queue.Add(key)
	}
}
func (d *VirtualMachineController) deleteDomainFunc(obj interface{}) {
	domain, ok := obj.(*api.Domain)
	if !ok {
		tombstone, ok := obj.(cache.DeletedFinalStateUnknown)
		if !ok {
			log.Log.Reason(fmt.Errorf("couldn't get object from tombstone %+v", obj)).Error("Failed to process delete notification")
			return
		}
		domain, ok = tombstone.Obj.(*api.Domain)
		if !ok {
			log.Log.Reason(fmt.Errorf("tombstone contained object that is not a domain %#v", obj)).Error("Failed to process delete notification")
			return
		}
	}
	log.Log.Object(domain).Info("Domain deleted")
	key, err := controller.KeyFunc(obj)
	if err == nil {
		d.Queue.Add(key)
	}
}
func (d *VirtualMachineController) updateDomainFunc(old, new interface{}) {
	newDomain := new.(*api.Domain)
	oldDomain := old.(*api.Domain)
	if oldDomain.Status.Status != newDomain.Status.Status || oldDomain.Status.Reason != newDomain.Status.Reason {
		log.Log.Object(newDomain).Infof("Domain is in state %s reason %s", newDomain.Status.Status, newDomain.Status.Reason)
	}

	if newDomain.ObjectMeta.DeletionTimestamp != nil {
		log.Log.Object(newDomain).Info("Domain is marked for deletion")
	}

	key, err := controller.KeyFunc(new)
	if err == nil {
		d.Queue.Add(key)
	}
}

func (d *VirtualMachineController) finalizeMigration(vmi *v1.VirtualMachineInstance) error {
	const errorMessage = "failed to finalize migration"
	client, err := d.getVerifiedLauncherClient(vmi)
	if err != nil {
		return err
	}

	if err := isolation.AdjustQemuProcessMemoryLimits(d.podIsolationDetector, vmi); err != nil {
		d.recorder.Event(vmi, k8sv1.EventTypeWarning, err.Error(), errorMessage)
	}

	if err := client.FinalizeVirtualMachineMigration(vmi); err != nil {
		log.Log.Object(vmi).Reason(err).Error(errorMessage)
		return err
	}

	return nil
}

func vmiHasTerminationGracePeriod(vmi *v1.VirtualMachineInstance) bool {
	// if not set we use the default graceperiod
	return vmi.Spec.TerminationGracePeriodSeconds == nil ||
		(vmi.Spec.TerminationGracePeriodSeconds != nil && *vmi.Spec.TerminationGracePeriodSeconds != 0)
}

func domainHasGracePeriod(domain *api.Domain) bool {
	return domain != nil &&
		domain.Spec.Metadata.KubeVirt.GracePeriod != nil &&
		domain.Spec.Metadata.KubeVirt.GracePeriod.DeletionGracePeriodSeconds != 0
}

func isACPIEnabled(vmi *v1.VirtualMachineInstance, domain *api.Domain) bool {
	return (vmiHasTerminationGracePeriod(vmi) || (vmi.Spec.TerminationGracePeriodSeconds == nil && domainHasGracePeriod(domain))) &&
		domain != nil &&
		domain.Spec.Features != nil &&
		domain.Spec.Features.ACPI != nil
}

func (d *VirtualMachineController) isHostModelMigratable(vmi *v1.VirtualMachineInstance) error {
	if cpu := vmi.Spec.Domain.CPU; cpu != nil && cpu.Model == v1.CPUModeHostModel {
		node, err := d.clientset.CoreV1().Nodes().Get(context.Background(), vmi.Status.NodeName, metav1.GetOptions{})
		if err != nil {
			return err
		}

		if !nodeHasHostModelLabel(node) {
			err = fmt.Errorf("the node \"%s\" has no (%s/...) label to allow migration with host-model", node.Name, v1.HostModelCPULabel)
			log.Log.Object(vmi).Errorf(err.Error())
			return err
		}
	}

	return nil
}

func (d *VirtualMachineController) claimDeviceOwnership(virtLauncherRootMount, deviceName string) error {
	kvmPath := filepath.Join(virtLauncherRootMount, "dev", deviceName)

	softwareEmulation, err := util.UseSoftwareEmulationForDevice(kvmPath, d.clusterConfig.AllowEmulation())
	if err != nil || softwareEmulation {
		return err
	}

	return diskutils.DefaultOwnershipManager.SetFileOwnership(kvmPath)
}

func nodeHasHostModelLabel(node *k8sv1.Node) bool {
	for key, _ := range node.Labels {
		if strings.HasPrefix(key, v1.HostModelCPULabel) {
			return true
		}
	}
	return false
}

func (d *VirtualMachineController) reportDedicatedCPUSetForMigratingVMI(vmi *v1.VirtualMachineInstance) error {
	isoRes, err := d.podIsolationDetector.Detect(vmi)
	if err != nil {
		return err
	}

	rootPath := "/proc/1/root"
	cpuSetPath := cgroup.CPUSetPath(isoRes.Slice())
	cpusetFilePath := filepath.Join(rootPath, cpuSetPath)
	cpuSetStr, err := ioutil.ReadFile(cpusetFilePath)
	if err != nil {
		return fmt.Errorf("failed to read target VMI cpuset: %v", err)
	}

	cpuSet, err := hardware.ParseCPUSetLine(strings.TrimSpace(string(cpuSetStr)), 50000)
	if err != nil {
		return fmt.Errorf("failed to parse target VMI cpuset: %v", err)
	}

	vmi.Status.MigrationState.TargetCPUSet = cpuSet

	return nil
}

func (d *VirtualMachineController) reportTargetTopologyForMigratingVMI(vmi *v1.VirtualMachineInstance) error {
	options := virtualMachineOptions(nil, 0, nil, d.capabilities, map[string]*containerdisk.DiskInfo{}, d.clusterConfig.ExpandDisksEnabled())
	topology, err := json.Marshal(options.Topology)
	if err != nil {
		return err
	}
	vmi.Status.MigrationState.TargetNodeTopology = string(topology)

	return nil
}<|MERGE_RESOLUTION|>--- conflicted
+++ resolved
@@ -35,11 +35,8 @@
 	"strings"
 	"time"
 
-<<<<<<< HEAD
-=======
 	"kubevirt.io/kubevirt/pkg/virt-handler/cgroup"
 
->>>>>>> c26c92f7
 	"kubevirt.io/kubevirt/pkg/config"
 
 	"github.com/opencontainers/runc/libcontainer/cgroups"
@@ -1007,21 +1004,6 @@
 
 	basepath := "/var/run"
 	if volume.CloudInitNoCloud != nil {
-<<<<<<< HEAD
-		volPath = path.Join(basepath, "kubevirt-ephemeral-disks", "cloud-init-data", vmi.Namespace, vmi.Name, "noCloud.iso")
-	} else if volume.CloudInitConfigDrive != nil {
-		volPath = path.Join(basepath, "kubevirt-ephemeral-disks", "cloud-init-data", vmi.Namespace, vmi.Name, "configdrive.iso")
-	} else if volume.ConfigMap != nil {
-		volPath = path.Join(basepath, "kubevirt-private", path.Base(config.ConfigMapDisksDir), volume.Name+".iso")
-	} else if volume.DownwardAPI != nil {
-		volPath = path.Join(basepath, "kubevirt-private", path.Base(config.DownwardAPIDisksDir), volume.Name+".iso")
-	} else if volume.Secret != nil {
-		volPath = path.Join(basepath, "kubevirt-private", path.Base(config.SecretDisksDir), volume.Name+".iso")
-	} else if volume.ServiceAccount != nil {
-		volPath = path.Join(basepath, "kubevirt-private", path.Base(config.ServiceAccountDiskDir), config.ServiceAccountDiskName)
-	} else if volume.Sysprep != nil {
-		volPath = path.Join(basepath, "kubevirt-private", path.Base(config.SysprepDisksDir), volume.Name+".iso")
-=======
 		volPath = filepath.Join(basepath, "kubevirt-ephemeral-disks", "cloud-init-data", vmi.Namespace, vmi.Name, "noCloud.iso")
 	} else if volume.CloudInitConfigDrive != nil {
 		volPath = filepath.Join(basepath, "kubevirt-ephemeral-disks", "cloud-init-data", vmi.Namespace, vmi.Name, "configdrive.iso")
@@ -1035,7 +1017,6 @@
 		volPath = filepath.Join(basepath, kubevirtPrivate, path.Base(config.ServiceAccountDiskDir), config.ServiceAccountDiskName)
 	} else if volume.Sysprep != nil {
 		volPath = filepath.Join(basepath, kubevirtPrivate, path.Base(config.SysprepDisksDir), volume.Name+".iso")
->>>>>>> c26c92f7
 	} else {
 		return "", false
 	}
@@ -1070,11 +1051,7 @@
 			log.DefaultLogger().V(2).Warningf("failed to detect VMI %s", vmi.Name)
 			continue
 		}
-<<<<<<< HEAD
-		size, err := isolation.GetFileSize(volPath, res, d.clusterConfig.GetDiskVerification())
-=======
 		size, err := isolation.GetFileSize(volPath, res)
->>>>>>> c26c92f7
 		if err != nil {
 			log.DefaultLogger().V(2).Warningf("failed to determine file size for volume %s", volPath)
 			continue
@@ -1082,11 +1059,7 @@
 
 		for i, _ := range vmi.Status.VolumeStatus {
 			if vmi.Status.VolumeStatus[i].Name == volume.Name {
-<<<<<<< HEAD
-				vmi.Status.VolumeStatus[i].Size = int64(size)
-=======
 				vmi.Status.VolumeStatus[i].Size = size
->>>>>>> c26c92f7
 				continue
 			}
 		}
