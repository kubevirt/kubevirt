--- conflicted
+++ resolved
@@ -63,27 +63,15 @@
 	resourceName  string
 	done          chan struct{}
 	deviceRoot    string
-<<<<<<< HEAD
-	healthy       chan string
-	unhealthy     chan string
 	iommuToPCIMap map[string][]string
-=======
-	iommuToPCIMap map[string]string
->>>>>>> 32d6fe85
 	initialized   bool
 	lock          *sync.Mutex
 	deregistered  chan struct{}
 }
 
 func NewPCIDevicePlugin(pciDevices []*PCIDevice, resourceName string) *PCIDevicePlugin {
-<<<<<<< HEAD
-	deviceIDStr := strings.Replace(pciDevices[0].pciID, ":", "-", -1)
-	serverSock := SocketPath(deviceIDStr)
+	serverSock := SocketPath(strings.Replace(resourceName, "/", "-", -1))
 	iommuToPCIMap := make(map[string][]string)
-=======
-	serverSock := SocketPath(strings.Replace(resourceName, "/", "-", -1))
-	iommuToPCIMap := make(map[string]string)
->>>>>>> 32d6fe85
 
 	initHandler()
 
@@ -193,12 +181,9 @@
 			done = true
 		case <-dpi.done:
 			done = true
-<<<<<<< HEAD
-=======
 		}
 		if done {
 			break
->>>>>>> 32d6fe85
 		}
 		if done {
 			break
@@ -209,28 +194,6 @@
 	if err := s.Send(&pluginapi.ListAndWatchResponse{Devices: emptyList}); err != nil {
 		log.DefaultLogger().Reason(err).Infof("%s device plugin failed to deregister", dpi.deviceName)
 	}
-<<<<<<< HEAD
-	close(dpi.deregistered)
-	return nil
-}
-
-func formatVFIODeviceSpecs(devID string) []*pluginapi.DeviceSpec {
-	// always add /dev/vfio/vfio device as well
-	devSpecs := make([]*pluginapi.DeviceSpec, 0)
-	devSpecs = append(devSpecs, &pluginapi.DeviceSpec{
-		HostPath:      vfioMount,
-		ContainerPath: vfioMount,
-		Permissions:   "mrw",
-	})
-
-	vfioDevice := filepath.Join(vfioDevicePath, devID)
-	devSpecs = append(devSpecs, &pluginapi.DeviceSpec{
-		HostPath:      vfioDevice,
-		ContainerPath: vfioDevice,
-		Permissions:   "mrw",
-	})
-	return devSpecs
-=======
 	// Send empty list to increase the chance that the kubelet acts fast on stopped device plugins
 	// There exists no explicit way to deregister devices
 	if err := s.Send(&pluginapi.ListAndWatchResponse{Devices: emptyList}); err != nil {
@@ -238,7 +201,6 @@
 	}
 	close(dpi.deregistered)
 	return nil
->>>>>>> 32d6fe85
 }
 
 func (dpi *PCIDevicePlugin) Allocate(_ context.Context, r *pluginapi.AllocateRequest) (*pluginapi.AllocateResponse, error) {
