/*
 * This file is part of the KubeVirt project
 *
 * Licensed under the Apache License, Version 2.0 (the "License");
 * you may not use this file except in compliance with the License.
 * You may obtain a copy of the License at
 *
 *     http://www.apache.org/licenses/LICENSE-2.0
 *
 * Unless required by applicable law or agreed to in writing, software
 * distributed under the License is distributed on an "AS IS" BASIS,
 * WITHOUT WARRANTIES OR CONDITIONS OF ANY KIND, either express or implied.
 * See the License for the specific language governing permissions and
 * limitations under the License.
 *
 * Copyright 2019 Red Hat, Inc.
 *
 */

package cgroup

import (
	"fmt"
	"io/ioutil"
	"path/filepath"
	"strconv"
	"strings"

	"kubevirt.io/client-go/log"

	runc_cgroups "github.com/opencontainers/runc/libcontainer/cgroups"
	"github.com/opencontainers/runc/libcontainer/configs"

	v1 "kubevirt.io/api/core/v1"
	virtutil "kubevirt.io/kubevirt/pkg/util"
	"kubevirt.io/kubevirt/pkg/virt-handler/isolation"
)

<<<<<<< HEAD
func CPUSetPath(slice string) string {
	return cpuSetPath(cgroups.IsCgroup2UnifiedMode(), cgroupMountPoint, slice)
}

func cpuSetPath(isCgroup2UnifiedMode bool, cgroupMount string, slice string) string {
	if isCgroup2UnifiedMode {
		return filepath.Join(cgroupMount, slice, "cpuset.cpus.effective")
	}
	return filepath.Join(cgroupMount, "cpuset", slice, "cpuset.cpus")
}
=======
//go:generate mockgen -source $GOFILE -package=$GOPACKAGE -destination=generated_mock_$GOFILE

// Manager is the only interface to use in order to inspect, update or define cgroup properties.
// This interface is agnostic to cgroups version (supports v1 and v2) and is completely transparent from the
// users perspective. To achieve this "runc"'s cgroup manager is being levitated. This package's implementation
// guide-line is to have the thinnest glue layer possible in order to have all runc's capabilities without extra effort.
// This interface can, of course, extend runc and introduce new functionalities that are specific to Kubevirt's use.
type Manager interface {
	Set(r *configs.Resources) error
>>>>>>> 32d6fe85

	// GetBasePathToHostSubsystem returns the path to the specified subsystem
	// from the host's viewpoint.
	GetBasePathToHostSubsystem(subsystem string) (string, error)

	// GetCgroupVersion returns the current cgroup version (i.e. v1 or v2)
	GetCgroupVersion() CgroupVersion

	// GetCpuSet returns the cpu set
	GetCpuSet() (string, error)
}

// NewManagerFromPid initializes a new cgroup manager from VMI's pid.
// The pid is expected to VMI's pid from the host's viewpoint.
func NewManagerFromPid(pid int) (manager Manager, err error) {
	const isRootless = false
	var version CgroupVersion

	procCgroupBasePath := filepath.Join(procMountPoint, strconv.Itoa(pid), cgroupStr)
	controllerPaths, err := runc_cgroups.ParseCgroupFile(procCgroupBasePath)
	if err != nil {
		return nil, fmt.Errorf("cannot initialize new cgroup manager. err: %v", err)
	}

	config := &configs.Cgroup{
		Path:      HostCgroupBasePath,
		Resources: &configs.Resources{},
	}

	if runc_cgroups.IsCgroup2UnifiedMode() {
		version = V2
		slicePath := filepath.Join(cgroupBasePath, controllerPaths[""])
		manager, err = newV2Manager(config, slicePath, isRootless, pid)
	} else {
		version = V1
		for subsystem, path := range controllerPaths {
			if path == "" {
				continue
			}
			controllerPaths[subsystem] = filepath.Join("/", subsystem, path)
		}

		manager, err = newV1Manager(config, controllerPaths, isRootless, pid)
	}

	if err != nil {
		log.Log.Errorf("error occurred while initialized a new cgroup %s manager: %v", version, err)
	} else {
		log.Log.Infof("initialized a new cgroup %s manager successfully. controllerPaths: %v, procCgroupBasePath: %s", version, controllerPaths, procCgroupBasePath)
	}

	return manager, err
}

func NewManagerFromVM(vmi *v1.VirtualMachineInstance) (Manager, error) {
	isolationRes, err := detectVMIsolation(vmi, "")
	if err != nil {
		return nil, err
	}

	return NewManagerFromPid(isolationRes.Pid())
}

// GetGlobalCpuSetPath returns the CPU set of the main cgroup slice
func GetGlobalCpuSetPath() string {
	if runc_cgroups.IsCgroup2UnifiedMode() {
		return filepath.Join(cgroupBasePath, "cpuset.cpus.effective")
	}
	return filepath.Join(cgroupBasePath, "cpuset", "cpuset.cpus")
}

func getCpuSetPath(manager Manager, cpusetFile string) (string, error) {
	cpuSubsystemPath, err := manager.GetBasePathToHostSubsystem("cpuset")
	if err != nil {
		return "", err
	}

	cpuset, err := ioutil.ReadFile(filepath.Join(cpuSubsystemPath, cpusetFile))
	if err != nil {
		return "", err
	}

	cpusetStr := strings.TrimSpace(string(cpuset))
	return cpusetStr, nil
}

// detectVMIsolation detects VM's IsolationResult, which can then be useful for receiving information such as PID.
// Socket is optional and makes the execution faster
func detectVMIsolation(vm *v1.VirtualMachineInstance, socket string) (isolationRes isolation.IsolationResult, err error) {
	const detectionErrFormat = "cannot detect vm \"%s\", err: %v"
	detector := isolation.NewSocketBasedIsolationDetector(virtutil.VirtShareDir)

	if socket == "" {
		isolationRes, err = detector.Detect(vm)
	} else {
		isolationRes, err = detector.DetectForSocket(vm, socket)
	}

	if err != nil {
		return nil, fmt.Errorf(detectionErrFormat, vm.Name, err)
	}

	return isolationRes, nil
}<|MERGE_RESOLUTION|>--- conflicted
+++ resolved
@@ -36,18 +36,6 @@
 	"kubevirt.io/kubevirt/pkg/virt-handler/isolation"
 )
 
-<<<<<<< HEAD
-func CPUSetPath(slice string) string {
-	return cpuSetPath(cgroups.IsCgroup2UnifiedMode(), cgroupMountPoint, slice)
-}
-
-func cpuSetPath(isCgroup2UnifiedMode bool, cgroupMount string, slice string) string {
-	if isCgroup2UnifiedMode {
-		return filepath.Join(cgroupMount, slice, "cpuset.cpus.effective")
-	}
-	return filepath.Join(cgroupMount, "cpuset", slice, "cpuset.cpus")
-}
-=======
 //go:generate mockgen -source $GOFILE -package=$GOPACKAGE -destination=generated_mock_$GOFILE
 
 // Manager is the only interface to use in order to inspect, update or define cgroup properties.
@@ -57,7 +45,6 @@
 // This interface can, of course, extend runc and introduce new functionalities that are specific to Kubevirt's use.
 type Manager interface {
 	Set(r *configs.Resources) error
->>>>>>> 32d6fe85
 
 	// GetBasePathToHostSubsystem returns the path to the specified subsystem
 	// from the host's viewpoint.
