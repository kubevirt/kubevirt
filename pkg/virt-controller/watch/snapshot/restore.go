--- conflicted
+++ resolved
@@ -501,13 +501,8 @@
 	newVM.Spec = snapshotVM.Spec
 	// update Running state in case snapshot was on online VM
 	if newVM.Spec.RunStrategy != nil {
-<<<<<<< HEAD
-		strategy := kubevirtv1.RunStrategyHalted
-		newVM.Spec.RunStrategy = &strategy
-=======
 		runStrategyHalted := kubevirtv1.RunStrategyHalted
 		newVM.Spec.RunStrategy = &runStrategyHalted
->>>>>>> c26c92f7
 	} else if newVM.Spec.Running != nil {
 		running := false
 		newVM.Spec.Running = &running
